--- conflicted
+++ resolved
@@ -1,11 +1,7 @@
 # Deployment Readiness Report
 
 ## Overview
-<<<<<<< HEAD
 - **Target platform:** Container hosting (Node 18/20 compatible)
-=======
-- **Target platform:** Self-hosted container platform (Node 22)
->>>>>>> 500b4a45
 - **Primary app:** `apps/web` (Next.js 14 App Router)
 - **Supporting services:** `apps/gateway` (Express proxy), `services/rag` (RAG/worker service)
 - **Package manager:** pnpm 9.12.3 (pinned via `packageManager` field)
@@ -18,11 +14,7 @@
 | --- | --- | --- | --- |
 | `apps/web` | Next.js 14 App Router | `pnpm --filter web build` | Requires Supabase + Keycloak credentials; uses Prisma + NextAuth. |
 | `apps/gateway` | Express (TypeScript) | `pnpm --filter @prisma-glow/gateway build` | Proxies API calls to FastAPI and RAG services; tracing via OTEL. |
-<<<<<<< HEAD
 | `services/rag` | Node workers + Express | `pnpm --filter @prisma-glow/rag-service build` | Long-running RAG orchestrator; deploy alongside other services, not the Next.js host. |
-=======
-| `services/rag` | Node workers + Express | `pnpm --filter @prisma-glow/rag-service build` | Long-running RAG orchestrator; deploy to dedicated container runtime. |
->>>>>>> 500b4a45
 
 ## Environment Status
 - Full matrix captured in [`audit/env-matrix.csv`](audit/env-matrix.csv).
@@ -34,7 +26,6 @@
 - RAG staging/production manifests now include `OPENAI_FILE_SEARCH_VECTOR_STORE_ID` (plus optional model/max/filter overrides) so hosted file search targets the correct vector store on deploy. Use `pnpm openai:file-search:secrets` to populate GitHub environment secrets in a single step.
 
 ## Deployment Plan
-<<<<<<< HEAD
 Detailed notes in [`docs/deployment/prisma-supabase-deployment.md`](docs/deployment/prisma-supabase-deployment.md). Key points:
 - Build artefacts are produced in CI; promote container images through preview → production.
 - Gateway and RAG services run as long-lived workloads; expose endpoints through environment variables consumed by the web app.
@@ -44,17 +35,6 @@
 - `.github/workflows/ci.yml` covers lint/test/build for the monorepo.
 - `.github/workflows/prisma-migrate.yml` applies database migrations against Supabase environments.
 - Health checks and smoke tests run through dedicated workflows (`Healthz Smoke`).
-=======
-- `apps/web` builds via `pnpm --filter web build` and publishes the `.next/standalone` artefact to the container registry; runtime manifests set install/build commands explicitly.
-- Preview/production builds run the same install/lint/test/build pipeline before publishing images.
-- Gateway and RAG services remain external to the web frontend; expose endpoints via configured environment variables.
-
-## CI / Automation
-- `.github/workflows/compose-deploy.yml` mirrors the production build/lint/test steps and pushes container images.
-- Workflows expect the same secrets listed in `docs/deployment/configuration-audit.md`.
-- Artifacts upload build logs for triage of failed releases.
-- Local helper scripts under `scripts/operations/` reproduce the CI pipeline as needed.
->>>>>>> 500b4a45
 
 ## Risks & Follow-ups
 - `services/rag` still relies on optional feature flags; ensure downstream infra injects required OpenAI/Supabase secrets before enabling those features.
@@ -64,12 +44,6 @@
 ## Status Summary
 | Component | Status | Notes |
 | --- | --- | --- |
-<<<<<<< HEAD
 | `apps/web` | 🟢 Ready | Validated env schema, CI parity, container deployment runbook in place. |
 | `apps/gateway` | 🟡 External Deploy | Env validator and docs added; requires routing decisions for production ingress. |
-| `services/rag` | 🟡 External Deploy | Validated core env; run on background worker infrastructure with sufficient GPU/CPU budget. |
-=======
-| `apps/web` | 🟢 Ready | Validated env schema, CI parity, and deployment plan in place. |
-| `apps/gateway` | 🟡 External Deploy | Env validator and docs added; deployment to managed hosting requires routing decisions. |
-| `services/rag` | 🟡 External Deploy | Validated core env; keep on container runtime alongside the rest of the stack. |
->>>>>>> 500b4a45
+| `services/rag` | 🟡 External Deploy | Validated core env; run on background worker infrastructure with sufficient GPU/CPU budget. |