{
  "name": "@prisma-glow/system-config",
  "version": "0.0.1",
  "private": true,
  "type": "module",
<<<<<<< HEAD
  "main": "dist/index.js",
  "types": "dist/index.d.ts",
  "exports": {
    ".": {
      "types": "./dist/index.d.ts",
      "import": "./dist/index.js"
    }
  },
=======
>>>>>>> 3b8daeb4
  "description": "Shared helpers for loading and normalising system.yaml configuration.",
  "main": "dist/index.js",
  "types": "dist/index.d.ts",
  "exports": {
    ".": {
      "import": "./dist/index.js",
      "types": "./dist/index.d.ts"
    }
  },
  "files": [
    "dist"
  ],
  "scripts": {
    "build": "tsc -b tsconfig.json",
    "prepare": "pnpm run build"
  },
  "keywords": [
    "system-config",
    "yaml",
    "prisma-glow"
  ],
  "scripts": {
    "build": "tsc -p tsconfig.json"
  },
  "dependencies": {
    "yaml": "^2.8.1"
  }
}<|MERGE_RESOLUTION|>--- conflicted
+++ resolved
@@ -3,7 +3,6 @@
   "version": "0.0.1",
   "private": true,
   "type": "module",
-<<<<<<< HEAD
   "main": "dist/index.js",
   "types": "dist/index.d.ts",
   "exports": {
@@ -12,8 +11,6 @@
       "import": "./dist/index.js"
     }
   },
-=======
->>>>>>> 3b8daeb4
   "description": "Shared helpers for loading and normalising system.yaml configuration.",
   "main": "dist/index.js",
   "types": "dist/index.d.ts",
