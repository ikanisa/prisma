--- conflicted
+++ resolved
@@ -429,19 +429,12 @@
     name: k6 performance smoke
     runs-on: ubuntu-latest
     needs: setup
-<<<<<<< HEAD
     if: ${{ secrets.PERF_BASE_URL != '' && secrets.PERF_SERVICE_TOKEN != '' }}
-=======
-    strategy:
-      matrix:
-        node-version: [20.19.4]
->>>>>>> a5efc54f
-    steps:
-      - uses: actions/checkout@v5
-
-      - uses: ./.github/actions/setup-pnpm
-        with:
-<<<<<<< HEAD
+    steps:
+      - uses: actions/checkout@v5
+
+      - uses: ./.github/actions/setup-pnpm
+        with:
           node-version: 20.19.4
           cache: 'pnpm'
 
@@ -465,11 +458,6 @@
           PERF_USER_ID: ${{ secrets.PERF_USER_ID }}
           PERF_AUTOPILOT_TOKEN: ${{ secrets.PERF_AUTOPILOT_TOKEN }}
           PERF_ENVIRONMENT_TAG: production
-=======
-          node-version: ${{ matrix.node-version }}
-
-      - name: Validate load test scenario
->>>>>>> a5efc54f
         run: pnpm run test:performance:ci
 
   analytics-tests:
