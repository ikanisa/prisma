name: Monorepo CI

on:
  push:
    branches: [ main ]
  pull_request:
    branches: [ main ]

concurrency:
  group: ci-${{ github.ref }}
  cancel-in-progress: true

jobs:
  build-test:
    name: Root lint/test/build (+coverage/policy/audit)
    runs-on: ubuntu-latest
    permissions:
      contents: read
    steps:
      - uses: actions/checkout@v4
<<<<<<< HEAD
      - uses: actions/setup-node@v5
=======

      - uses: actions/setup-node@v4
>>>>>>> bf58a019
        with:
          node-version: 20
          cache: npm

      - name: Install deps
        run: npm ci

      - name: Lint (root)
        run: npm run lint

      - name: Unit tests with coverage (Vitest)
        env:
          TARGET_STATEMENTS: 45
          TARGET_BRANCHES: 40
          TARGET_FUNCTIONS: 45
          TARGET_LINES: 45
        run: npm run coverage

      - name: Build (root)
        run: npm run build

      - name: Policy tests (pgTAP)
        env:
          DATABASE_URL: ${{ secrets.STAGING_DATABASE_URL }}
        run: |
          if [ -z "$DATABASE_URL" ]; then
            echo 'STAGING_DATABASE_URL secret is required for policy tests.' >&2
            exit 1
          fi
          psql "$DATABASE_URL" -f scripts/test_policies.sql

      - name: Audit dependencies
        run: npm audit --omit=dev || true

  next-web:
    name: Next.js + Prisma
    runs-on: ubuntu-latest
    needs: build-test
    env:
      DATABASE_URL: postgresql://postgres:postgres@127.0.0.1:5432/postgres
      DIRECT_URL: postgresql://postgres:postgres@127.0.0.1:5432/postgres
      SKIP_HEALTHCHECK_DB: 'true'
    steps:
      - uses: actions/checkout@v4

      - uses: actions/setup-node@v4
        with:
          node-version: 20
          cache: npm
          cache-dependency-path: apps/web/package-lock.json

      - name: Install dependencies (Next.js app)
        run: npm ci
        working-directory: apps/web

      - name: Prisma validate
        run: npx prisma validate
        working-directory: apps/web

      - name: Prisma generate
        run: npm run prisma:generate
        working-directory: apps/web

      - name: Prisma migration diff (dry-run)
        run: npx prisma migrate diff --from-empty --to-schema-datamodel ./prisma/schema.prisma --script
        working-directory: apps/web

      - name: Lint (Next.js)
        run: npm run lint
        working-directory: apps/web

      - name: Build (Next.js)
        run: npm run build
        working-directory: apps/web

  ui-smoke:
    name: UI smoke (Playwright)
    runs-on: ubuntu-latest
    needs: [build-test, next-web]
    steps:
      - uses: actions/checkout@v4

      - uses: actions/setup-node@v4
        with:
          node-version: 20
          cache: npm

      - name: Install deps
        run: npm ci

      - name: Install Playwright browsers
        run: npx playwright install --with-deps

      - name: Smoke tests (Playwright)
        env:
          PLAYWRIGHT_BASE_URL: ${{ secrets.PLAYWRIGHT_BASE_URL }}
          PLAYWRIGHT_SMOKE_PATHS: ${{ secrets.PLAYWRIGHT_SMOKE_PATHS }}
        run: |
          if [ -z "$PLAYWRIGHT_BASE_URL" ]; then
            echo 'PLAYWRIGHT_BASE_URL secret is required for UI smoke tests.' >&2
            exit 1
          fi
          npm run test:playwright<|MERGE_RESOLUTION|>--- conflicted
+++ resolved
@@ -18,12 +18,8 @@
       contents: read
     steps:
       - uses: actions/checkout@v4
-<<<<<<< HEAD
+
       - uses: actions/setup-node@v5
-=======
-
-      - uses: actions/setup-node@v4
->>>>>>> bf58a019
         with:
           node-version: 20
           cache: npm
@@ -69,7 +65,7 @@
     steps:
       - uses: actions/checkout@v4
 
-      - uses: actions/setup-node@v4
+      - uses: actions/setup-node@v5
         with:
           node-version: 20
           cache: npm
@@ -106,7 +102,7 @@
     steps:
       - uses: actions/checkout@v4
 
-      - uses: actions/setup-node@v4
+      - uses: actions/setup-node@v5
         with:
           node-version: 20
           cache: npm
