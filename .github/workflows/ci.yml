name: Monorepo CI

on:
  push:
    branches: [ main ]
  pull_request:
    branches: [ main ]

concurrency:
  group: ci-${{ github.ref }}
  cancel-in-progress: true

jobs:
  build-test:
    name: Root lint/test/build (+coverage/policy/audit)
    runs-on: ubuntu-latest
    permissions:
      contents: read
    steps:
      - uses: actions/checkout@v4

      - uses: actions/setup-node@v4
        with:
          node-version: 20
          cache: npm

      - name: Install deps
        run: npm ci

      - name: Lint (root)
        run: npm run lint

      - name: Unit tests with coverage (Vitest)
        env:
          TARGET_STATEMENTS: 45
          TARGET_BRANCHES: 40
          TARGET_FUNCTIONS: 45
          TARGET_LINES: 45
        run: npm run coverage
<<<<<<< HEAD

      - name: Build (root)
        run: npm run build

=======
      - name: Build web bundle
        run: npm run build
      - name: Enforce bundle budgets
        env:
          BUNDLE_MAX_MAIN_GZ_KB: 300
          BUNDLE_MAX_CHUNK_GZ_KB: 250
        run: npm run check:bundle
>>>>>>> 2561f4f9
      - name: Policy tests (pgTAP)
        env:
          DATABASE_URL: ${{ secrets.STAGING_DATABASE_URL }}
        run: |
          if [ -z "$DATABASE_URL" ]; then
            echo 'STAGING_DATABASE_URL secret is required for policy tests.' >&2
            exit 1
          fi
          psql "$DATABASE_URL" -f scripts/test_policies.sql

      - name: Audit dependencies
        run: npm audit --omit=dev || true

  next-web:
    name: Next.js + Prisma
    runs-on: ubuntu-latest
    needs: build-test
    env:
      DATABASE_URL: postgresql://postgres:postgres@127.0.0.1:5432/postgres
      DIRECT_URL: postgresql://postgres:postgres@127.0.0.1:5432/postgres
      SKIP_HEALTHCHECK_DB: 'true'
    steps:
      - uses: actions/checkout@v4

      - uses: actions/setup-node@v4
        with:
          node-version: 20
          cache: npm
          cache-dependency-path: apps/web/package-lock.json

      - name: Install dependencies (Next.js app)
        run: npm ci
        working-directory: apps/web

      - name: Prisma validate
        run: npx prisma validate
        working-directory: apps/web

      - name: Prisma generate
        run: npm run prisma:generate
        working-directory: apps/web

      - name: Prisma migration diff (dry-run)
        run: npx prisma migrate diff --from-empty --to-schema-datamodel ./prisma/schema.prisma --script
        working-directory: apps/web

      - name: Lint (Next.js)
        run: npm run lint
        working-directory: apps/web

      - name: Build (Next.js)
        run: npm run build
        working-directory: apps/web

  ui-smoke:
    name: UI smoke (Playwright)
    runs-on: ubuntu-latest
    needs: [build-test, next-web]
    steps:
      - uses: actions/checkout@v4

      - uses: actions/setup-node@v4
        with:
          node-version: 20
          cache: npm

      - name: Install deps
        run: npm ci

      - name: Install Playwright browsers
        run: npx playwright install --with-deps

      - name: Smoke tests (Playwright)
        env:
          PLAYWRIGHT_BASE_URL: ${{ secrets.PLAYWRIGHT_BASE_URL }}
          PLAYWRIGHT_SMOKE_PATHS: ${{ secrets.PLAYWRIGHT_SMOKE_PATHS }}
        run: |
          if [ -z "$PLAYWRIGHT_BASE_URL" ]; then
            echo 'PLAYWRIGHT_BASE_URL secret is required for UI smoke tests.' >&2
            exit 1
          fi
          npm run test:playwright<|MERGE_RESOLUTION|>--- conflicted
+++ resolved
@@ -37,20 +37,16 @@
           TARGET_FUNCTIONS: 45
           TARGET_LINES: 45
         run: npm run coverage
-<<<<<<< HEAD
 
-      - name: Build (root)
+      - name: Build web bundle
         run: npm run build
 
-=======
-      - name: Build web bundle
-        run: npm run build
       - name: Enforce bundle budgets
         env:
           BUNDLE_MAX_MAIN_GZ_KB: 300
           BUNDLE_MAX_CHUNK_GZ_KB: 250
         run: npm run check:bundle
->>>>>>> 2561f4f9
+
       - name: Policy tests (pgTAP)
         env:
           DATABASE_URL: ${{ secrets.STAGING_DATABASE_URL }}
