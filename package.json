--- conflicted
+++ resolved
@@ -49,21 +49,13 @@
     "@tanstack/react-query": "^5.90.1",
     "@tanstack/react-table": "^8.21.3",
     "@testing-library/react": "^16.3.0",
-<<<<<<< HEAD
-    "@vitejs/plugin-react": "^5.0.1",
-=======
     "bottleneck": "^2.19.5",
->>>>>>> 6cf66a72
     "class-variance-authority": "^0.7.1",
     "clsx": "^2.1.1",
     "cmdk": "^1.1.1",
     "date-fns": "^3.6.0",
     "embla-carousel-react": "^8.6.0",
-<<<<<<< HEAD
-    "express": "^5.1.0",
-=======
     "express": "^4.19.2",
->>>>>>> 6cf66a72
     "framer-motion": "^12.23.12",
     "input-otp": "^1.4.2",
     "jsonwebtoken": "^9.0.2",
@@ -102,7 +94,6 @@
     "@types/node": "^22.16.5",
     "@types/react": "^18.3.23",
     "@types/react-dom": "^18.3.7",
-    "@vitejs/plugin-react": "^5.0.1",
     "@vitejs/plugin-react-swc": "^3.11.0",
     "@vitest/coverage-v8": "^3.2.4",
     "autoprefixer": "^10.4.21",
