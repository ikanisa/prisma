{
  "name": "web",
  "version": "0.1.0",
  "private": true,
  "scripts": {
    "dev": "next dev",
    "build": "next build",
    "start": "next start",
    "lint": "next lint",
    "prisma:generate": "prisma generate",
    "prisma:migrate:dev": "prisma migrate dev",
    "prisma:migrate:deploy": "prisma migrate deploy",
    "prisma:format": "prisma format"
  },
  "dependencies": {
<<<<<<< HEAD
    "next": "15.5.3",
    "react": "18.2.0",
    "react-dom": "18.2.0",
=======
    "@prisma/client": "^5.19.1",
    "@radix-ui/react-slot": "^1.0.2",
    "@supabase/supabase-js": "^2.55.0",
    "class-variance-authority": "^0.7.0",
    "clsx": "^2.0.0",
    "next": "14.2.14",
>>>>>>> de0b4611
    "next-auth": "^4.24.11",
    "next-pwa": "^5.6.0",
    "react": "18.2.0",
    "react-dom": "18.2.0",
    "tailwind-merge": "^1.14.0"
  },
  "devDependencies": {
    "@types/node": "^20.12.7",
    "@types/react": "^18.2.45",
    "autoprefixer": "^10.4.16",
    "eslint": "^9.36.0",
    "eslint-config-next": "14.2.14",
    "postcss": "^8.4.31",
    "prisma": "^5.19.1",
    "tailwindcss": "^3.3.3",
    "typescript": "^5.0.2"
  }
}<|MERGE_RESOLUTION|>--- conflicted
+++ resolved
@@ -13,18 +13,12 @@
     "prisma:format": "prisma format"
   },
   "dependencies": {
-<<<<<<< HEAD
-    "next": "15.5.3",
-    "react": "18.2.0",
-    "react-dom": "18.2.0",
-=======
     "@prisma/client": "^5.19.1",
     "@radix-ui/react-slot": "^1.0.2",
     "@supabase/supabase-js": "^2.55.0",
     "class-variance-authority": "^0.7.0",
     "clsx": "^2.0.0",
     "next": "14.2.14",
->>>>>>> de0b4611
     "next-auth": "^4.24.11",
     "next-pwa": "^5.6.0",
     "react": "18.2.0",
