--- conflicted
+++ resolved
@@ -13,15 +13,11 @@
     "prisma:format": "prisma format"
   },
   "dependencies": {
-<<<<<<< HEAD
-    "@supabase/supabase-js": "^2.55.0",
-=======
     "@prisma/client": "^5.19.1",
     "@radix-ui/react-slot": "^1.0.2",
     "@supabase/supabase-js": "^2.55.0",
     "class-variance-authority": "^0.7.0",
     "clsx": "^2.0.0",
->>>>>>> 7f9de5b8
     "next": "14.2.14",
     "next-auth": "^4.24.11",
     "next-pwa": "^5.6.0",
