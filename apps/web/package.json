{
  "name": "web",
  "version": "0.1.0",
  "private": true,
  "scripts": {
    "dev": "next dev",
    "build": "next build",
    "start": "next start",
    "lint": "next lint",
    "prisma:generate": "prisma generate",
    "prisma:migrate:dev": "prisma migrate dev",
    "prisma:migrate:deploy": "prisma migrate deploy",
    "prisma:format": "prisma format"
  },
  "dependencies": {
    "@prisma/client": "^5.19.1",
    "@radix-ui/react-slot": "^1.0.2",
    "@supabase/supabase-js": "^2.55.0",
    "class-variance-authority": "^0.7.0",
    "clsx": "^2.0.0",
    "next": "14.2.14",
    "next-auth": "^4.24.11",
    "next-pwa": "^5.6.0",
    "react": "18.2.0",
    "react-dom": "18.2.0",
    "tailwind-merge": "^1.14.0"
  },
  "devDependencies": {
    "@types/node": "^20.12.7",
    "@types/react": "^18.2.45",
    "autoprefixer": "^10.4.16",
    "eslint": "^9.36.0",
    "eslint-config-next": "14.2.14",
    "postcss": "^8.4.31",
<<<<<<< HEAD
    "tailwindcss": "^4.1.13",
=======
    "prisma": "^5.19.1",
    "tailwindcss": "^3.3.3",
>>>>>>> 28cf2f52
    "typescript": "^5.0.2"
  }
}<|MERGE_RESOLUTION|>--- conflicted
+++ resolved
@@ -32,12 +32,8 @@
     "eslint": "^9.36.0",
     "eslint-config-next": "14.2.14",
     "postcss": "^8.4.31",
-<<<<<<< HEAD
-    "tailwindcss": "^4.1.13",
-=======
     "prisma": "^5.19.1",
     "tailwindcss": "^3.3.3",
->>>>>>> 28cf2f52
     "typescript": "^5.0.2"
   }
 }