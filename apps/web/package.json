{
  "name": "web",
  "version": "0.1.0",
  "private": true,
  "scripts": {
    "dev": "next dev",
    "build": "next build",
    "start": "next start",
    "lint": "next lint",
    "prisma:generate": "prisma generate",
    "prisma:migrate:dev": "prisma migrate dev",
    "prisma:migrate:deploy": "prisma migrate deploy",
    "prisma:format": "prisma format"
  },
  "dependencies": {
    "@prisma/client": "^5.19.1",
    "@radix-ui/react-slot": "^1.0.2",
    "@supabase/supabase-js": "^2.55.0",
    "class-variance-authority": "^0.7.0",
    "clsx": "^2.0.0",
    "next": "14.2.14",
    "next-auth": "^4.24.11",
    "next-pwa": "^5.6.0",
<<<<<<< HEAD
    "class-variance-authority": "^0.7.0",
    "clsx": "^2.0.0",
    "tailwind-merge": "^3.3.1"
=======
    "react": "18.2.0",
    "react-dom": "18.2.0",
    "tailwind-merge": "^1.14.0"
>>>>>>> a1cbbb01
  },
  "devDependencies": {
    "@types/node": "^20.12.7",
    "@types/react": "^18.2.45",
    "autoprefixer": "^10.4.16",
    "eslint": "^9.36.0",
    "eslint-config-next": "14.2.14",
    "postcss": "^8.4.31",
    "prisma": "^5.19.1",
    "tailwindcss": "^3.3.3",
    "typescript": "^5.0.2"
  }
}<|MERGE_RESOLUTION|>--- conflicted
+++ resolved
@@ -21,15 +21,9 @@
     "next": "14.2.14",
     "next-auth": "^4.24.11",
     "next-pwa": "^5.6.0",
-<<<<<<< HEAD
-    "class-variance-authority": "^0.7.0",
-    "clsx": "^2.0.0",
-    "tailwind-merge": "^3.3.1"
-=======
     "react": "18.2.0",
     "react-dom": "18.2.0",
     "tailwind-merge": "^1.14.0"
->>>>>>> a1cbbb01
   },
   "devDependencies": {
     "@types/node": "^20.12.7",
