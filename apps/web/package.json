--- conflicted
+++ resolved
@@ -19,11 +19,6 @@
     "class-variance-authority": "^0.7.0",
     "clsx": "^2.0.0",
     "next": "14.2.14",
-<<<<<<< HEAD
-    "react": "19.1.1",
-    "react-dom": "18.2.0",
-=======
->>>>>>> 1e61e808
     "next-auth": "^4.24.11",
     "next-pwa": "^5.6.0",
     "react": "18.2.0",
