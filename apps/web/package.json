--- conflicted
+++ resolved
@@ -13,22 +13,20 @@
     "prisma:format": "prisma format"
   },
   "dependencies": {
-<<<<<<< HEAD
+    "@prisma/client": "^5.19.1",
+    "@radix-ui/react-slot": "^1.0.2",
     "@supabase/supabase-js": "^2.55.0",
-=======
-    "@prisma/client": "^5.19.1",
     "class-variance-authority": "^0.7.0",
     "clsx": "^2.0.0",
->>>>>>> 1678bd98
     "next": "14.2.14",
     "next-auth": "^4.24.11",
     "next-pwa": "^5.6.0",
     "react": "18.2.0",
     "react-dom": "18.2.0",
-    "tailwind-merge": "^1.14.0",
-    "@radix-ui/react-slot": "^1.0.2"
+    "tailwind-merge": "^1.14.0"
   },
   "devDependencies": {
+    "@types/node": "^20.12.7",
     "@types/react": "^18.2.45",
     "autoprefixer": "^10.4.16",
     "eslint": "^8.44.0",
@@ -36,7 +34,6 @@
     "postcss": "^8.4.31",
     "prisma": "^5.19.1",
     "tailwindcss": "^3.3.3",
-    "typescript": "^5.0.2",
-    "@types/node": "^20.12.7"
+    "typescript": "^5.0.2"
   }
 }