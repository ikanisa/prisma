--- conflicted
+++ resolved
@@ -91,7 +91,6 @@
     'true';
 
   try {
-<<<<<<< HEAD
     const client = new PrismaClientCtor({
       log: shouldLogQueries
         ? ['error', 'warn', { level: 'query', emit: 'event' }]
@@ -112,37 +111,6 @@
     }
 
     return client;
-=======
-    const instance = new PrismaClientCtor({
-      log: createLogConfiguration(),
-    });
-
-    if (shouldLogQueries() && typeof (instance as { $on?: unknown }).$on === 'function') {
-      const listener = (event: unknown) => {
-        if (!event || typeof event !== 'object') {
-          return;
-        }
-
-        const { query, params, duration } = event as {
-          query?: string;
-          params?: string;
-          duration?: number;
-        };
-
-        const formattedDuration = typeof duration === 'number' ? `${duration.toFixed(2)}ms` : 'n/a';
-        const parameters = typeof params === 'string' && params.length > 0 ? ` params=${params}` : '';
-        console.info(`[prisma] ${formattedDuration} ${query ?? '<unknown query>'}${parameters}`);
-      };
-
-      try {
-        (instance as { $on: (event: string, cb: (payload: unknown) => void) => void }).$on('query', listener);
-      } catch {
-        // Best effort logging; Prisma implementations without $on support are ignored.
-      }
-    }
-
-    return instance;
->>>>>>> f4fa21fa
   } catch (error) {
     const message = error instanceof Error ? error.message : '';
     const needsFallback =
