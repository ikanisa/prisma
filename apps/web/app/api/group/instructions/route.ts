import { randomUUID } from 'crypto';
import type { NextRequest } from 'next/server';
import { NextResponse } from 'next/server';
import type { SupabaseClient } from '@supabase/supabase-js';
import { logGroupActivity } from '@/lib/group/activity';
import { invalidateGroupComponentsCache } from '@/lib/group/cache';
import { getOrgIdFromRequest, isUuid, resolveUserId, toJsonRecord } from '@/lib/group/request';
import { getSupabaseServerClient } from '@/lib/supabase/server';
import { buildCacheKey, getCacheClient, getCacheTtlSeconds, type CacheClient } from '@services/cache';

export const dynamic = 'force-dynamic';
export const revalidate = 0;

const CACHE_NAMESPACE = 'group:instructions';
const CACHE_TTL_SECONDS = getCacheTtlSeconds('group_instructions', 120);
const CACHE_INDEX_TTL_SECONDS = getCacheTtlSeconds('group_instructions_index', CACHE_TTL_SECONDS);

type GroupInstructionInsert = {
  org_id: string;
  engagement_id: string;
  component_id: string;
  instruction_title: string;
  instruction_body?: string | null;
  status?: string | null;
  due_at?: string | null;
  sent_by: string;
  sent_at: string;
  metadata?: Record<string, unknown> | null;
};

function getSupabaseClients() {
  const supabase = getSupabaseServerClient();
  return { supabase, supabaseUnsafe: supabase as SupabaseClient };
}

function buildInstructionsCacheKey(
  orgId: string,
  filters: { engagementId?: string | null; componentId?: string | null; status?: string | null },
  version: string,
) {
  return buildCacheKey([
    CACHE_NAMESPACE,
    orgId,
    filters.engagementId ?? null,
    filters.componentId ?? null,
    filters.status ?? null,
    version,
  ]);
}

function buildVersionKey(orgId: string) {
  return `${CACHE_NAMESPACE}:version:${orgId}`;
}

function resolveIndexTtlSeconds() {
  const ttl = Math.max(CACHE_INDEX_TTL_SECONDS, CACHE_TTL_SECONDS);
  return ttl > 0 ? ttl : undefined;
}

async function getCacheVersion(client: CacheClient, orgId: string) {
  try {
    const versionKey = buildVersionKey(orgId);
    const version = await client.get<string>(versionKey);
    if (typeof version === 'string' && version.length > 0) {
      return version;
    }
  } catch (error) {
    console.warn('group.instructions.cache_version_read_failed', { error });
  }
  return '0';
}

async function invalidateInstructionCache(client: CacheClient, orgId: string) {
  try {
    const versionKey = buildVersionKey(orgId);
    const ttlSeconds = resolveIndexTtlSeconds();
    await client.set(versionKey, randomUUID(), { ttlSeconds });
  } catch (error) {
    console.warn('group.instructions.cache_invalidate_failed', { error });
  }
}

function buildInsertPayload(orgId: string, userId: string, body: Record<string, unknown>): GroupInstructionInsert {
  if (typeof body.engagementId !== 'string' || !isUuid(body.engagementId)) {
    throw new Error('engagementId must be a UUID');
  }
  if (typeof body.componentId !== 'string' || !isUuid(body.componentId)) {
    throw new Error('componentId must be a UUID');
  }
  if (typeof body.title !== 'string' || !body.title.trim()) {
    throw new Error('title is required');
  }

  const payload: GroupInstructionInsert = {
    org_id: orgId,
    engagement_id: body.engagementId.trim(),
    component_id: body.componentId.trim(),
    instruction_title: body.title.trim(),
    status: 'sent',
    sent_by: userId,
    sent_at: new Date().toISOString(),
  };

  if (typeof body.body === 'string' && body.body.trim()) {
    payload.instruction_body = body.body.trim();
  }
  if (typeof body.status === 'string' && body.status.trim()) {
    payload.status = body.status.trim();
  }
  if (typeof body.dueAt === 'string' && body.dueAt.trim()) {
    payload.due_at = body.dueAt.trim();
  }
  const metadata = toJsonRecord(body.metadata);
  if (metadata) {
    payload.metadata = metadata;
  }

  return payload;
}

export async function GET(request: NextRequest) {
  const { supabaseUnsafe } = getSupabaseClients();
  const orgId = getOrgIdFromRequest(request);
  if (!orgId) {
    return NextResponse.json({ error: 'orgId is required' }, { status: 400 });
  }

  const url = new URL(request.url);
  const engagementId = url.searchParams.get('engagementId');
  const componentId = url.searchParams.get('componentId');
  const status = url.searchParams.get('status');

  const cacheClient = getCacheClient();
  const shouldUseCache = Boolean(cacheClient) && CACHE_TTL_SECONDS > 0;
  let cacheVersion = '0';

  if (shouldUseCache && cacheClient) {
    cacheVersion = await getCacheVersion(cacheClient, orgId);
  }

  const cacheKey = buildInstructionsCacheKey(
    orgId,
    { engagementId, componentId, status },
    cacheVersion,
  );

  if (shouldUseCache && cacheClient) {
    const cached = await cacheClient.get<{ instructions: unknown[] }>(cacheKey);
    if (cached !== undefined) {
      return NextResponse.json(cached);
    }
  }

  const query = supabaseUnsafe
    .from('group_instructions')
    .select('*')
    .eq('org_id', orgId)
    .order('sent_at', { ascending: false });

  if (engagementId) {
    if (!isUuid(engagementId)) {
      return NextResponse.json({ error: 'engagementId must be a UUID' }, { status: 400 });
    }
    query.eq('engagement_id', engagementId);
  }
  if (componentId) {
    if (!isUuid(componentId)) {
      return NextResponse.json({ error: 'componentId must be a UUID' }, { status: 400 });
    }
    query.eq('component_id', componentId);
  }
  if (status) {
    query.eq('status', status);
  }

  const { data, error } = await query;
  if (error) {
    return NextResponse.json({ error: error.message }, { status: 400 });
  }
  const response = { instructions: data ?? [] };

  if (shouldUseCache && cacheClient) {
    await cacheClient.set(cacheKey, response, { ttlSeconds: CACHE_TTL_SECONDS });
  }

  return NextResponse.json(response);
}

export async function POST(request: NextRequest) {
  const { supabase, supabaseUnsafe } = getSupabaseClients();
  const cacheClient = getCacheClient();
  let payload: unknown;
  try {
    payload = await request.json();
  } catch {
    return NextResponse.json({ error: 'Invalid JSON payload' }, { status: 400 });
  }

  if (!payload || typeof payload !== 'object') {
    return NextResponse.json({ error: 'Request body must be an object' }, { status: 400 });
  }

  const body = payload as Record<string, unknown>;
  const orgId = getOrgIdFromRequest(request, body.orgId);
  if (!orgId) {
    return NextResponse.json({ error: 'orgId is required' }, { status: 400 });
  }

  const userId = await resolveUserId(request, body.userId);
  if (!userId) {
    return NextResponse.json({ error: 'userId is required for auditing' }, { status: 401 });
  }

  let insertPayload: GroupInstructionInsert;
  try {
    insertPayload = buildInsertPayload(orgId, userId, body);
  } catch (error) {
    return NextResponse.json({ error: (error as Error).message }, { status: 400 });
  }

  const { data, error } = await supabaseUnsafe
    .from('group_instructions')
    .insert(insertPayload)
    .select()
    .single();

  if (error) {
    return NextResponse.json({ error: error.message }, { status: 400 });
  }

  await logGroupActivity({
    supabase,
    action: 'GRP_INSTRUCTION_SENT',
    orgId,
    userId,
    entityId: data?.id ?? null,
    entityType: 'group_instruction',
    metadata: {
      status: data?.status ?? null,
      component_id: data?.component_id ?? null,
    },
  });

<<<<<<< HEAD
  await invalidateGroupComponentsCache(orgId, insertPayload.engagement_id);
=======
  if (cacheClient && CACHE_TTL_SECONDS > 0) {
    await invalidateInstructionCache(cacheClient, orgId);
  }
>>>>>>> 3e7b0385

  return NextResponse.json({ instruction: data });
}<|MERGE_RESOLUTION|>--- conflicted
+++ resolved
@@ -241,13 +241,7 @@
     },
   });
 
-<<<<<<< HEAD
   await invalidateGroupComponentsCache(orgId, insertPayload.engagement_id);
-=======
-  if (cacheClient && CACHE_TTL_SECONDS > 0) {
-    await invalidateInstructionCache(cacheClient, orgId);
-  }
->>>>>>> 3e7b0385
 
   return NextResponse.json({ instruction: data });
 }