import 'server-only';

import { NextRequest, NextResponse } from 'next/server';
import { handleWebhook } from '../../../../lib/webhook';
import { evaluateCompliance, loadComplianceConfig } from '../../../../lib/compliance/evaluator';
import { getServiceSupabaseClient } from '../../../../lib/supabase-server';
import { attachRequestId, getOrCreateRequestId } from '../../lib/observability';
import { createApiGuard } from '../../lib/api-guard';

function isRecord(value: unknown): value is Record<string, unknown> {
  return typeof value === 'object' && value !== null && !Array.isArray(value);
}

const webhookSecret = process.env.AUTOMATION_WEBHOOK_SECRET ?? process.env.N8N_WEBHOOK_SECRET ?? '';

async function processPayload(rawPayload: string, requestId: string, orgId: string): Promise<Response> {
  let payload: unknown;
  try {
<<<<<<< HEAD
    payload = await request.json();
  } catch {
    return NextResponse.json({ error: 'Invalid JSON body' }, { status: 400 });
=======
    payload = JSON.parse(rawPayload);
  } catch {
    return NextResponse.json({ error: 'Invalid JSON body' }, attachRequestId({ status: 400 }, requestId));
>>>>>>> 49645c88
  }

  if (!isRecord(payload)) {
    return NextResponse.json({ error: 'Request body must be an object' }, attachRequestId({ status: 400 }, requestId));
  }

  const { packKey, values } = payload;

  if (typeof packKey !== 'string' || !packKey.trim()) {
    return NextResponse.json({ error: 'packKey is required' }, attachRequestId({ status: 400 }, requestId));
  }

  if (!isRecord(values)) {
    return NextResponse.json({ error: 'values must be an object' }, attachRequestId({ status: 400 }, requestId));
  }

  try {
    const config = await loadComplianceConfig(packKey.trim());
    const result = evaluateCompliance(config, values);

    return NextResponse.json(
      {
        outputs: result.outputs,
        errors: result.errors,
        provenance: result.provenance,
      },
      attachRequestId({ status: 200 }, requestId),
    );
  } catch (error) {
    if ((error as NodeJS.ErrnoException).code === 'ENOENT') {
      return NextResponse.json({ error: 'Pack not found' }, attachRequestId({ status: 404 }, requestId));
    }

    return NextResponse.json(
      { error: (error as Error).message },
      attachRequestId({ status: 400 }, requestId),
    );
  }
}

export async function POST(request: NextRequest) {
  if (!webhookSecret) {
    console.error('automation.webhook_secret_missing');
    return NextResponse.json({ error: 'Webhook secret not configured' }, { status: 500 });
  }

  const requestId = getOrCreateRequestId(request);
  const payloadText = await request.text();
  const orgId = request.headers.get('x-org-id') ?? 'automation';

  const guard = await createApiGuard({
    request,
    supabase: await getServiceSupabaseClient(),
    requestId,
    orgId,
    resource: `compliance:webhook:${orgId}`,
    rateLimit: { limit: 120, windowSeconds: 60 },
    enableIdempotency: false,
  });
  if (guard.rateLimitResponse) return guard.rateLimitResponse;

  const response = await handleWebhook(new Request(request.url, {
    method: request.method,
    headers: request.headers,
    body: payloadText,
  }), webhookSecret, (payload) => processPayload(payload, requestId, orgId));

  const headers = new Headers(response.headers);
  headers.set('x-request-id', requestId);
  return new Response(response.body, {
    status: response.status,
    statusText: response.statusText,
    headers,
  });
}<|MERGE_RESOLUTION|>--- conflicted
+++ resolved
@@ -11,34 +11,45 @@
   return typeof value === 'object' && value !== null && !Array.isArray(value);
 }
 
-const webhookSecret = process.env.AUTOMATION_WEBHOOK_SECRET ?? process.env.N8N_WEBHOOK_SECRET ?? '';
+const webhookSecret =
+  process.env.AUTOMATION_WEBHOOK_SECRET ?? process.env.N8N_WEBHOOK_SECRET ?? '';
 
-async function processPayload(rawPayload: string, requestId: string, orgId: string): Promise<Response> {
+async function processPayload(
+  rawPayload: string,
+  requestId: string,
+  orgId: string
+): Promise<Response> {
   let payload: unknown;
   try {
-<<<<<<< HEAD
-    payload = await request.json();
-  } catch {
-    return NextResponse.json({ error: 'Invalid JSON body' }, { status: 400 });
-=======
     payload = JSON.parse(rawPayload);
   } catch {
-    return NextResponse.json({ error: 'Invalid JSON body' }, attachRequestId({ status: 400 }, requestId));
->>>>>>> 49645c88
+    return NextResponse.json(
+      { error: 'Invalid JSON body' },
+      attachRequestId({ status: 400 }, requestId)
+    );
   }
 
   if (!isRecord(payload)) {
-    return NextResponse.json({ error: 'Request body must be an object' }, attachRequestId({ status: 400 }, requestId));
+    return NextResponse.json(
+      { error: 'Request body must be an object' },
+      attachRequestId({ status: 400 }, requestId)
+    );
   }
 
-  const { packKey, values } = payload;
+  const { packKey, values } = payload as Record<string, unknown>;
 
   if (typeof packKey !== 'string' || !packKey.trim()) {
-    return NextResponse.json({ error: 'packKey is required' }, attachRequestId({ status: 400 }, requestId));
+    return NextResponse.json(
+      { error: 'packKey is required' },
+      attachRequestId({ status: 400 }, requestId)
+    );
   }
 
   if (!isRecord(values)) {
-    return NextResponse.json({ error: 'values must be an object' }, attachRequestId({ status: 400 }, requestId));
+    return NextResponse.json(
+      { error: 'values must be an object' },
+      attachRequestId({ status: 400 }, requestId)
+    );
   }
 
   try {
@@ -51,16 +62,18 @@
         errors: result.errors,
         provenance: result.provenance,
       },
-      attachRequestId({ status: 200 }, requestId),
+      attachRequestId({ status: 200 }, requestId)
     );
   } catch (error) {
     if ((error as NodeJS.ErrnoException).code === 'ENOENT') {
-      return NextResponse.json({ error: 'Pack not found' }, attachRequestId({ status: 404 }, requestId));
+      return NextResponse.json(
+        { error: 'Pack not found' },
+        attachRequestId({ status: 404 }, requestId)
+      );
     }
-
     return NextResponse.json(
       { error: (error as Error).message },
-      attachRequestId({ status: 400 }, requestId),
+      attachRequestId({ status: 400 }, requestId)
     );
   }
 }
@@ -86,11 +99,15 @@
   });
   if (guard.rateLimitResponse) return guard.rateLimitResponse;
 
-  const response = await handleWebhook(new Request(request.url, {
-    method: request.method,
-    headers: request.headers,
-    body: payloadText,
-  }), webhookSecret, (payload) => processPayload(payload, requestId, orgId));
+  const response = await handleWebhook(
+    new Request(request.url, {
+      method: request.method,
+      headers: request.headers,
+      body: payloadText,
+    }),
+    webhookSecret,
+    (payload) => processPayload(payload, requestId, orgId)
+  );
 
   const headers = new Headers(response.headers);
   headers.set('x-request-id', requestId);
