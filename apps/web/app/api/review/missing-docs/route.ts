/**
 * Finance Review API - Missing Documents
 * 
 * Identifies ledger entries that lack supporting documentation
 * for audit trail compliance.
 * 
 * @route POST /api/review/missing-docs
 */

import { NextRequest, NextResponse } from 'next/server';
import { z } from 'zod';
import { financeReviewEnv } from '@/lib/finance-review/env';
import { supabaseAdmin } from '@/lib/finance-review/supabase';

/**
 * Request body schema
 */
const RequestBodySchema = z.object({
  orgId: z.string().uuid().optional(),
  days: z.number().int().min(1).max(90).default(30),
});

/**
 * POST /api/review/missing-docs
 * 
 * Find ledger entries without supporting documents
 */
export async function POST(request: NextRequest) {
  try {
    const body = await request.json();
    const { orgId = financeReviewEnv.DEFAULT_ORG_ID, days } = RequestBodySchema.parse(body);

    const since = new Date(Date.now() - days * 86400 * 1000).toISOString();

    // Fetch ledger entries with source_txn_id
    type LedgerEntry = {
      id: string;
      date: string;
      account: string;
      debit: number | null;
      credit: number | null;
      currency: string | null;
      source_txn_id: string | null;
      memo: string | null;
    };

    const { data: entries, error: entriesError } = await supabaseAdmin
      .from('ledger_entries')
      .select('id, date, account, debit, credit, currency, source_txn_id, memo')
      .eq('org_id', orgId)
      .gte('created_at', since)
      .not('source_txn_id', 'is', null);

    if (entriesError) {
      throw new Error(`Failed to fetch ledger entries: ${entriesError.message}`);
    }

<<<<<<< HEAD
    type LedgerEntry = {
      id: string;
      date: string;
      account: string;
      debit: number | null;
      credit: number | null;
      currency: string | null;
      source_txn_id: string | null;
      memo: string | null;
    };

    const ledgerEntries: LedgerEntry[] = Array.isArray(entries)
      ? (entries as LedgerEntry[])
      : [];
    const missing: Array<{
=======
    const missing: {
>>>>>>> c5165aa0
      id: string;
      date: string;
      account: string;
      amount: number;
      currency: string | null;
<<<<<<< HEAD
      source_txn_id: string;
      memo: string | null;
    }> = [];

    // Check each entry for supporting documents
    for (const entry of ledgerEntries) {
      if (!entry.source_txn_id) {
        continue;
      }
=======
      source_txn_id: string | null;
      memo: string | null;
    }[] = [];

    // Check each entry for supporting documents
    for (const entry of (entries ?? []) as LedgerEntry[]) {
      if (!entry.source_txn_id) {
        continue;
      }

>>>>>>> c5165aa0
      const { data: docs, error: docsError } = await supabaseAdmin
        .from('support_docs')
        .select('id')
        .eq('org_id', orgId)
        .eq('source_txn_id', entry.source_txn_id)
        .limit(1);

      if (docsError) {
        console.error('Error checking documents:', docsError);
        continue;
      }

      // If no documents found, add to missing list
      const supportingDocs = Array.isArray(docs) ? docs : [];
      if (supportingDocs.length === 0) {
        missing.push({
          id: entry.id,
          date: entry.date,
          account: entry.account,
          amount: entry.debit || entry.credit || 0,
          currency: entry.currency,
          source_txn_id: entry.source_txn_id,
          memo: entry.memo,
        });
      }
    }

    return NextResponse.json({
      count: missing.length,
      items: missing,
      period_days: days,
      org_id: orgId,
    });
  } catch (error) {
    console.error('Missing docs check failed:', error);

    if (error instanceof z.ZodError) {
      return NextResponse.json(
        { error: 'Invalid request', details: error.errors },
        { status: 400 }
      );
    }

    return NextResponse.json(
      { error: 'Internal server error', message: String(error) },
      { status: 500 }
    );
  }
}<|MERGE_RESOLUTION|>--- conflicted
+++ resolved
@@ -55,7 +55,6 @@
       throw new Error(`Failed to fetch ledger entries: ${entriesError.message}`);
     }
 
-<<<<<<< HEAD
     type LedgerEntry = {
       id: string;
       date: string;
@@ -71,15 +70,11 @@
       ? (entries as LedgerEntry[])
       : [];
     const missing: Array<{
-=======
-    const missing: {
->>>>>>> c5165aa0
       id: string;
       date: string;
       account: string;
       amount: number;
       currency: string | null;
-<<<<<<< HEAD
       source_txn_id: string;
       memo: string | null;
     }> = [];
@@ -89,18 +84,6 @@
       if (!entry.source_txn_id) {
         continue;
       }
-=======
-      source_txn_id: string | null;
-      memo: string | null;
-    }[] = [];
-
-    // Check each entry for supporting documents
-    for (const entry of (entries ?? []) as LedgerEntry[]) {
-      if (!entry.source_txn_id) {
-        continue;
-      }
-
->>>>>>> c5165aa0
       const { data: docs, error: docsError } = await supabaseAdmin
         .from('support_docs')
         .select('id')
