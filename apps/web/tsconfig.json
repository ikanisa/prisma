{
  "compilerOptions": {
    "target": "es5",
    "lib": [
      "dom",
      "dom.iterable",
      "esnext"
    ],
    "allowJs": true,
    "skipLibCheck": true,
    "strict": false,
    "forceConsistentCasingInFileNames": true,
    "noEmit": true,
    "esModuleInterop": true,
    "module": "esnext",
    "moduleResolution": "node",
    "resolveJsonModule": true,
    "isolatedModules": true,
    "jsx": "preserve",
    "incremental": true,
    "paths": {
<<<<<<< HEAD
      "@/*": [
        "./src/*"
      ]
    },
    "plugins": [
      {
        "name": "next"
      }
    ]
  },
  "include": [
    "next-env.d.ts",
    "**/*.ts",
    "**/*.tsx",
    ".next/types/**/*.ts"
  ],
  "exclude": [
    "node_modules"
  ]
=======
      "@/*": ["./src/*"]
    },
    "baseUrl": ".",
    "plugins": [{ "name": "next" }]
  },
  "include": ["next-env.d.ts", "**/*.ts", "**/*.tsx", ".next/types/**/*.ts"],
  "exclude": ["node_modules"]
>>>>>>> 5201e5ca
}<|MERGE_RESOLUTION|>--- conflicted
+++ resolved
@@ -1,11 +1,7 @@
 {
   "compilerOptions": {
     "target": "es5",
-    "lib": [
-      "dom",
-      "dom.iterable",
-      "esnext"
-    ],
+    "lib": ["dom", "dom.iterable", "esnext"],
     "allowJs": true,
     "skipLibCheck": true,
     "strict": false,
@@ -18,34 +14,12 @@
     "isolatedModules": true,
     "jsx": "preserve",
     "incremental": true,
+    "baseUrl": ".",
     "paths": {
-<<<<<<< HEAD
-      "@/*": [
-        "./src/*"
-      ]
-    },
-    "plugins": [
-      {
-        "name": "next"
-      }
-    ]
-  },
-  "include": [
-    "next-env.d.ts",
-    "**/*.ts",
-    "**/*.tsx",
-    ".next/types/**/*.ts"
-  ],
-  "exclude": [
-    "node_modules"
-  ]
-=======
       "@/*": ["./src/*"]
     },
-    "baseUrl": ".",
     "plugins": [{ "name": "next" }]
   },
   "include": ["next-env.d.ts", "**/*.ts", "**/*.tsx", ".next/types/**/*.ts"],
   "exclude": ["node_modules"]
->>>>>>> 5201e5ca
 }