--- conflicted
+++ resolved
@@ -1,11 +1,7 @@
 {
   "compilerOptions": {
     "target": "es5",
-    "lib": [
-      "dom",
-      "dom.iterable",
-      "esnext"
-    ],
+    "lib": ["dom", "dom.iterable", "esnext"],
     "allowJs": true,
     "skipLibCheck": true,
     "strict": false,
@@ -19,30 +15,11 @@
     "jsx": "preserve",
     "incremental": true,
     "paths": {
-      "@/*": [
-<<<<<<< HEAD
-        "./src/*"
-      ]
-    },
-=======
-        "./*"
-      ]
+      "@/*": ["./src/*"]
     },
     "baseUrl": ".",
->>>>>>> 8ef3489c
-    "plugins": [
-      {
-        "name": "next"
-      }
-    ]
+    "plugins": [{ "name": "next" }]
   },
-  "include": [
-    "next-env.d.ts",
-    "**/*.ts",
-    "**/*.tsx",
-    ".next/types/**/*.ts"
-  ],
-  "exclude": [
-    "node_modules"
-  ]
+  "include": ["next-env.d.ts", "**/*.ts", "**/*.tsx", ".next/types/**/*.ts"],
+  "exclude": ["node_modules"]
 }