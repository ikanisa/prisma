--- conflicted
+++ resolved
@@ -13,15 +13,9 @@
     "@prisma-glow/logger": "workspace:*",
     "@prisma-glow/analytics": "file:../../analytics",
     "@prisma-glow/system-config": "file:../../packages/system-config",
-<<<<<<< HEAD
     "cors": "^2.8.5",
     "express": "^4.19.2",
     "express-rate-limit": "^8.1.0"
-=======
-    "@sentry/node": "^7.120.0",
-    "@sentry/types": "^7.120.0",
-    "express": "^4.19.2"
->>>>>>> 159590ba
   },
   "devDependencies": {
     "@types/express": "^4.17.23",
