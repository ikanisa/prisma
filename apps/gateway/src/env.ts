import { inspect } from 'node:util';
import { z } from 'zod';
import { logger } from '@prisma-glow/logger';

const booleanish = z
  .union([z.string(), z.boolean(), z.number()])
  .transform((value) => {
    if (typeof value === 'boolean') return value;
    if (typeof value === 'number') return value !== 0;
    const normalised = value.trim().toLowerCase();
    return normalised === 'true' || normalised === '1' || normalised === 'yes';
  });

const optionalBooleanish = booleanish.optional().default(false);

const DEFAULT_ALLOWED_ORIGINS = ['http://localhost:3000', 'http://localhost:5173'] as const;

const baseSchema = z.object({
  NODE_ENV: z.enum(['development', 'test', 'production']).default('development'),
  ENVIRONMENT: z.string().optional(),
  PORT: z.coerce.number().int().min(0).max(65535).default(3000),
  OTEL_SERVICE_NAME: z.string().min(1).default('gateway'),
  OTEL_EXPORTER_OTLP_ENDPOINT: z.string().url().optional(),
  SERVICE_VERSION: z.string().optional(),
  SENTRY_RELEASE: z.string().optional(),
  SENTRY_ENVIRONMENT: z.string().optional(),
  SENTRY_DSN: z.string().url().optional(),
  GATEWAY_SENTRY_DSN: z.string().url().optional(),
  SENTRY_TRACES_SAMPLE_RATE: z.coerce.number().min(0).max(1).optional(),
  ALLOW_SENTRY_DRY_RUN: optionalBooleanish,
  ANALYTICS_SERVICE_URL: z.string().url().optional(),
  ANALYTICS_SERVICE_TOKEN: z.string().optional(),
  REDIS_URL: z.string().url().optional(),
  DATABASE_URL: z.string().url().optional(),
  GATEWAY_API_KEYS: z.string().optional(),
  API_KEYS: z.string().optional(),
  AGENT_SERVICE_URL: z.string().url().optional(),
  AGENT_SERVICE_API_KEY: z.string().optional(),
  RAG_SERVICE_URL: z.string().url().optional(),
  RAG_SERVICE_API_KEY: z.string().optional(),
  API_ALLOWED_ORIGINS: z.string().optional(),
});

const parsed = baseSchema.safeParse({
  NODE_ENV: process.env.NODE_ENV,
  ENVIRONMENT: process.env.ENVIRONMENT,
  PORT: process.env.PORT,
  OTEL_SERVICE_NAME: process.env.OTEL_SERVICE_NAME,
  OTEL_EXPORTER_OTLP_ENDPOINT: process.env.OTEL_EXPORTER_OTLP_ENDPOINT,
  SERVICE_VERSION: process.env.SERVICE_VERSION,
  SENTRY_RELEASE: process.env.SENTRY_RELEASE,
  SENTRY_ENVIRONMENT: process.env.SENTRY_ENVIRONMENT,
  SENTRY_DSN: process.env.SENTRY_DSN,
  GATEWAY_SENTRY_DSN: process.env.GATEWAY_SENTRY_DSN,
  SENTRY_TRACES_SAMPLE_RATE: process.env.SENTRY_TRACES_SAMPLE_RATE,
  ALLOW_SENTRY_DRY_RUN: process.env.ALLOW_SENTRY_DRY_RUN,
  ANALYTICS_SERVICE_URL: process.env.ANALYTICS_SERVICE_URL,
  ANALYTICS_SERVICE_TOKEN: process.env.ANALYTICS_SERVICE_TOKEN,
  REDIS_URL: process.env.REDIS_URL,
  DATABASE_URL: process.env.DATABASE_URL,
  GATEWAY_API_KEYS: process.env.GATEWAY_API_KEYS,
  API_KEYS: process.env.API_KEYS,
  AGENT_SERVICE_URL: process.env.AGENT_SERVICE_URL,
  AGENT_SERVICE_API_KEY: process.env.AGENT_SERVICE_API_KEY,
  RAG_SERVICE_URL: process.env.RAG_SERVICE_URL,
  RAG_SERVICE_API_KEY: process.env.RAG_SERVICE_API_KEY,
  API_ALLOWED_ORIGINS: process.env.API_ALLOWED_ORIGINS,
});

if (!parsed.success) {
  logger.error('apps/gateway.invalid_environment', {
    details: inspect(parsed.error.format(), { depth: null }),
  });
  throw new Error('apps/gateway environment validation failed');
}

<<<<<<< HEAD
function normaliseAllowedOrigins(raw: string | undefined): string[] {
  if (!raw) {
    return [...DEFAULT_ALLOWED_ORIGINS];
  }
  const trimmed = raw.trim();
  if (!trimmed) {
    return [...DEFAULT_ALLOWED_ORIGINS];
  }
  if (trimmed === '*') {
    return ['*'];
  }
  const unique = new Set<string>();
  for (const origin of trimmed.split(',')) {
    const candidate = origin.trim();
    if (candidate) {
      unique.add(candidate);
    }
  }
  if (unique.size === 0) {
    return [...DEFAULT_ALLOWED_ORIGINS];
  }
  return Array.from(unique);
}

export const env = Object.freeze({
  ...parsed.data,
  allowedOrigins: normaliseAllowedOrigins(parsed.data.API_ALLOWED_ORIGINS),
=======
const baseEnv = parsed.data;

export const env = Object.freeze({
  ...baseEnv,
  SENTRY_DSN: baseEnv.GATEWAY_SENTRY_DSN ?? baseEnv.SENTRY_DSN ?? undefined,
  SENTRY_TRACES_SAMPLE_RATE: baseEnv.SENTRY_TRACES_SAMPLE_RATE ?? undefined,
>>>>>>> 159590ba
});

const dynamicSchema = z.object({
  FASTAPI_BASE_URL: z.string().url().optional(),
  API_BASE_URL: z.string().url().optional(),
});

type DynamicEnv = {
  FASTAPI_BASE_URL: string | null;
  API_BASE_URL: string | null;
};

export function getRuntimeEnv(): DynamicEnv {
  const evaluated = dynamicSchema.safeParse({
    FASTAPI_BASE_URL: process.env.FASTAPI_BASE_URL ?? undefined,
    API_BASE_URL: process.env.API_BASE_URL ?? undefined,
  });

  if (!evaluated.success) {
    logger.error('apps/gateway.invalid_runtime_environment', {
      details: inspect(evaluated.error.format(), { depth: null }),
    });
    return { FASTAPI_BASE_URL: null, API_BASE_URL: null };
  }

  const { FASTAPI_BASE_URL, API_BASE_URL } = evaluated.data;
  return {
    FASTAPI_BASE_URL: FASTAPI_BASE_URL ?? null,
    API_BASE_URL: API_BASE_URL ?? null,
  };
}

export type Env = typeof env;
export type RuntimeEnv = ReturnType<typeof getRuntimeEnv>;<|MERGE_RESOLUTION|>--- conflicted
+++ resolved
@@ -74,7 +74,6 @@
   throw new Error('apps/gateway environment validation failed');
 }
 
-<<<<<<< HEAD
 function normaliseAllowedOrigins(raw: string | undefined): string[] {
   if (!raw) {
     return [...DEFAULT_ALLOWED_ORIGINS];
@@ -102,14 +101,6 @@
 export const env = Object.freeze({
   ...parsed.data,
   allowedOrigins: normaliseAllowedOrigins(parsed.data.API_ALLOWED_ORIGINS),
-=======
-const baseEnv = parsed.data;
-
-export const env = Object.freeze({
-  ...baseEnv,
-  SENTRY_DSN: baseEnv.GATEWAY_SENTRY_DSN ?? baseEnv.SENTRY_DSN ?? undefined,
-  SENTRY_TRACES_SAMPLE_RATE: baseEnv.SENTRY_TRACES_SAMPLE_RATE ?? undefined,
->>>>>>> 159590ba
 });
 
 const dynamicSchema = z.object({
