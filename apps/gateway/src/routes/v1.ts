import { Router } from 'express';
<<<<<<< HEAD
import type { Router as ExpressRouter, Request, Response, NextFunction } from 'express';
=======
import type { Request, Response, Router as ExpressRouter } from 'express';
>>>>>>> 2e0d905b
import ApiClient from '@prisma-glow/api-client';
import { createOrgGuard } from '../middleware/org-guard.js';
import { createIdempotencyMiddleware } from '../middleware/idempotency.js';
import { createRateLimitMiddleware } from '../middleware/rate-limit.js';
import { getRequestContext } from '../utils/request-context.js';
import { buildTraceparent, isValidTraceparent } from '../utils/trace.js';
import { scrubPii } from '../utils/pii.js';
import { env, getRuntimeEnv } from '../env.js';
<<<<<<< HEAD
import { withSpan } from '@prisma-glow/otel';
import type { Span } from '@opentelemetry/api';
import { SpanStatusCode } from '@opentelemetry/api';
=======
import type { SafeParseReturnType } from 'zod';
import {
  CommentBodySchema,
  DocumentIdParamsSchema,
  DocumentListQuerySchema,
  DocumentSignBodySchema,
  formatValidationErrors,
  GenericMutationBodySchema,
  NotificationIdParamsSchema,
  NotificationListQuerySchema,
  OrgScopedBodySchema,
  OrgSlugQuerySchema,
  ReleaseControlsCheckSchema,
  TaskIdParamsSchema,
  TaskListQuerySchema,
} from '@prisma-glow/api/schemas';
import { securityEnv } from '@prisma-glow/config/env/security';
>>>>>>> 2e0d905b

const router: ExpressRouter = Router();

function parseOrRespond<T>(res: Response, result: SafeParseReturnType<unknown, T>): T | null {
  if (result.success) {
    return result.data;
  }
  res.status(400).json({ error: 'invalid_request', details: formatValidationErrors(result.error) });
  return null;
}

function getFirstString(value: unknown): string | undefined {
  if (typeof value === 'string') return value;
  if (Array.isArray(value)) {
    for (const entry of value) {
      if (typeof entry === 'string') return entry;
    }
  }
  return undefined;
}

function buildOrgSlugQuery(req: Request): { orgSlug?: string } {
  const query = req.query as Record<string, unknown>;
  return {
    orgSlug: getFirstString(query.orgSlug) ?? getFirstString(query.org),
  };
}

function buildDocumentListQuery(req: Request) {
  const query = req.query as Record<string, unknown>;
  return {
    orgSlug: getFirstString(query.orgSlug) ?? getFirstString(query.org),
    limit: getFirstString(query.limit),
    offset: getFirstString(query.offset),
    repo: getFirstString(query.repo),
    state: getFirstString(query.state),
  };
}

function getApiBaseUrl(): string {
  const runtime = getRuntimeEnv();
  const raw = runtime.FASTAPI_BASE_URL ?? runtime.API_BASE_URL ?? '';
  return raw ? raw.replace(/\/$/, '') : 'http://localhost:8000';
}

function buildForwardHeaders(req: Request): Record<string, string> {
  const ctx = getRequestContext();
  const headers: Record<string, string> = {};
  const auth = req.headers['authorization'];
  if (typeof auth === 'string' && auth.trim()) headers['authorization'] = auth;
  if (ctx?.requestId) headers['x-request-id'] = ctx.requestId;
  if (ctx?.traceId) headers['x-trace-id'] = ctx.traceId;
  const serviceVersion = env.SERVICE_VERSION || env.SENTRY_RELEASE || 'dev';
  headers['user-agent'] = `prisma-glow-gateway/${serviceVersion}`;
  const incomingTraceparent = req.headers['traceparent'];
  headers['traceparent'] =
    (typeof incomingTraceparent === 'string' && isValidTraceparent(incomingTraceparent)
      ? incomingTraceparent
      : buildTraceparent(ctx?.traceId));
  const tracestate = req.headers['tracestate'];
  if (typeof tracestate === 'string' && tracestate.trim()) headers['tracestate'] = tracestate.trim();
  return headers;
}

function createApiClient(req: Request): ApiClient {
  return new ApiClient({ baseUrl: getApiBaseUrl(), defaultHeaders: buildForwardHeaders(req) });
}

type SpanHandler = (req: Request, res: Response, span: Span) =>
  | Promise<void | Response>
  | void
  | Response;

function spanRoute(name: string, handler: SpanHandler) {
  return async (req: Request, res: Response, next: NextFunction) => {
    try {
      await withSpan(name, async (span) => {
        span.setAttribute('http.route', req.route?.path ?? req.path ?? name);
        span.setAttribute('http.method', req.method);
        span.setAttribute('http.target', req.originalUrl ?? req.url ?? name);
        await handler(req, res, span);
      });
    } catch (error) {
      next(error);
    }
  };
}

router.use(createOrgGuard());
router.use(
  createRateLimitMiddleware({
    capacity: 60,
    windowMs: 60_000,
    keyGenerator: (req) => {
      const org = (req.headers['x-org-id'] as string) ?? 'global';
      const user = (req.headers['x-user-id'] as string) ?? 'anonymous';
      return `${org}:${user}:${req.method}:${req.path}`;
    },
  }),
);
router.use(createIdempotencyMiddleware());

router.get('/health', (_req, res) => {
  const context = getRequestContext();
  res.json({
    status: 'ok',
    requestId: context?.requestId ?? null,
    traceId: context?.traceId ?? null,
    timestamp: new Date().toISOString(),
  });
});

router.post('/echo', (req, res) => {
  const context = getRequestContext();
  const orgContext = res.locals.org;
  res.status(200).json({
    orgId: orgContext?.orgId ?? null,
    userId: orgContext?.userId ?? null,
    role: orgContext?.role ?? null,
    requestId: context?.requestId ?? null,
    traceId: context?.traceId ?? null,
    payload: scrubPii(req.body),
  });
});

router.post('/jobs', (req, res) => {
  const context = getRequestContext();
  const orgContext = res.locals.org;
  const jobId = `${orgContext?.orgId ?? 'org'}:${Date.now()}`;
  res.status(202).json({
    jobId,
    acceptedAt: new Date().toISOString(),
    requestId: context?.requestId ?? null,
    traceId: context?.traceId ?? null,
  });
});

// Proxy helper routes to backend API using the typed client
<<<<<<< HEAD
router.get(
  '/autonomy/status',
  spanRoute('gateway.autonomy.status', async (req, res, span) => {
    const orgSlug = String(req.query.orgSlug || req.query.org || '').trim();
    if (!orgSlug) {
      span.setStatus({ code: SpanStatusCode.ERROR, message: 'orgSlug_required' });
      return res.status(400).json({ error: 'orgSlug_required' });
    }
    span.setAttribute('gateway.org_slug', orgSlug);
    try {
      const payload = await createApiClient(req).getAutonomyStatus(orgSlug);
      res.json(payload);
    } catch (error) {
      span.recordException(error as Error);
      span.setStatus({ code: SpanStatusCode.ERROR, message: (error as Error).message });
      res.status(502).json({ error: (error as Error).message });
    }
  }),
);

router.post(
  '/release-controls/check',
  spanRoute('gateway.release_controls.check', async (req, res, span) => {
    const { orgSlug, engagementId } = req.body || {};
    if (!orgSlug) {
      span.setStatus({ code: SpanStatusCode.ERROR, message: 'orgSlug_required' });
      return res.status(400).json({ error: 'orgSlug_required' });
    }
    span.setAttribute('gateway.org_slug', orgSlug);
    if (engagementId) {
      span.setAttribute('gateway.engagement_id', String(engagementId));
    }
    try {
      const payload = await createApiClient(req).checkReleaseControls({ orgSlug, engagementId });
      res.json(payload);
    } catch (error) {
      span.recordException(error as Error);
      span.setStatus({ code: SpanStatusCode.ERROR, message: (error as Error).message });
      res.status(502).json({ error: (error as Error).message });
    }
  }),
);
=======
router.get('/autonomy/status', async (req, res) => {
  const query = parseOrRespond(res, OrgSlugQuerySchema.safeParse(buildOrgSlugQuery(req)));
  if (!query) return;
  try {
    const payload = await createApiClient(req).getAutonomyStatus(query.orgSlug);
    res.json(payload);
  } catch (error) {
    res.status(502).json({ error: (error as Error).message });
  }
});

router.post('/release-controls/check', async (req, res) => {
  const body = parseOrRespond(res, ReleaseControlsCheckSchema.safeParse(req.body));
  if (!body) return;
  try {
    const payload = await createApiClient(req).checkReleaseControls(body);
    res.json(payload);
  } catch (error) {
    res.status(502).json({ error: (error as Error).message });
  }
});
>>>>>>> 2e0d905b

router.get('/storage/documents', async (req, res) => {
  const query = parseOrRespond(res, DocumentListQuerySchema.safeParse(buildDocumentListQuery(req)));
  if (!query) return;
  try {
    const payload = await createApiClient(req).listDocuments(query);
    res.json(payload);
  } catch (error) {
    res.status(502).json({ error: (error as Error).message });
  }
});

// Knowledge endpoints
<<<<<<< HEAD
router.get(
  '/knowledge/web-sources',
  spanRoute('gateway.knowledge.web_sources', async (req, res, span) => {
    const orgSlug = String(req.query.orgSlug || '').trim();
    if (!orgSlug) {
      span.setStatus({ code: SpanStatusCode.ERROR, message: 'orgSlug_required' });
      return res.status(400).json({ error: 'orgSlug_required' });
    }
    span.setAttribute('gateway.org_slug', orgSlug);
    try {
      const payload = await createApiClient(req).listWebSources(orgSlug);
      res.json(payload);
    } catch (error) {
      span.recordException(error as Error);
      span.setStatus({ code: SpanStatusCode.ERROR, message: (error as Error).message });
      res.status(502).json({ error: (error as Error).message });
    }
  }),
);

router.get(
  '/knowledge/drive/metadata',
  spanRoute('gateway.knowledge.drive_metadata', async (req, res, span) => {
    const orgSlug = String(req.query.orgSlug || '').trim();
    if (!orgSlug) {
      span.setStatus({ code: SpanStatusCode.ERROR, message: 'orgSlug_required' });
      return res.status(400).json({ error: 'orgSlug_required' });
    }
    span.setAttribute('gateway.org_slug', orgSlug);
    try {
      const payload = await createApiClient(req).getDriveMetadata(orgSlug);
      res.json(payload);
    } catch (error) {
      span.recordException(error as Error);
      span.setStatus({ code: SpanStatusCode.ERROR, message: (error as Error).message });
      res.status(502).json({ error: (error as Error).message });
    }
  }),
);

router.get(
  '/knowledge/drive/status',
  spanRoute('gateway.knowledge.drive_status', async (req, res, span) => {
    const orgSlug = String(req.query.orgSlug || '').trim();
    if (!orgSlug) {
      span.setStatus({ code: SpanStatusCode.ERROR, message: 'orgSlug_required' });
      return res.status(400).json({ error: 'orgSlug_required' });
    }
    span.setAttribute('gateway.org_slug', orgSlug);
    try {
      const payload = await createApiClient(req).getDriveStatus(orgSlug);
      res.json(payload);
    } catch (error) {
      span.recordException(error as Error);
      span.setStatus({ code: SpanStatusCode.ERROR, message: (error as Error).message });
      res.status(502).json({ error: (error as Error).message });
    }
  }),
);

// Tasks proxy endpoints
router.get(
  '/tasks',
  spanRoute('gateway.tasks.list', async (req, res, span) => {
    const orgSlug = String(req.query.orgSlug || '').trim();
    if (!orgSlug) {
      span.setStatus({ code: SpanStatusCode.ERROR, message: 'orgSlug_required' });
      return res.status(400).json({ error: 'orgSlug_required' });
    }
    span.setAttribute('gateway.org_slug', orgSlug);
    try {
      const payload = await createApiClient(req).listTasks(orgSlug);
      res.json(payload);
    } catch (error) {
      span.recordException(error as Error);
      span.setStatus({ code: SpanStatusCode.ERROR, message: (error as Error).message });
      res.status(502).json({ error: (error as Error).message });
    }
  }),
);

router.post(
  '/tasks',
  spanRoute('gateway.tasks.create', async (req, res, span) => {
    span.setAttribute('gateway.payload.kind', req.body?.kind ?? 'unknown');
    try {
      const payload = await createApiClient(req).createTask(req.body);
      res.json(payload);
    } catch (error) {
      span.recordException(error as Error);
      span.setStatus({ code: SpanStatusCode.ERROR, message: (error as Error).message });
      res.status(502).json({ error: (error as Error).message });
    }
  }),
);

router.patch(
  '/tasks/:taskId',
  spanRoute('gateway.tasks.update', async (req, res, span) => {
    const taskId = String(req.params.taskId || '').trim();
    if (!taskId) {
      span.setStatus({ code: SpanStatusCode.ERROR, message: 'taskId_required' });
      return res.status(400).json({ error: 'taskId_required' });
    }
    span.setAttribute('gateway.task_id', taskId);
    try {
      const payload = await createApiClient(req).updateTask(taskId, req.body);
      res.json(payload);
    } catch (error) {
      span.recordException(error as Error);
      span.setStatus({ code: SpanStatusCode.ERROR, message: (error as Error).message });
      res.status(502).json({ error: (error as Error).message });
    }
  }),
);
=======
router.get('/knowledge/web-sources', async (req, res) => {
  const query = parseOrRespond(res, OrgSlugQuerySchema.safeParse(buildOrgSlugQuery(req)));
  if (!query) return;
  try {
    const payload = await createApiClient(req).listWebSources(query.orgSlug);
    res.json(payload);
  } catch (error) {
    res.status(502).json({ error: (error as Error).message });
  }
});

router.get('/knowledge/drive/metadata', async (req, res) => {
  const query = parseOrRespond(res, OrgSlugQuerySchema.safeParse(buildOrgSlugQuery(req)));
  if (!query) return;
  try {
    const payload = await createApiClient(req).getDriveMetadata(query.orgSlug);
    res.json(payload);
  } catch (error) {
    res.status(502).json({ error: (error as Error).message });
  }
});

router.get('/knowledge/drive/status', async (req, res) => {
  const query = parseOrRespond(res, OrgSlugQuerySchema.safeParse(buildOrgSlugQuery(req)));
  if (!query) return;
  try {
    const payload = await createApiClient(req).getDriveStatus(query.orgSlug);
    res.json(payload);
  } catch (error) {
    res.status(502).json({ error: (error as Error).message });
  }
});

// Tasks proxy endpoints
router.get('/tasks', async (req, res) => {
  const query = parseOrRespond(res, TaskListQuerySchema.safeParse(buildOrgSlugQuery(req)));
  if (!query) return;
  try {
    const payload = await createApiClient(req).listTasks(query.orgSlug);
    res.json(payload);
  } catch (error) {
    res.status(502).json({ error: (error as Error).message });
  }
});

router.post('/tasks', async (req, res) => {
  const body = parseOrRespond(res, GenericMutationBodySchema.safeParse(req.body));
  if (!body) return;
  try {
    const payload = await createApiClient(req).createTask(body);
    res.json(payload);
  } catch (error) {
    res.status(502).json({ error: (error as Error).message });
  }
});

router.patch('/tasks/:taskId', async (req, res) => {
  const params = parseOrRespond(res, TaskIdParamsSchema.safeParse(req.params));
  if (!params) return;
  const body = parseOrRespond(res, GenericMutationBodySchema.safeParse(req.body));
  if (!body) return;
  try {
    const payload = await createApiClient(req).updateTask(params.taskId, body);
    res.json(payload);
  } catch (error) {
    res.status(502).json({ error: (error as Error).message });
  }
});
>>>>>>> 2e0d905b

router.get('/tasks/:taskId/comments', async (req, res) => {
  const params = parseOrRespond(res, TaskIdParamsSchema.safeParse(req.params));
  if (!params) return;
  try {
    const payload = await createApiClient(req).listTaskComments(params.taskId);
    res.json(payload);
  } catch (error) {
    res.status(502).json({ error: (error as Error).message });
  }
});

router.post('/tasks/:taskId/comments', async (req, res) => {
  const params = parseOrRespond(res, TaskIdParamsSchema.safeParse(req.params));
  if (!params) return;
  const body = parseOrRespond(res, CommentBodySchema.safeParse(req.body));
  if (!body) return;
  try {
    const payload = await createApiClient(req).addTaskComment(params.taskId, body);
    res.json(payload);
  } catch (error) {
    res.status(502).json({ error: (error as Error).message });
  }
});

// Document signing
router.post('/storage/sign', async (req, res) => {
  const body = parseOrRespond(res, DocumentSignBodySchema.safeParse(req.body));
  if (!body) return;
  try {
    const payload = await createApiClient(req).signDocument(body);
    res.json(payload);
  } catch (error) {
    res.status(502).json({ error: (error as Error).message });
  }
});

// Observability dry-run: intentionally raise an error to exercise alerting
router.post('/observability/dry-run', (req, res) => {
  const allow = securityEnv.allowSentryDryRun || env.ALLOW_SENTRY_DRY_RUN;
  if (!allow) return res.status(404).json({ error: 'not_found' });
  const rid = req.headers['x-request-id'] || null;
  // Unhandled error will be caught by the server error handler and logged
  throw new Error(`sentry_dry_run_triggered request_id=${rid}`);
});

// Notifications proxy endpoints
router.get('/notifications', async (req, res) => {
  const query = parseOrRespond(res, NotificationListQuerySchema.safeParse(buildOrgSlugQuery(req)));
  if (!query) return;
  try {
    const payload = await createApiClient(req).listNotifications(query.orgSlug);
    res.json(payload);
  } catch (error) {
    res.status(502).json({ error: (error as Error).message });
  }
});

router.patch('/notifications/:notificationId', async (req, res) => {
  const params = parseOrRespond(res, NotificationIdParamsSchema.safeParse(req.params));
  if (!params) return;
  const body = parseOrRespond(res, GenericMutationBodySchema.safeParse(req.body));
  if (!body) return;
  try {
    const payload = await createApiClient(req).updateNotification(params.notificationId, body);
    res.json(payload);
  } catch (error) {
    res.status(502).json({ error: (error as Error).message });
  }
});

router.post('/notifications/mark-all', async (req, res) => {
  const body = parseOrRespond(res, OrgScopedBodySchema.safeParse(req.body));
  if (!body) return;
  try {
    const payload = await createApiClient(req).markAllNotifications(body);
    res.json(payload);
  } catch (error) {
    res.status(502).json({ error: (error as Error).message });
  }
});

// Documents management
router.delete('/storage/documents/:documentId', async (req, res) => {
  const params = parseOrRespond(res, DocumentIdParamsSchema.safeParse(req.params));
  if (!params) return;
  try {
    const payload = await createApiClient(req).deleteDocument(params.documentId);
    res.json(payload);
  } catch (error) {
    res.status(502).json({ error: (error as Error).message });
  }
});

router.post('/storage/documents/:documentId/restore', async (req, res) => {
  const params = parseOrRespond(res, DocumentIdParamsSchema.safeParse(req.params));
  if (!params) return;
  try {
    const payload = await createApiClient(req).restoreDocument(params.documentId);
    res.json(payload);
  } catch (error) {
    res.status(502).json({ error: (error as Error).message });
  }
});

router.post('/documents/:documentId/extraction', async (req, res) => {
  const params = parseOrRespond(res, DocumentIdParamsSchema.safeParse(req.params));
  if (!params) return;
  const body = parseOrRespond(res, GenericMutationBodySchema.safeParse(req.body));
  if (!body) return;
  try {
    const payload = await createApiClient(req).updateDocumentExtraction(params.documentId, body);
    res.json(payload);
  } catch (error) {
    res.status(502).json({ error: (error as Error).message });
  }
});

// Analytics (ADA)
router.get('/analytics/run', async (req, res) => {
  try {
    const payload = await createApiClient(req).getAnalyticsRun(req.query as any);
    res.json(payload);
  } catch (error) {
    res.status(502).json({ error: (error as Error).message });
  }
});

router.post('/analytics/run', async (req, res) => {
  const body = parseOrRespond(res, GenericMutationBodySchema.safeParse(req.body));
  if (!body) return;
  try {
    const payload = await createApiClient(req).runAnalytics(body);
    res.json(payload);
  } catch (error) {
    res.status(502).json({ error: (error as Error).message });
  }
});

// Onboarding proxies
router.post('/onboarding/start', async (req, res) => {
  const body = parseOrRespond(res, OrgScopedBodySchema.safeParse(req.body));
  if (!body) return;
  try {
    const payload = await createApiClient(req).onboardingStart(body);
    res.json(payload);
  } catch (error) {
    res.status(502).json({ error: (error as Error).message });
  }
});

router.post('/onboarding/link-doc', async (req, res) => {
  const body = parseOrRespond(res, GenericMutationBodySchema.safeParse(req.body));
  if (!body) return;
  try {
    const payload = await createApiClient(req).onboardingLinkDoc(body);
    res.json(payload);
  } catch (error) {
    res.status(502).json({ error: (error as Error).message });
  }
});

router.post('/onboarding/commit', async (req, res) => {
  const body = parseOrRespond(res, OrgScopedBodySchema.safeParse(req.body));
  if (!body) return;
  try {
    const payload = await createApiClient(req).onboardingCommit(body);
    res.json(payload);
  } catch (error) {
    res.status(502).json({ error: (error as Error).message });
  }
});

export default router;<|MERGE_RESOLUTION|>--- conflicted
+++ resolved
@@ -1,9 +1,5 @@
 import { Router } from 'express';
-<<<<<<< HEAD
 import type { Router as ExpressRouter, Request, Response, NextFunction } from 'express';
-=======
-import type { Request, Response, Router as ExpressRouter } from 'express';
->>>>>>> 2e0d905b
 import ApiClient from '@prisma-glow/api-client';
 import { createOrgGuard } from '../middleware/org-guard.js';
 import { createIdempotencyMiddleware } from '../middleware/idempotency.js';
@@ -12,29 +8,9 @@
 import { buildTraceparent, isValidTraceparent } from '../utils/trace.js';
 import { scrubPii } from '../utils/pii.js';
 import { env, getRuntimeEnv } from '../env.js';
-<<<<<<< HEAD
 import { withSpan } from '@prisma-glow/otel';
 import type { Span } from '@opentelemetry/api';
 import { SpanStatusCode } from '@opentelemetry/api';
-=======
-import type { SafeParseReturnType } from 'zod';
-import {
-  CommentBodySchema,
-  DocumentIdParamsSchema,
-  DocumentListQuerySchema,
-  DocumentSignBodySchema,
-  formatValidationErrors,
-  GenericMutationBodySchema,
-  NotificationIdParamsSchema,
-  NotificationListQuerySchema,
-  OrgScopedBodySchema,
-  OrgSlugQuerySchema,
-  ReleaseControlsCheckSchema,
-  TaskIdParamsSchema,
-  TaskListQuerySchema,
-} from '@prisma-glow/api/schemas';
-import { securityEnv } from '@prisma-glow/config/env/security';
->>>>>>> 2e0d905b
 
 const router: ExpressRouter = Router();
 
@@ -173,7 +149,6 @@
 });
 
 // Proxy helper routes to backend API using the typed client
-<<<<<<< HEAD
 router.get(
   '/autonomy/status',
   spanRoute('gateway.autonomy.status', async (req, res, span) => {
@@ -216,29 +191,6 @@
     }
   }),
 );
-=======
-router.get('/autonomy/status', async (req, res) => {
-  const query = parseOrRespond(res, OrgSlugQuerySchema.safeParse(buildOrgSlugQuery(req)));
-  if (!query) return;
-  try {
-    const payload = await createApiClient(req).getAutonomyStatus(query.orgSlug);
-    res.json(payload);
-  } catch (error) {
-    res.status(502).json({ error: (error as Error).message });
-  }
-});
-
-router.post('/release-controls/check', async (req, res) => {
-  const body = parseOrRespond(res, ReleaseControlsCheckSchema.safeParse(req.body));
-  if (!body) return;
-  try {
-    const payload = await createApiClient(req).checkReleaseControls(body);
-    res.json(payload);
-  } catch (error) {
-    res.status(502).json({ error: (error as Error).message });
-  }
-});
->>>>>>> 2e0d905b
 
 router.get('/storage/documents', async (req, res) => {
   const query = parseOrRespond(res, DocumentListQuerySchema.safeParse(buildDocumentListQuery(req)));
@@ -252,7 +204,6 @@
 });
 
 // Knowledge endpoints
-<<<<<<< HEAD
 router.get(
   '/knowledge/web-sources',
   spanRoute('gateway.knowledge.web_sources', async (req, res, span) => {
@@ -368,76 +319,6 @@
     }
   }),
 );
-=======
-router.get('/knowledge/web-sources', async (req, res) => {
-  const query = parseOrRespond(res, OrgSlugQuerySchema.safeParse(buildOrgSlugQuery(req)));
-  if (!query) return;
-  try {
-    const payload = await createApiClient(req).listWebSources(query.orgSlug);
-    res.json(payload);
-  } catch (error) {
-    res.status(502).json({ error: (error as Error).message });
-  }
-});
-
-router.get('/knowledge/drive/metadata', async (req, res) => {
-  const query = parseOrRespond(res, OrgSlugQuerySchema.safeParse(buildOrgSlugQuery(req)));
-  if (!query) return;
-  try {
-    const payload = await createApiClient(req).getDriveMetadata(query.orgSlug);
-    res.json(payload);
-  } catch (error) {
-    res.status(502).json({ error: (error as Error).message });
-  }
-});
-
-router.get('/knowledge/drive/status', async (req, res) => {
-  const query = parseOrRespond(res, OrgSlugQuerySchema.safeParse(buildOrgSlugQuery(req)));
-  if (!query) return;
-  try {
-    const payload = await createApiClient(req).getDriveStatus(query.orgSlug);
-    res.json(payload);
-  } catch (error) {
-    res.status(502).json({ error: (error as Error).message });
-  }
-});
-
-// Tasks proxy endpoints
-router.get('/tasks', async (req, res) => {
-  const query = parseOrRespond(res, TaskListQuerySchema.safeParse(buildOrgSlugQuery(req)));
-  if (!query) return;
-  try {
-    const payload = await createApiClient(req).listTasks(query.orgSlug);
-    res.json(payload);
-  } catch (error) {
-    res.status(502).json({ error: (error as Error).message });
-  }
-});
-
-router.post('/tasks', async (req, res) => {
-  const body = parseOrRespond(res, GenericMutationBodySchema.safeParse(req.body));
-  if (!body) return;
-  try {
-    const payload = await createApiClient(req).createTask(body);
-    res.json(payload);
-  } catch (error) {
-    res.status(502).json({ error: (error as Error).message });
-  }
-});
-
-router.patch('/tasks/:taskId', async (req, res) => {
-  const params = parseOrRespond(res, TaskIdParamsSchema.safeParse(req.params));
-  if (!params) return;
-  const body = parseOrRespond(res, GenericMutationBodySchema.safeParse(req.body));
-  if (!body) return;
-  try {
-    const payload = await createApiClient(req).updateTask(params.taskId, body);
-    res.json(payload);
-  } catch (error) {
-    res.status(502).json({ error: (error as Error).message });
-  }
-});
->>>>>>> 2e0d905b
 
 router.get('/tasks/:taskId/comments', async (req, res) => {
   const params = parseOrRespond(res, TaskIdParamsSchema.safeParse(req.params));
