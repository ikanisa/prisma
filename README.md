--- conflicted
+++ resolved
@@ -6,225 +6,18 @@
 
 ## How can I edit this code?
 
-There are several ways of editing your application.
+### Use Lovable
+Visit the [Lovable Project](https://lovable.dev/projects/1b81869f-f7ae-4d22-99d2-79a60a4ddbf8) and start prompting.  
+Changes made via Lovable are committed automatically to this repo.
 
-**Use Lovable**
-
-Simply visit the [Lovable Project](https://lovable.dev/projects/1b81869f-f7ae-4d22-99d2-79a60a4ddbf8) and start prompting.
-
-Changes made via Lovable will be committed automatically to this repo.
-
-**Use your preferred IDE**
-
-If you want to work locally using your own IDE, you can clone this repo and push changes. Pushed changes will also be reflected in Lovable.
-
-The only requirement is having Node.js & npm installed - [install with nvm](https://github.com/nvm-sh/nvm#installing-and-updating)
+### Use your preferred IDE
+Clone this repo locally and push changes; Lovable will reflect them.  
+Requires Node.js & npm – we recommend installing via [nvm](https://github.com/nvm-sh/nvm#installing-and-updating).
 
 ## Environment Setup
 
 This project requires Supabase credentials (shared with Lovable). Create a local `.env.local`
-(ignored by git) by copying the provided `.env.example` and filling in the actual project values:
+(ignored by git) by copying `.env.example` and filling in real values:
 
 ```sh
-cp .env.example .env.local
-```
-
-Required variables:
-
-- `VITE_SUPABASE_PROJECT_ID`
-- `VITE_SUPABASE_PUBLISHABLE_KEY` (Supabase *anon* key – **replace the placeholder**)
-- `VITE_SUPABASE_URL`
-- `SUPABASE_URL`
-- `SUPABASE_SERVICE_ROLE_KEY`
-- `SUPABASE_JWT_SECRET`
-- `DATABASE_URL` (Postgres connection string for the Supabase instance)
-- `OPENAI_API_KEY` (RAG embedding service)
-- Optional: `API_RATE_LIMIT` (default 60 req/min), `API_RATE_WINDOW_SECONDS`,
-  `SIGNED_URL_DEFAULT_TTL_SECONDS` (default 300s) and `SIGNED_URL_EVIDENCE_TTL_SECONDS`
-  to control signed URL expiry windows.
-- Optional alerts: `RATE_LIMIT_ALERT_WEBHOOK` for Express rate-limit breaches and
-  `TELEMETRY_ALERT_WEBHOOK` for telemetry/SLA warnings (fallbacks to
-  `ERROR_NOTIFY_WEBHOOK` if unset).
-
-### Agent learning & RAG additions
-
-The agent-learning revamp introduces additional placeholders that must be configured before the
-initial/continuous learning loops can run end-to-end. Add the following to your local `.env.local`
-and deployment environments (values may remain blank until Google Drive access is provided):
-
-- `GOOGLE_DRIVE_CLIENT_ID` – placeholder OAuth client id (configure when Drive access is ready)
-- `GOOGLE_DRIVE_CLIENT_SECRET` – placeholder secret
-- `GOOGLE_DRIVE_REFRESH_TOKEN` – placeholder refresh token (Drive sync disabled without it)
-- `EMBED_MODEL` – defaults to `text-embedding-3-small`
-- `AGENT_MODEL` – defaults to `gpt-4.1-mini`
-- `RAG_SEARCH_TOP_K` – optional override for hybrid retrieval fan-out (default 12)
-- `OPENAI_WEB_SEARCH_ENABLED` – set to `true` once OpenAI web search credentials are provisioned
-- `OPENAI_WEB_SEARCH_MODEL` – optional custom web search model id (default `gpt-4.1-mini`)
-
-> Until Google Drive credentials are supplied the ingestion pipeline runs in placeholder mode. The
-> new endpoints/edge function will queue learning runs and emit knowledge events without fetching
-> real documents. Web harvests also operate in placeholder mode until OpenAI web search is
-> available. Swap the environment variables above with live credentials when the Drive workspace and
-> web search access are connected.
-
-### Deploying Supabase credentials to Lovable
-
-Add the same values to your Lovable deployment under **Project → Settings → Environment** so the
-hosted app can connect to Supabase. Set `VITE_ENABLE_PWA=true` in production to restore the PWA
-bundle Lovable expects; locally it can remain `false` to avoid Workbox build failures when testing
-offline features.
-
-### Applying database migrations
-
-The SQL migrations in `supabase/migrations/` must be applied to the Supabase Postgres instance. If
-you have network access to the database you can run:
-
-```bash
-psql "postgresql://postgres:rnUor1Vzr06galzC@db.xzwowkxzgqigfuefmaji.supabase.co:5432/postgres" \
-  -f supabase/migrations/<timestamp>_<name>.sql
-```
-
-Apply the files in chronological order. (From this environment the Supabase endpoint is not
-reachable – DNS resolution fails – so run the commands from a machine with outbound access.)
-
-The repository now seeds `web_knowledge_sources` with a Malta-focused catalogue (IFRS/ISA/Tax/MFSA
-publications). The RAG service exposes `/v1/knowledge/web-sources` and `/v1/knowledge/web-harvest`
-so the UI can schedule OpenAI web-search powered ingestions once the feature is enabled.
-
-Follow these steps:
-
-```sh
-# Step 1: Clone the repository using the project's Git URL.
-git clone <YOUR_GIT_URL>
-
-# Step 2: Navigate to the project directory.
-cd <YOUR_PROJECT_NAME>
-
-# Step 3: Install the necessary dependencies.
-npm i
-
-# Step 4: Start the development server with auto-reloading and an instant preview.
-npm run dev
-```
-
-**Edit a file directly in GitHub**
-
-- Navigate to the desired file(s).
-- Click the "Edit" button (pencil icon) at the top right of the file view.
-- Make your changes and commit the changes.
-
-**Use GitHub Codespaces**
-
-- Navigate to the main page of your repository.
-- Click on the "Code" button (green button) near the top right.
-- Select the "Codespaces" tab.
-- Click on "New codespace" to launch a new Codespace environment.
-- Edit files directly within the Codespace and commit and push your changes once you're done.
-
-## What technologies are used for this project?
-
-This project is built with:
-
-- Vite
-- TypeScript
-- React
-- shadcn-ui
-- Tailwind CSS
-
-## How can I deploy this project?
-
-Simply open [Lovable](https://lovable.dev/projects/1b81869f-f7ae-4d22-99d2-79a60a4ddbf8) and click on Share -> Publish.
-
-## Can I connect a custom domain to my Lovable project?
-
-Yes, you can!
-
-To connect a domain, navigate to Project > Settings > Domains and click Connect Domain.
-
-Read more here: [Setting up a custom domain](https://docs.lovable.dev/tips-tricks/custom-domain#step-by-step-guide)
-
-<<<<<<< HEAD
-## Implementation Guide
-
-A high-level system design for an autonomous audit, accounting, and tax agent is available in [docs/IMPLEMENTATION_GUIDE.md](docs/IMPLEMENTATION_GUIDE.md).
-=======
-## Testing
-
-Run the Python test suites:
-
-```bash
-pytest
-```
-
-## CI gating & RLS policy tests
-
-GitHub Actions (`.github/workflows/ci.yml`) runs linting, Vitest (with coverage thresholds), and
-pgTAP policy tests. The policy step connects to a staging database via the
-`STAGING_DATABASE_URL` secret. Without this secret the workflow fails fast, so be sure to configure
-it in the repository/organization secrets. Locally you can run the same check with:
-
-```bash
-psql "$STAGING_DATABASE_URL" -f scripts/test_policies.sql
-```
-
-Vitest coverage thresholds are enforced through `npm run coverage`, which
-honours `TARGET_STATEMENTS`, `TARGET_BRANCHES`, `TARGET_FUNCTIONS`, and
-`TARGET_LINES` (defaults 45/40/45/45). Run the script locally before opening a
-PR so the CI job matches your results.
-
-## Performance harness
-
-The Phase 4 load scenarios live in `tests/perf/*.js`. The helper script
-`scripts/perf/run_k6.sh` wraps k6 execution, exporting JSON summaries under
-`docs/PERF/<timestamp>/`:
-
-```bash
-./scripts/perf/run_k6.sh ada recon telemetry
-```
-
-Set the environment variables referenced inside each scenario (for example
-`K6_BASE_URL`, `ACCESS_TOKEN`, `K6_ORG_ID`, `K6_ENG_ID`). The exported JSON files
-should be attached to the performance evidence pack described in
-`docs/performance-uat-plan.md`.
-
-## Playwright smoke tests
-
-UI smokes can be executed against any environment with:
-
-```bash
-PLAYWRIGHT_BASE_URL="https://staging.example.com" \
-PLAYWRIGHT_SMOKE_PATHS="/,/login" \
-npm run test:playwright
-```
-
-The suite defaults to `http://localhost:3000` and probes the provided routes,
-skipping gracefully if the target environment is unreachable. HTML reports are
-written to `playwright-report/` when running in CI.
-
-> CI expects the `PLAYWRIGHT_BASE_URL` secret (and optional
-> `PLAYWRIGHT_SMOKE_PATHS`) so the GitHub Action can run the smoke job.
-
-## Curl smoke tests
-
-Assuming the service is running locally on port 8000:
-
-```bash
-# RAG ingest
-curl -X POST http://localhost:8000/rag/ingest -H "Content-Type: application/json" -d '{"text":"sample"}'
-
-# RAG search
-curl "http://localhost:8000/rag/search?q=VAT"
-
-# Agent routing
-curl "http://localhost:8000/route?q=What%20is%20the%20current%20VAT%20rate%20in%20the%20UK?"
-
-# VAT evaluator
-curl -X POST http://localhost:8000/vat/evaluate -H "Content-Type: application/json" -d '{"question":"What is the current VAT rate in the UK?"}'
-
-# Idempotent request
-curl -X POST http://localhost:8000/process -H "Idempotency-Key: test-1" -d '{"payload":"data"}'
-
-# Rate limit check
-curl -I http://localhost:8000/ratelimit/test
-```
->>>>>>> 33b22749
+cp .env.example .env.local