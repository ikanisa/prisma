--- conflicted
+++ resolved
@@ -6,11 +6,7 @@
 
 1. **Install prerequisites**
    - Install [Homebrew](https://brew.sh) if it is missing.
-<<<<<<< HEAD
    - `brew install node@22 pnpm python@3.11 postgresql@15` provides the toolchain used in CI. Volta pins Node.js `22.12.0` for local parity; stick to that version to avoid Vite/runtime regressions.
-=======
-   - `brew install node@20 pnpm python@3.11 postgresql@15` provides the toolchain used in CI. Volta pins Node.js `20.19.4` for local parity and the workflows target the same version to avoid engine drift.
->>>>>>> cb90514e
    - Optionally install [direnv](https://direnv.net) for environment variable management.
 2. **Clone the repository**
    ```bash
@@ -72,8 +68,7 @@
 ## Run Commands
 
 - `pnpm install --frozen-lockfile` – install workspace dependencies.
-- `pnpm run typecheck` – project-reference typecheck (`tsc -b`) for gateway, shared packages, and services; the script cleans the incremental build artefacts afterwards.
-- `pnpm --filter web typecheck` – Next.js typecheck (fails until the web workspace cleans up its outstanding TS debt).
+- `pnpm run typecheck` – ensure TypeScript projects compile without emitting files.
 - `pnpm run lint` – lint the monorepo.
 - `pnpm run test` or `pnpm run coverage` – execute Vitest suites (coverage gate lives in CI).
 - `pnpm run build` – build shared packages and the Vite bundle (`tsc -b` runs first).
@@ -89,15 +84,6 @@
 - Stub mode (`SUPABASE_ALLOW_STUB=true`) lets UI developers work without live Supabase credentials; gateway and FastAPI continue to guard privileged routes.
 - Policy tests reside in `scripts/test_policies.sql`. Run them with `pnpm run config:validate` + manual `psql` or trigger the GitHub Action with `run_pgtap=true` once pgTAP is installed.
 - Supabase client keys should stay in `.env.local` (or GitHub secrets) only; never commit Supabase secrets.
-
-## Summary of Vercel removal
-
-- All Vercel-specific GitHub workflows and preview deployments have been removed from this repository.
-- Continuous integration now standardises on pnpm for install/typecheck/lint/build gates via `pnpm run ci:verify` (which now calls the monorepo `typecheck`).
-- Production hosting is driven by Docker/Compose and manual GitHub Actions deployments (see `.github/workflows/compose-deploy.yml`).
-- Local preview flows are documented in [docs/local-hosting.md](docs/local-hosting.md); reverse proxies will be introduced there when ready.
-
-The sections below retain the deep-dive environment details and operational runbooks referenced throughout the monorepo.
 
 ### Agent learning & RAG additions
 
@@ -209,7 +195,7 @@
 
 - Gateway forwards `Authorization`, `X-Request-ID`, `X-Trace-ID`, and W3C `traceparent`/`tracestate` headers to FastAPI.
 - Gateway sets a service user agent on upstream requests: `prisma-glow-gateway/<SERVICE_VERSION>`.
-- Ensure `SERVICE_VERSION` is set in runtime (CI uses the commit SHA). When running on a managed host (the retired Vercel deployment or future PaaS targets), set it as an environment variable so traces include `service.version`.
+- Ensure `SERVICE_VERSION` is set in runtime (CI uses the commit SHA). When running on a managed host or PaaS target, set it as an environment variable so traces include `service.version`.
 
 Versioning for trace correlation:
 
@@ -303,82 +289,6 @@
 - Upstream calls from gateway to FastAPI include a small, bounded retry with backoff for transient statuses (429/502/503/504).
 - See `apps/gateway/src/middleware/idempotency.ts` and `packages/api-client/index.ts` for behavior.
 
-### Deploying Supabase credentials to Lovable
-
-Add the same values to your Lovable deployment under **Project → Settings → Environment** so the
-hosted app can connect to Supabase. Set `VITE_ENABLE_PWA=true` in production to restore the PWA
-bundle Lovable expects; locally it can remain `false` to avoid Workbox build failures when testing
-offline features.
-
-### Applying database migrations
-
-The SQL migrations in `supabase/migrations/` must be applied to the Supabase Postgres instance. If
-you have network access to the database you can run:
-
-```bash
-psql "postgresql://postgres:rnUor1Vzr06galzC@db.xzwowkxzgqigfuefmaji.supabase.co:5432/postgres" \
-  -f supabase/migrations/<timestamp>_<name>.sql
-```
-
-Apply the files in chronological order. (From this environment the Supabase endpoint is not
-reachable – DNS resolution fails – so run the commands from a machine with outbound access.)
-
-The repository now seeds `web_knowledge_sources` with a Malta-focused catalogue (IFRS/ISA/Tax/MFSA
-publications). The RAG service exposes `/v1/knowledge/web-sources` and `/v1/knowledge/web-harvest`
-so the UI can schedule OpenAI web-search powered ingestions once the feature is enabled.
-
-Follow these steps:
-
-```sh
-# Step 1: Clone the repository using the project's Git URL.
-git clone <YOUR_GIT_URL>
-
-# Step 2: Navigate to the project directory.
-cd <YOUR_PROJECT_NAME>
-
-# Step 3: Install the necessary dependencies.
-npm i
-
-# Step 4: Start the development server with auto-reloading and an instant preview.
-npm run dev
-```
-
-**Edit a file directly in GitHub**
-
-- Navigate to the desired file(s).
-- Click the "Edit" button (pencil icon) at the top right of the file view.
-- Make your changes and commit the changes.
-
-**Use GitHub Codespaces**
-
-- Navigate to the main page of your repository.
-- Click on the "Code" button (green button) near the top right.
-- Select the "Codespaces" tab.
-- Click on "New codespace" to launch a new Codespace environment.
-- Edit files directly within the Codespace and commit and push your changes once you're done.
-
-## What technologies are used for this project?
-
-This project is built with:
-
-- Vite
-- TypeScript
-- React
-- shadcn-ui
-- Tailwind CSS
-
-## How can I deploy this project?
-
-Simply open [Lovable](https://lovable.dev/projects/1b81869f-f7ae-4d22-99d2-79a60a4ddbf8) and click on Share -> Publish.
-
-## Can I connect a custom domain to my Lovable project?
-
-Yes, you can!
-
-To connect a domain, navigate to Project > Settings > Domains and click Connect Domain.
-
-Read more here: [Setting up a custom domain](https://docs.lovable.dev/tips-tricks/custom-domain#step-by-step-guide)
-
 ## Testing
 
 Run the Python test suites:
