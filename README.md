--- conflicted
+++ resolved
@@ -2,37 +2,45 @@
 
 ![CI](https://github.com/OWNER/prisma-glow-15/actions/workflows/ci.yml/badge.svg)
 
+A monorepo app scaffolded with [Lovable](https://lovable.dev) using Prisma, Supabase, and a Vite/React frontend.
+
+---
+
 ## Quickstart
 
-1. Clone the repository
-2. Install dependencies with `npm ci`
-3. Copy `.env.example` to `.env` and fill in your values
-4. Start the development server with `npm run dev`
+1. **Clone** the repository
+2. **Install deps**: `npm ci`
+3. **Env vars**:
+   - Copy `.env.example` to `.env` (server defaults) and fill in values
+   - (Optional for local FE): create `.env.local` from the example  
+     ```sh
+     cp .env.example .env.local
+     ```
+4. **Dev server**: `npm run dev`
 
-<<<<<<< HEAD
+> Requires Node.js & npm. We recommend installing via [nvm](https://github.com/nvm-sh/nvm#installing-and-updating).
+
+---
+
 ## Environment Setup
 
-The project requires several API keys and service endpoints. A template is provided in [.env.example](./.env.example).
+The project requires several API keys and service endpoints (e.g., Supabase URL/keys, database URLs, OpenAI key).
+A template is provided in **[.env.example](./.env.example)**.  
+For local development, you can also use `.env.local` (git-ignored) for frontend-only variables.
+
+---
+
+## Using Lovable
+
+- Visit the Lovable project and start prompting:  
+  https://lovable.dev/projects/1b81869f-f7ae-4d22-99d2-79a60a4ddbf8
+- Changes made via Lovable are committed automatically to this repo.
+- Prefer coding locally? Push changes from your IDE and Lovable will reflect them.
+
+---
 
 ## Documentation
 
 - [Security: Key Rotation](docs/SECURITY/KEY_ROTATION.md)
 
-This project was bootstrapped with [Lovable](https://lovable.dev).
-=======
-### Use Lovable
-Visit the [Lovable Project](https://lovable.dev/projects/1b81869f-f7ae-4d22-99d2-79a60a4ddbf8) and start prompting.  
-Changes made via Lovable are committed automatically to this repo.
-
-### Use your preferred IDE
-Clone this repo locally and push changes; Lovable will reflect them.  
-Requires Node.js & npm – we recommend installing via [nvm](https://github.com/nvm-sh/nvm#installing-and-updating).
-
-## Environment Setup
-
-This project requires Supabase credentials (shared with Lovable). Create a local `.env.local`
-(ignored by git) by copying `.env.example` and filling in real values:
-
-```sh
-cp .env.example .env.local
->>>>>>> 2d6c7a65
+---