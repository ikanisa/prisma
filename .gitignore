--- conflicted
+++ resolved
@@ -2,32 +2,25 @@
 .supabase/
 supabase/.branches/
 supabase/.temp/
+supabase/config.toml.bak
 
 # Env & logs
 .env
 .env.*
 *.log
 
-# Build artifacts
-node_modules/
-apps/web/node_modules/
-__pycache__/
-*.pyc
-
-# Misc
-*.swp
-supabase/config.toml.bak
-<<<<<<< HEAD
-node_modules/
-=======
-
 # Build & deps
-node_modules/
 **/node_modules/
 dist/
 *.tsbuildinfo
 
+# Python
+__pycache__/
+*.pyc
+
 # Next.js (web app)
 apps/web/.next/
 apps/web/public/workbox-*.js
->>>>>>> 1678bd98
+
+# Misc
+*.swp