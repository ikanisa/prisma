--- conflicted
+++ resolved
@@ -22,7 +22,6 @@
 apps/web/.next/
 apps/web/public/workbox-*.js
 
-<<<<<<< HEAD
 # Editor directories and files
 .vscode/*
 !.vscode/extensions.json
@@ -33,9 +32,4 @@
 *.njsproj
 *.sln
 *.sw?
-
-.env
-=======
-# Misc
-*.swp
->>>>>>> dc5f6afc
+*.swp