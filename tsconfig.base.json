{
  "files": [],
  "compilerOptions": {
    "target": "ES2020",
    "module": "NodeNext",
    "moduleResolution": "NodeNext",
    "baseUrl": ".",
    "strict": true,
    "allowSyntheticDefaultImports": true,
    "esModuleInterop": true,
    "resolveJsonModule": true,
    "forceConsistentCasingInFileNames": true,
    "skipLibCheck": true,
    "composite": true,
    "declaration": true,
    "declarationMap": true,
    "incremental": true,
    "paths": {
      "@prisma-glow/api-client": [
        "./packages/api-client/dist/index.d.ts",
        "./packages/api-client/dist/index.js"
      ],
      "@prisma-glow/api/schemas": [
        "./packages/api/src/schemas/index.ts",
        "./packages/api/dist/schemas/index.d.ts",
        "./packages/api/dist/schemas/index.js"
      ],
      "@prisma-glow/api": [
        "./packages/api/src/index.ts",
        "./packages/api/dist/index.d.ts",
        "./packages/api/dist/index.js"
      ],
      "@prisma-glow/config/env/security": [
        "./config/env/security.ts"
      ],
      "@prisma-glow/system-config": [
        "./packages/system-config/src/index.ts",
        "./packages/system-config/dist/index.d.ts",
        "./packages/system-config/dist/index.js"
      ],
      "@prisma-glow/logger": [
        "./packages/logger/dist/index.d.ts",
        "./packages/logger/src/index.ts",
        "./packages/logger/dist/index.js"
      ],
      "@prisma-glow/ui": [
        "./packages/ui/src/index.ts"
      ],
      "@prisma-glow/lib/*": [
        "./packages/lib/dist/*"
      ],
      "@prisma-glow/lib": [
        "./packages/lib/dist/index"
      ],
      "@prisma-glow/agents/*": [
        "./packages/agents/src/*.ts",
        "./packages/agents/src/*/index.ts",
        "./packages/agents/dist/*.d.ts",
        "./packages/agents/dist/*",
        "./packages/agents/dist/*/index.d.ts",
        "./packages/agents/dist/*/index.js"
      ],
      "@prisma-glow/agents": [
        "./packages/agents/src/index.ts",
        "./packages/agents/dist/index.d.ts"
      ],
      "@prisma-glow/cache": [
        "./services/cache/src/index.ts",
        "./services/cache/dist/index.d.ts",
        "./services/cache/dist/index.js"
      ],
      "@prisma-glow/cache/*": [
        "./services/cache/src/*.ts",
        "./services/cache/dist/*.d.ts",
        "./services/cache/dist/*.js"
      ]
    }
  },
  "references": [
    { "path": "./packages/api-client/tsconfig.json" },
    { "path": "./packages/api/tsconfig.json" },
    { "path": "./packages/system-config/tsconfig.json" },
    { "path": "./packages/logger/tsconfig.json" },
    { "path": "./packages/ui/tsconfig.json" },
    { "path": "./packages/agents/tsconfig.json" },
    { "path": "./packages/lib/tsconfig.json" },
    { "path": "./packages/platform/tsconfig.json" },
    { "path": "./packages/tax/tsconfig.json" },
    { "path": "./services/cache/tsconfig.json" },
    { "path": "./services/rag/tsconfig.json" },
<<<<<<< HEAD
    { "path": "./services/cache/tsconfig.json" },
=======
    { "path": "./services/api/tsconfig.json" },
>>>>>>> 3e7b0385
    { "path": "./apps/gateway/tsconfig.json" }
  ]
}<|MERGE_RESOLUTION|>--- conflicted
+++ resolved
@@ -88,11 +88,7 @@
     { "path": "./packages/tax/tsconfig.json" },
     { "path": "./services/cache/tsconfig.json" },
     { "path": "./services/rag/tsconfig.json" },
-<<<<<<< HEAD
     { "path": "./services/cache/tsconfig.json" },
-=======
-    { "path": "./services/api/tsconfig.json" },
->>>>>>> 3e7b0385
     { "path": "./apps/gateway/tsconfig.json" }
   ]
 }