--- conflicted
+++ resolved
@@ -223,7 +223,6 @@
   }
 }
 
-<<<<<<< HEAD
 const unsyncedWorkerQueueEntries = new Set<string>();
 
 function clearPersistedUnsyncedWorkerQueueEntries(): void {
@@ -319,15 +318,10 @@
 
 function writeOfflineQueue(queue: QueuedOfflineAction[]): void {
   if (typeof window === 'undefined' || !isIndexedDbAvailable()) {
-=======
-async function writeOfflineQueue(queue: QueuedOfflineAction[]): Promise<void> {
-  if (typeof window === 'undefined') {
->>>>>>> a898e49d
     return;
   }
 
   const normalized = queue.map((entry) => normalizeQueuedAction(entry));
-<<<<<<< HEAD
   const ids = new Set(normalized.map((entry) => entry.id));
 
   for (const id of Array.from(unsyncedWorkerQueueEntries)) {
@@ -337,21 +331,6 @@
   }
 
   window.localStorage.setItem(OFFLINE_QUEUE_STORAGE_KEY, JSON.stringify(normalized));
-=======
-
-  if (!isIndexedDbAvailable()) {
-    window.localStorage.setItem(OFFLINE_QUEUE_STORAGE_KEY, JSON.stringify(normalized));
-    dispatchOfflineQueueEvent(normalized);
-    return;
-  }
-
-  await setInIndexedDb(OFFLINE_QUEUE_STORAGE_KEY, normalized);
-  try {
-    window.localStorage.setItem(OFFLINE_QUEUE_STORAGE_KEY, JSON.stringify(normalized));
-  } catch {
-    // LocalStorage mirroring is best-effort only.
-  }
->>>>>>> a898e49d
   dispatchOfflineQueueEvent(normalized);
   persistUnsyncedWorkerQueueEntries();
 }
@@ -433,18 +412,10 @@
           const jobs = Array.isArray(data.payload?.jobs)
             ? (data.payload.jobs as Array<Partial<QueuedOfflineAction>>)
             : [];
-<<<<<<< HEAD
           writeOfflineQueue(jobs.map((job) => normalizeQueuedAction(job)));
           channel.port1.close();
           resolve();
           return;
-=======
-          try {
-            await writeOfflineQueue(jobs.map((job) => normalizeQueuedAction(job)));
-          } catch (error) {
-            logger.warn('pwa.offline_queue_snapshot_write_failed', error);
-          }
->>>>>>> a898e49d
         }
         channel.port1.close();
         resolve();
@@ -1025,16 +996,7 @@
   }
 
   try {
-<<<<<<< HEAD
     writeOfflineQueue([]);
-=======
-    if (!isIndexedDbAvailable()) {
-      window.localStorage.removeItem(OFFLINE_QUEUE_STORAGE_KEY);
-      dispatchOfflineQueueEvent([]);
-      return;
-    }
-    await writeOfflineQueue([]);
->>>>>>> a898e49d
   } catch {
     await deleteIndexedDb();
   }
