--- conflicted
+++ resolved
@@ -1110,18 +1110,8 @@
     return DEFAULT_QUEUE_RESULT;
   }
 
-<<<<<<< HEAD
   const useServiceWorker =
     'serviceWorker' in navigator && !hasSessionUnsyncedWorkerQueueEntries();
-=======
-  const hasServiceWorker = 'serviceWorker' in navigator;
-
-  if (hasServiceWorker && unsyncedWorkerQueueEntries.size > 0) {
-    await reconcileUnsyncedWorkerQueueEntries();
-  }
-
-  const useServiceWorker = hasServiceWorker && unsyncedWorkerQueueEntries.size === 0;
->>>>>>> 7d7bc4c3
   const result = useServiceWorker
     ? await processQueuedActionsWithServiceWorker()
     : await processQueuedActionsLocally();
