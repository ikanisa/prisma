--- conflicted
+++ resolved
@@ -22,7 +22,6 @@
   retries: number;
 }
 
-<<<<<<< HEAD
 const MAX_QUEUE_RETRIES = 3;
 const RETRY_BASE_DELAY_MS = 500;
 
@@ -92,15 +91,10 @@
 
 function readOfflineQueue(): QueuedOfflineAction[] {
   if (typeof window === 'undefined') {
-=======
-async function readOfflineQueue(): Promise<QueuedOfflineAction[]> {
-  if (typeof window === 'undefined' || !isIndexedDbAvailable()) {
->>>>>>> 159590ba
     return [];
   }
 
   try {
-<<<<<<< HEAD
     const raw = window.localStorage.getItem(OFFLINE_QUEUE_STORAGE_KEY);
     if (!raw) return [];
     const parsed = JSON.parse(raw);
@@ -111,14 +105,6 @@
       .filter((item): item is QueuedOfflineAction => item !== null);
 
     return normalised;
-=======
-    const stored = await getFromIndexedDb<QueuedOfflineAction[]>(OFFLINE_QUEUE_STORAGE_KEY);
-    if (!stored || !Array.isArray(stored)) {
-      return [];
-    }
-
-    return stored;
->>>>>>> 159590ba
   } catch (error) {
     logger.error('pwa.read_offline_queue_failed', error);
     recordClientError({ name: 'pwa:readOfflineQueueFailed', error });
@@ -389,11 +375,7 @@
   return queuedActions.length;
 }
 
-<<<<<<< HEAD
 export async function processQueuedActions(): Promise<number> {
-=======
-export async function processQueuedActions() {
->>>>>>> 159590ba
   if (typeof window === 'undefined') {
     return 0;
   }
@@ -463,14 +445,10 @@
 
     if (status === 'online') {
       // Process queued actions when back online
-<<<<<<< HEAD
       processQueuedActions().catch((error) => {
         logger.error('pwa.process_queue_on_reconnect_failed', error);
         recordClientError({ name: 'pwa:processQueueOnReconnectFailed', error });
       });
-=======
-      void processQueuedActions();
->>>>>>> 159590ba
     }
   };
 
