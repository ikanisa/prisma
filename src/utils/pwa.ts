// PWA utilities for Prisma Glow

import { callApi, type ApiRequestDescriptor } from '@/lib/apiClient';
import { recordClientError, recordClientEvent } from '@/lib/client-events';
import { logger } from '@/lib/logger';
import {
  deleteIndexedDb,
  getFromIndexedDb,
  isIndexedDbAvailable,
  isQuotaExceededError,
  setInIndexedDb,
} from '@/lib/storage/indexed-db';

export const OFFLINE_QUEUE_STORAGE_KEY = 'queuedActions';
const OFFLINE_QUEUE_UNSYNCED_STORAGE_KEY = 'queuedActions:unsynced';
export const OFFLINE_QUEUE_UPDATED_EVENT = 'offline-queue:updated';
const BACKGROUND_SYNC_TAG = 'background-sync';
const CLIENT_RETRY_BASE_DELAY_MS = 30 * 1000;
const CLIENT_MAX_RETRY_BACKOFF_MS = 12 * 60 * 60 * 1000;

export interface QueuedOfflineAction {
  id: string;
  action: string;
  data: unknown;
  timestamp: number;
  retries: number;
  endpoint: string | null;
  method: string | null;
  headers: Record<string, string> | null;
  lastError?: string | null;
  nextAttemptAt?: number | null;
}

export interface QueueOfflineActionOptions {
  id?: string;
  endpoint?: string | null;
  method?: string | null;
  headers?: Record<string, string> | null;
  delayUntil?: number | null;
}

export interface ProcessQueueResult {
  processed: number;
  failed: number;
  remaining: number;
}

const DEFAULT_QUEUE_RESULT: ProcessQueueResult = { processed: 0, failed: 0, remaining: 0 };

const LOCAL_MAX_JOB_RETRIES = 3;

function generateQueueId(): string {
  if (typeof crypto !== 'undefined' && typeof crypto.randomUUID === 'function') {
    return crypto.randomUUID();
  }
  return `offline-job-${Date.now()}-${Math.random().toString(16).slice(2)}`;
}

function normalizeHeaders(headers: Record<string, string> | null | undefined): Record<string, string> | null {
  if (!headers || typeof headers !== 'object') {
    return null;
  }

  const normalizedEntries = Object.entries(headers).reduce<Record<string, string>>((acc, [key, value]) => {
    if (typeof value === 'string' && key) {
      acc[key] = value;
    }
    return acc;
  }, {});

  return Object.keys(normalizedEntries).length > 0 ? normalizedEntries : null;
}

function normalizeQueuedAction(job: Partial<QueuedOfflineAction>): QueuedOfflineAction {
  const endpoint = typeof job.endpoint === 'string' && job.endpoint.length > 0 ? job.endpoint : null;
  let method = typeof job.method === 'string' && job.method.length > 0 ? job.method.toUpperCase() : null;
  if (!method && endpoint) {
    method = 'POST';
  }

  return {
    id: typeof job.id === 'string' && job.id.length > 0 ? job.id : generateQueueId(),
    action: typeof job.action === 'string' && job.action.length > 0 ? job.action : 'unknown',
    data: job.data,
    timestamp: typeof job.timestamp === 'number' && Number.isFinite(job.timestamp) ? job.timestamp : Date.now(),
    retries: typeof job.retries === 'number' && Number.isFinite(job.retries) ? job.retries : 0,
    endpoint,
    method,
    headers: normalizeHeaders(job.headers),
    lastError: typeof job.lastError === 'string' ? job.lastError : null,
    nextAttemptAt: typeof job.nextAttemptAt === 'number' && Number.isFinite(job.nextAttemptAt)
      ? job.nextAttemptAt
      : null,
  } satisfies QueuedOfflineAction;
}

function computeClientNextAttempt(retries: number): number {
  const delay = Math.min(
    CLIENT_RETRY_BASE_DELAY_MS * 2 ** Math.max(0, retries - 1),
    CLIENT_MAX_RETRY_BACKOFF_MS,
  );
  return Date.now() + delay;
}

const MAX_QUEUE_RETRIES = 3;
const RETRY_BASE_DELAY_MS = 500;

type RecordLike = Record<string, unknown>;

const isRecord = (value: unknown): value is RecordLike =>
  typeof value === 'object' && value !== null && !Array.isArray(value);

const createQueueId = () => {
  if (typeof crypto !== 'undefined' && typeof crypto.randomUUID === 'function') {
    try {
      return crypto.randomUUID();
    } catch (error) {
      logger.warn('pwa.generate_queue_id_failed', error);
    }
  }

  return `queued-${Date.now()}-${Math.random().toString(16).slice(2)}`;
};

const normaliseRetryCount = (raw: unknown): number => {
  if (typeof raw === 'number' && Number.isFinite(raw) && raw >= 0) {
    return Math.floor(raw);
  }

  return 0;
};

const normaliseQueuedAction = (input: unknown): QueuedOfflineAction | null => {
  if (!isRecord(input)) {
    return null;
  }

  const action = typeof input.action === 'string' ? input.action : undefined;
  if (!action) {
    return null;
  }

  const id =
    typeof input.id === 'string' && input.id.length > 0 ? input.id : createQueueId();

  const timestampRaw = (input as RecordLike).timestamp;
  const timestamp =
    typeof timestampRaw === 'number' && Number.isFinite(timestampRaw)
      ? timestampRaw
      : Date.now();

  let data: unknown;
  if ('data' in input) {
    data = (input as RecordLike).data;
  } else if ('payload' in input) {
    data = (input as RecordLike).payload;
  } else {
    const { id: _id, action: _action, timestamp: _timestamp, retries: _retries, ...rest } =
      input as RecordLike;
    data = Object.keys(rest).length > 0 ? rest : undefined;
  }

  return {
    id,
    action,
    data,
    timestamp,
    retries: normaliseRetryCount((input as RecordLike).retries),
  };
};

async function readOfflineQueue(): Promise<QueuedOfflineAction[]> {
  if (typeof window === 'undefined') {
    return [];
  }

  const readFromLocalStorage = () => {
    try {
      const raw = window.localStorage.getItem(OFFLINE_QUEUE_STORAGE_KEY);
      if (!raw) {
        return [];
      }
      const parsed = JSON.parse(raw);
      if (!Array.isArray(parsed)) {
        return [];
      }
      return parsed.map((entry) => normalizeQueuedAction(entry as Partial<QueuedOfflineAction>));
    } catch {
      return [];
    }
  };

  try {
    if (!isIndexedDbAvailable()) {
      return readFromLocalStorage();
    }

    const stored = await getFromIndexedDb<unknown>(OFFLINE_QUEUE_STORAGE_KEY);
    if (!stored) {
      return readFromLocalStorage();
    }

    if (Array.isArray(stored)) {
      return stored.map((entry) => normalizeQueuedAction(entry as Partial<QueuedOfflineAction>));
    }

    if (typeof stored === 'string') {
      const parsed = JSON.parse(stored);
      if (Array.isArray(parsed)) {
        return parsed.map((entry) => normalizeQueuedAction(entry as Partial<QueuedOfflineAction>));
      }
    }

    if (Array.isArray((stored as any)?.jobs)) {
      return (stored as any).jobs.map((entry: Partial<QueuedOfflineAction>) => normalizeQueuedAction(entry));
    }

    return [];
  } catch (error) {
    logger.error('pwa.read_offline_queue_failed', error);
    recordClientError({ name: 'pwa:readOfflineQueueFailed', error });
    return readFromLocalStorage();
  }
}

const unsyncedWorkerQueueEntries = new Set<string>();

function clearPersistedUnsyncedWorkerQueueEntries(): void {
  if (typeof window === 'undefined') {
    return;
  }

  try {
    window.localStorage.removeItem(OFFLINE_QUEUE_UNSYNCED_STORAGE_KEY);
  } catch (error) {
    logger.warn('pwa.clear_unsynced_queue_failed', error);
  }
}

function persistUnsyncedWorkerQueueEntries(): void {
  if (typeof window === 'undefined') {
    return;
  }

  try {
    if (unsyncedWorkerQueueEntries.size === 0) {
      clearPersistedUnsyncedWorkerQueueEntries();
      return;
    }

    window.localStorage.setItem(
      OFFLINE_QUEUE_UNSYNCED_STORAGE_KEY,
      JSON.stringify(Array.from(unsyncedWorkerQueueEntries)),
    );
  } catch (error) {
    logger.warn('pwa.persist_unsynced_queue_failed', error);
  }
}

function removeUnsyncedWorkerQueueEntry(id: string): void {
  if (unsyncedWorkerQueueEntries.delete(id)) {
    persistUnsyncedWorkerQueueEntries();
  }
}

function addUnsyncedWorkerQueueEntry(id: string): void {
  if (!unsyncedWorkerQueueEntries.has(id)) {
    unsyncedWorkerQueueEntries.add(id);
    persistUnsyncedWorkerQueueEntries();
  }
}

function loadUnsyncedWorkerQueueEntries(): void {
  if (typeof window === 'undefined') {
    return;
  }

  try {
    const raw = window.localStorage.getItem(OFFLINE_QUEUE_UNSYNCED_STORAGE_KEY);
    if (!raw) {
      return;
    }

    const parsed = JSON.parse(raw);
    if (!Array.isArray(parsed)) {
      clearPersistedUnsyncedWorkerQueueEntries();
      return;
    }

    const queueIds = new Set(readOfflineQueue().map((entry) => entry.id));
    let changed = false;

    for (const candidate of parsed) {
      if (typeof candidate === 'string' && queueIds.has(candidate)) {
        unsyncedWorkerQueueEntries.add(candidate);
      } else {
        changed = true;
      }
    }

    for (const id of Array.from(unsyncedWorkerQueueEntries)) {
      if (!queueIds.has(id)) {
        unsyncedWorkerQueueEntries.delete(id);
        changed = true;
      }
    }

    if (changed) {
      persistUnsyncedWorkerQueueEntries();
    }
  } catch (error) {
    logger.warn('pwa.load_unsynced_queue_failed', error);
    clearPersistedUnsyncedWorkerQueueEntries();
  }
}

loadUnsyncedWorkerQueueEntries();

function writeOfflineQueue(queue: QueuedOfflineAction[]): void {
  if (typeof window === 'undefined' || !isIndexedDbAvailable()) {
    return;
  }

  const normalized = queue.map((entry) => normalizeQueuedAction(entry));
  const ids = new Set(normalized.map((entry) => entry.id));

  for (const id of Array.from(unsyncedWorkerQueueEntries)) {
    if (!ids.has(id)) {
      removeUnsyncedWorkerQueueEntry(id);
    }
  }

  window.localStorage.setItem(OFFLINE_QUEUE_STORAGE_KEY, JSON.stringify(normalized));
  dispatchOfflineQueueEvent(normalized);
  persistUnsyncedWorkerQueueEntries();
}

async function postMessageToServiceWorker(message: unknown, transfer?: Transferable[]) {
  if (typeof window === 'undefined') {
    return;
  }

  if (!('serviceWorker' in navigator)) {
    return;
  }

  try {
    const registration = await navigator.serviceWorker.ready;
    const worker = registration.active ?? navigator.serviceWorker.controller;
    if (worker) {
      if (Array.isArray(transfer) && transfer.length > 0) {
        worker.postMessage(message, transfer);
      } else {
        worker.postMessage(message);
      }
    }
  } catch (error) {
    logger.warn('pwa.service_worker_message_failed', error);
  }
}

async function removeOfflineQueueEntry(id: string) {
  try {
    const queue = await readOfflineQueue();
    const nextQueue = queue.filter((item) => item.id !== id);
    if (nextQueue.length !== queue.length) {
      await writeOfflineQueue(nextQueue);
    }
  } catch (error) {
    logger.warn('pwa.remove_offline_queue_entry_failed', error);
  }
  removeUnsyncedWorkerQueueEntry(id);
}

async function requestOfflineQueueSnapshot() {
  if (typeof window === 'undefined') {
    return;
  }

  if (!('serviceWorker' in navigator)) {
    return;
  }

  try {
    const registration = await navigator.serviceWorker.ready;
    const worker = registration.active ?? navigator.serviceWorker.controller;
    if (!worker) {
      return;
    }

    await new Promise<void>((resolve) => {
      const channel = new MessageChannel();
      const timeout = window.setTimeout(() => {
        channel.port1.close();
        resolve();
      }, 2000);

      channel.port1.onmessage = async (event) => {
        window.clearTimeout(timeout);
        channel.port1.close();
        const { data } = event;
        if (data && typeof data === 'object' && data.type === 'OFFLINE_QUEUE_SNAPSHOT') {
          if (unsyncedWorkerQueueEntries.size > 0) {
            recordClientEvent({
              name: 'pwa:offlineQueueSnapshotSkipped',
              data: { pending: unsyncedWorkerQueueEntries.size },
            });
            channel.port1.close();
            resolve();
            return;
          }
          const jobs = Array.isArray(data.payload?.jobs)
            ? (data.payload.jobs as Array<Partial<QueuedOfflineAction>>)
            : [];
          writeOfflineQueue(jobs.map((job) => normalizeQueuedAction(job)));
          channel.port1.close();
          resolve();
          return;
        }
        channel.port1.close();
        resolve();
      };

      worker.postMessage({ type: 'OFFLINE_QUEUE_REQUEST_SNAPSHOT' }, [channel.port2]);
    });
  } catch (error) {
    logger.warn('pwa.offline_queue_snapshot_failed', error);
  }
}

let serviceWorkerListenerRegistered = false;

async function handleServiceWorkerMessage(event: MessageEvent) {
  const { data } = event;
  if (!data || typeof data !== 'object') {
    return;
  }

  if (data.type === 'OFFLINE_QUEUE_JOB_COMPLETED') {
    const id = data.payload?.id as string | undefined;
    if (id) {
      void removeOfflineQueueEntry(id);
    }
    return;
  }

  if (data.type === 'OFFLINE_QUEUE_JOB_FAILED') {
    const payload = data.payload ?? {};
    const id = payload.id as string | undefined;
    if (!id) {
      return;
    }
    if (payload.final === true) {
      removeOfflineQueueEntry(id);
      return;
    }
    try {
      const queue = await readOfflineQueue();
      const nextQueue = queue.map((item) => {
        if (item.id !== id) return item;
        const retries = typeof payload.retries === 'number' ? payload.retries : item.retries + 1;
        const nextAttemptAt =
          typeof payload.nextAttemptAt === 'number' && Number.isFinite(payload.nextAttemptAt)
            ? payload.nextAttemptAt
            : computeClientNextAttempt(retries);
        return normalizeQueuedAction({
          ...item,
          retries,
          lastError: typeof payload.error === 'string' ? payload.error : item.lastError ?? null,
          nextAttemptAt,
        });
      });
      await writeOfflineQueue(nextQueue);
    } catch (error) {
      logger.warn('pwa.offline_queue_update_failed', error);
    }
  }
}

function ensureServiceWorkerListeners() {
  if (serviceWorkerListenerRegistered) {
    return;
  }
  if (typeof window === 'undefined') {
    return;
  }
  if (!('serviceWorker' in navigator)) {
    return;
  }

  navigator.serviceWorker.addEventListener('message', handleServiceWorkerMessage);
  serviceWorkerListenerRegistered = true;
}

function dispatchOfflineQueueEvent(queue: QueuedOfflineAction[]) {
  if (typeof window === 'undefined') {
    return;
  }

  const event = new CustomEvent(OFFLINE_QUEUE_UPDATED_EVENT, {
    detail: { queue, updatedAt: Date.now() },
  });
  window.dispatchEvent(event);
}

declare const __ENABLE_PWA__: boolean;

const PWA_ENABLED = typeof __ENABLE_PWA__ === 'undefined' ? true : __ENABLE_PWA__;

const normaliseHeaders = (raw?: unknown): Record<string, string> | undefined => {
  if (!isRecord(raw)) {
    return undefined;
  }

  return Object.entries(raw).reduce<Record<string, string>>((acc, [key, value]) => {
    if (typeof value === 'string') {
      acc[key] = value;
    }
    return acc;
  }, {});
};

const normaliseQuery = (raw?: unknown): ApiRequestDescriptor['query'] => {
  if (!isRecord(raw)) {
    return undefined;
  }

  const entries = Object.entries(raw).reduce<NonNullable<ApiRequestDescriptor['query']>>(
    (acc, [key, value]) => {
      if (value !== undefined) {
        acc[key] = value as any;
      }
      return acc;
    },
    {},
  );

  return Object.keys(entries).length ? entries : undefined;
};

const parseActionDescriptor = (item: QueuedOfflineAction): ApiRequestDescriptor | null => {
  const { action, data } = item;

  let path: string | undefined;
  let method: string | undefined;
  let body: unknown;
  let headers: Record<string, string> | undefined;
  let query: ApiRequestDescriptor['query'];

  if (isRecord(data)) {
    if (typeof data.path === 'string') {
      path = data.path;
    } else if (typeof data.url === 'string') {
      path = data.url;
    }

    if (typeof data.method === 'string') {
      method = data.method.toUpperCase();
    }

    if ('body' in data) {
      body = (data as RecordLike).body;
    } else if ('payload' in data) {
      body = (data as RecordLike).payload;
    }

    headers = normaliseHeaders((data as RecordLike).headers);
    query = normaliseQuery((data as RecordLike).query);
  }

  if (!path) {
    const directMatch = /^(GET|POST|PUT|PATCH|DELETE|OPTIONS|HEAD)[:\s]+(.+)$/i.exec(action);
    if (directMatch) {
      method = directMatch[1].toUpperCase();
      path = directMatch[2];
    } else if (action.startsWith('/')) {
      path = action;
    }
  }

  if (!path) {
    return null;
  }

  if (!body && isRecord(data)) {
    const { path: _path, url: _url, method: _method, headers: _headers, query: _query, ...rest } = data;
    if (Object.keys(rest).length > 0) {
      body = rest;
    }
  }

  if (!method) {
    method = 'POST';
  }

  return { path, method, body, headers, query };
};

const sleep = (ms: number) => new Promise((resolve) => setTimeout(resolve, ms));

const executeQueuedApiAction = async (item: QueuedOfflineAction) => {
  item.retries = normaliseRetryCount(item.retries);

  if (item.retries >= MAX_QUEUE_RETRIES) {
    throw new Error('max_retries_reached');
  }

  const descriptor = parseActionDescriptor(item);
  if (!descriptor) {
    throw new Error('invalid_offline_action');
  }

  while (item.retries < MAX_QUEUE_RETRIES) {
    try {
      await callApi(descriptor);
      return;
    } catch (error) {
      item.retries += 1;
      if (item.retries >= MAX_QUEUE_RETRIES) {
        throw error instanceof Error ? error : new Error(String(error));
      }

      const backoff = RETRY_BASE_DELAY_MS * Math.pow(2, item.retries - 1);
      await sleep(backoff);
    }
  }
};

export function registerServiceWorker() {
  if (!PWA_ENABLED || !('serviceWorker' in navigator)) {
    return;
  }

  ensureServiceWorkerListeners();

  navigator.serviceWorker
    .register('/service-worker.js', { scope: '/' })
    .then((registration) => {
      recordClientEvent({ name: 'pwa:serviceWorkerRegistered', data: { scope: registration.scope } });

      registration.addEventListener('updatefound', () => {
        const installingWorker = registration.installing;
        if (!installingWorker) return;

        installingWorker.addEventListener('statechange', () => {
          if (installingWorker.state === 'installed' && registration.waiting) {
            const shouldRefresh = confirm('A new version is available. Reload to update?');
            if (shouldRefresh) {
              registration.waiting.postMessage({ type: 'SKIP_WAITING' });
            }
            recordClientEvent({ name: 'pwa:updateAvailable', data: { accepted: shouldRefresh } });
          }
        });
      });

      navigator.serviceWorker.addEventListener('controllerchange', () => {
        recordClientEvent({ name: 'pwa:controllerChanged' });
        void requestOfflineQueueSnapshot();
        window.location.reload();
      });

      void requestOfflineQueueSnapshot();
    })
    .catch((error) => {
      logger.error('pwa.service_worker_registration_failed', error);
      recordClientError({ name: 'pwa:serviceWorkerRegistrationFailed', error });
    });
}

export function showInstallPrompt() {
  let deferredPrompt: any;

  window.addEventListener('beforeinstallprompt', (e) => {
    // Prevent Chrome 67 and earlier from automatically showing the prompt
    e.preventDefault();
    // Stash the event so it can be triggered later.
    deferredPrompt = e;
    recordClientEvent({ name: 'pwa:installPromptAvailable' });
  });

  return {
    showPrompt: () => {
      if (deferredPrompt) {
        deferredPrompt.prompt();
        deferredPrompt.userChoice.then((choiceResult: any) => {
          if (choiceResult.outcome === 'accepted') {
            recordClientEvent({ name: 'pwa:promptAccepted', data: { platform: deferredPrompt.platforms?.[0] } });
          } else {
            recordClientEvent({ name: 'pwa:promptDismissedByUser', data: { platform: deferredPrompt.platforms?.[0] } });
          }
          deferredPrompt = null;
        });
      }
    }
  };
}

// Enhanced background sync for offline actions
export async function queueAction(
  action: string,
  data: unknown,
  options: QueueOfflineActionOptions = {},
): Promise<QueuedOfflineAction> {
  if (typeof window === 'undefined') {
    return normalizeQueuedAction({ action, data });
  }

  const queuedActions = await readOfflineQueue();
  const entry = normalizeQueuedAction({
    id: options.id,
    action,
    data,
    timestamp: Date.now(),
    retries: 0,
    endpoint: options.endpoint ?? null,
    method: options.method ?? null,
    headers: options.headers ?? null,
    lastError: null,
    nextAttemptAt: options.delayUntil ?? null,
  });

  queuedActions.push(entry);
  try {
    writeOfflineQueue(queuedActions);
  } catch (error) {
    queuedActions.pop();
    if (isQuotaExceededError(error)) {
      logger.error('pwa.offline_queue_quota_exceeded', error);
      recordClientError({ name: 'pwa:offlineQueueQuotaExceeded', error });
    } else {
      logger.error('pwa.offline_queue_write_failed', error);
      recordClientError({ name: 'pwa:offlineQueueWriteFailed', error });
    }
    throw error;
  }

  addUnsyncedWorkerQueueEntry(entry.id);

  const sendEnqueueMessage = () => {
    if (!('serviceWorker' in navigator)) {
      return;
    }

    if ('MessageChannel' in window) {
      const channel = new MessageChannel();
      const timeout = window.setTimeout(() => {
        channel.port1.close();
        recordClientError({
          name: 'pwa:offlineQueueEnqueueAckTimeout',
          error: new Error('service_worker_ack_timeout'),
          data: { id: entry.id },
        });
      }, 2000);

      channel.port1.onmessage = (event) => {
        window.clearTimeout(timeout);
        const message = event.data;
        if (message && typeof message === 'object' && message.type === 'OFFLINE_QUEUE_ENQUEUE_ACK') {
          const payload = (message.payload ?? {}) as { persisted?: boolean; error?: unknown };
          if (payload.persisted === true) {
            removeUnsyncedWorkerQueueEntry(entry.id);
          } else {
            const errorMessage =
              typeof payload.error === 'string'
                ? payload.error
                : payload.error instanceof Error
                  ? payload.error.message
                  : 'unknown';
            const fallbackMessage =
              errorMessage && errorMessage !== 'unknown'
                ? errorMessage
                : 'service_worker_enqueue_failed';
            logger.warn('pwa.offline_queue_worker_enqueue_failed', {
              id: entry.id,
              reason: errorMessage,
            });
            recordClientError({
              name: 'pwa:offlineQueueWorkerEnqueueFailed',
              error: new Error(fallbackMessage),
              data: { id: entry.id, reason: errorMessage },
            });
          }
        }
        channel.port1.close();
      };

      void postMessageToServiceWorker({ type: 'OFFLINE_QUEUE_ENQUEUE', payload: entry }, [channel.port2]).catch(
        (error) => {
          window.clearTimeout(timeout);
          channel.port1.close();
          recordClientError({
            name: 'pwa:offlineQueueEnqueueMessageFailed',
            error,
            data: { id: entry.id },
          });
        },
      );
      return;
    }

    void postMessageToServiceWorker({ type: 'OFFLINE_QUEUE_ENQUEUE', payload: entry }).catch((error) => {
      recordClientError({
        name: 'pwa:offlineQueueEnqueueMessageFailed',
        error,
        data: { id: entry.id },
      });
    });
  };

  sendEnqueueMessage();

  if ('serviceWorker' in navigator) {
    // Register for background sync (if supported)
    void navigator.serviceWorker.ready
      .then((registration) => {
        if ('sync' in registration) {
          const syncManager = (registration as ServiceWorkerRegistration & {
            sync?: { register: (tag: string) => Promise<void> };
          }).sync;
          return syncManager?.register(BACKGROUND_SYNC_TAG);
        }
        recordClientEvent({ name: 'pwa:backgroundSyncUnavailable', level: 'warn' });
        return null;
      })
      .catch((err) => {
        recordClientError({ name: 'pwa:backgroundSyncError', error: err });
      });
  }

  return entry;
}

async function processQueuedActionsWithServiceWorker(): Promise<ProcessQueueResult> {
  if (typeof window === 'undefined' || !('serviceWorker' in navigator)) {
    return DEFAULT_QUEUE_RESULT;
  }

  try {
    const registration = await navigator.serviceWorker.ready;
    const worker = registration.active ?? navigator.serviceWorker.controller;
    if (!worker) {
      return DEFAULT_QUEUE_RESULT;
    }

    const readRemaining = async (): Promise<number> => {
      try {
        const queue = await readOfflineQueue();
        return queue.length;
      } catch {
        return 0;
      }
    };

    return await new Promise<ProcessQueueResult>((resolve) => {
      const channel = new MessageChannel();
      const timeout = window.setTimeout(() => {
        channel.port1.close();
        void readRemaining().then((remaining) => {
          resolve({ ...DEFAULT_QUEUE_RESULT, remaining });
        });
      }, 4000);

      channel.port1.onmessage = (event) => {
        window.clearTimeout(timeout);
        channel.port1.close();
        const message = event.data;
        if (message && typeof message === 'object' && message.type === 'OFFLINE_QUEUE_PROCESS_RESULT') {
          const payload = message.payload as Partial<ProcessQueueResult> | undefined;
          const processed = typeof payload?.processed === 'number' ? payload.processed : 0;
          const failed = typeof payload?.failed === 'number' ? payload.failed : 0;
          if (typeof payload?.remaining === 'number') {
            resolve({ processed, failed, remaining: payload.remaining });
            return;
          }
          void readRemaining().then((remaining) => resolve({ processed, failed, remaining }));
          return;
        }

        void readRemaining().then((remaining) => {
          resolve({ ...DEFAULT_QUEUE_RESULT, remaining });
        });
      };

      try {
        worker.postMessage({ type: 'OFFLINE_QUEUE_PROCESS_NOW' }, [channel.port2]);
      } catch (error) {
        window.clearTimeout(timeout);
        channel.port1.close();
        recordClientError({ name: 'pwa:processQueuePostMessageFailed', error });
        void readRemaining().then((remaining) => {
          resolve({ ...DEFAULT_QUEUE_RESULT, remaining });
        });
      }
    });
  } catch (error) {
    logger.warn('pwa.process_queue_sw_failed', error);
    recordClientError({ name: 'pwa:processQueueServiceWorkerFailed', error });
    return DEFAULT_QUEUE_RESULT;
  }
}

async function processQueuedActionsLocally(): Promise<ProcessQueueResult> {
  if (typeof window === 'undefined') {
    return DEFAULT_QUEUE_RESULT;
  }

  const queuedActions = await readOfflineQueue();
  if (queuedActions.length === 0) {
    return { ...DEFAULT_QUEUE_RESULT, remaining: 0 };
  }

  let processed = 0;
  let failed = 0;
  const nextQueue: QueuedOfflineAction[] = [];

  for (const item of queuedActions) {
    try {
      recordClientEvent({ name: 'pwa:processQueuedAction', data: { action: item.action } });

      if (!item.endpoint) {
        await executeQueuedApiAction(item);
        processed += 1;
        continue;
      }

      const method = item.method ?? 'POST';
      const headers = new Headers(item.headers ?? {});
      if (method !== 'GET' && !headers.has('Content-Type')) {
        headers.set('Content-Type', 'application/json');
      }

      const response = await fetch(item.endpoint, {
        method,
        headers,
        body: method === 'GET' ? undefined : JSON.stringify({ id: item.id, action: item.action, data: item.data }),
        credentials: 'include',
        keepalive: true,
      });

      if (!response.ok) {
        throw new Error(`request_failed_${response.status}`);
      }

      processed += 1;
    } catch (error) {
      failed += 1;
      logger.error('pwa.process_queued_action_failed', error);
      recordClientError({ name: 'pwa:queuedActionFailed', error, data: { action: item.action } });

      const retries = item.retries + 1;
      if (retries < LOCAL_MAX_JOB_RETRIES) {
        const updated = normalizeQueuedAction({
          ...item,
          retries,
          lastError: error instanceof Error ? error.message : String(error),
          nextAttemptAt: computeClientNextAttempt(retries),
        });
        nextQueue.push(updated);
        continue;
      }

      void postMessageToServiceWorker({ type: 'OFFLINE_QUEUE_REMOVE', payload: { id: item.id } });
    }
  }

  await writeOfflineQueue(nextQueue);

  return { processed, failed, remaining: nextQueue.length };
}

export async function processQueuedActions(): Promise<ProcessQueueResult> {
  if (typeof window === 'undefined') {
    return DEFAULT_QUEUE_RESULT;
  }

  const useServiceWorker =
    'serviceWorker' in navigator && unsyncedWorkerQueueEntries.size === 0;
  const result = useServiceWorker
    ? await processQueuedActionsWithServiceWorker()
    : await processQueuedActionsLocally();

  if (useServiceWorker) {
    void requestOfflineQueueSnapshot();
  }

  return result;
}

export function getOfflineQueueSnapshot(): Promise<QueuedOfflineAction[]> {
  return readOfflineQueue();
}

export async function resetOfflineQueue(): Promise<void> {
  if (typeof window === 'undefined') {
    return;
  }

  const clearLocalMirror = () => {
    try {
      window.localStorage.removeItem(OFFLINE_QUEUE_STORAGE_KEY);
    } catch {
      // Clearing localStorage is best-effort only.
    }
    dispatchOfflineQueueEvent([]);
  };

  try {
<<<<<<< HEAD
    if (!isIndexedDbAvailable()) {
      clearLocalMirror();
      return;
    }
    await writeOfflineQueue([]);
  } catch (error) {
    clearLocalMirror();
    logger.warn('pwa.reset_offline_queue_write_failed', error);
    try {
      await deleteIndexedDb();
    } catch (deleteError) {
      logger.warn('pwa.reset_offline_queue_delete_failed', deleteError);
      throw deleteError;
    }
=======
    writeOfflineQueue([]);
  } catch {
    await deleteIndexedDb();
>>>>>>> 198b826b
  }
}

// Network status monitoring
export function setupNetworkMonitoring() {
  const updateOnlineStatus = () => {
    const status = navigator.onLine ? 'online' : 'offline';
    document.body.setAttribute('data-network-status', status);

    if (status === 'online') {
      // Process queued actions when back online
      void processQueuedActions().catch((error) => {
        logger.error('pwa.process_queue_on_reconnect_failed', error);
      });
    }
  };

  window.addEventListener('online', updateOnlineStatus);
  window.addEventListener('offline', updateOnlineStatus);
  
  // Initial status
  updateOnlineStatus();
}

// Cache management
export function clearAppCache() {
  if ('caches' in window) {
    caches.keys().then(names => {
      names.forEach(name => {
        caches.delete(name);
      });
    });
  }
}

export function getCacheSize() {
  if ('storage' in navigator && 'estimate' in navigator.storage) {
    return navigator.storage.estimate();
  }
  return Promise.resolve({ usage: 0, quota: 0 });
}<|MERGE_RESOLUTION|>--- conflicted
+++ resolved
@@ -1005,7 +1005,6 @@
   };
 
   try {
-<<<<<<< HEAD
     if (!isIndexedDbAvailable()) {
       clearLocalMirror();
       return;
@@ -1020,11 +1019,6 @@
       logger.warn('pwa.reset_offline_queue_delete_failed', deleteError);
       throw deleteError;
     }
-=======
-    writeOfflineQueue([]);
-  } catch {
-    await deleteIndexedDb();
->>>>>>> 198b826b
   }
 }
 
