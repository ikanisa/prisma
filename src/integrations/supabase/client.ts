import { createClient } from '@supabase/supabase-js';
import type { Database } from './types';

<<<<<<< HEAD
// Read configuration from environment variables
const SUPABASE_URL = process.env.VITE_SUPABASE_URL ?? import.meta.env.VITE_SUPABASE_URL;
const SUPABASE_ANON_KEY = process.env.VITE_SUPABASE_ANON_KEY ?? import.meta.env.VITE_SUPABASE_ANON_KEY;

if (!SUPABASE_URL || !SUPABASE_ANON_KEY) {
  throw new Error('Missing Supabase environment variables');
}
=======
// Prefer Vite env in the browser/dev, fall back to process.env for SSR/Node
const viteEnv = (typeof import.meta !== 'undefined' && (import.meta as any).env)
  ? ((import.meta as any).env as Record<string, string | undefined>)
  : undefined;
>>>>>>> 2d6c7a65

const envSupabaseUrl =
  viteEnv?.VITE_SUPABASE_URL ?? process.env.SUPABASE_URL;

<<<<<<< HEAD
export const supabase = createClient<Database>(SUPABASE_URL, SUPABASE_ANON_KEY, {
=======
const envSupabaseAnonKey =
  viteEnv?.VITE_SUPABASE_PUBLISHABLE_KEY ?? process.env.SUPABASE_PUBLISHABLE_KEY;

const isPlaceholder = (value?: string) =>
  !value ||
  value.startsWith('REPLACE_WITH_') ||
  value.includes('your_project_id') ||
  value.includes('your-project') ||
  value.includes('your-project-id');

const SUPABASE_URL = envSupabaseUrl ?? '';
const SUPABASE_ANON_KEY = envSupabaseAnonKey ?? '';

export const isSupabaseConfigured = Boolean(
  !isPlaceholder(SUPABASE_URL) && !isPlaceholder(SUPABASE_ANON_KEY),
);

if (!isSupabaseConfigured && typeof window !== 'undefined') {
  console.warn(
    '[Aurora] Supabase environment keys are missing. Running in demo mode with local data only.',
  );
}

const FALLBACK_SUPABASE_URL = isSupabaseConfigured
  ? SUPABASE_URL
  : 'https://demo.invalid.supabase.co';

const FALLBACK_SUPABASE_KEY = isSupabaseConfigured
  ? SUPABASE_ANON_KEY
  : 'public-anon-demo-key';

export const supabase = createClient<Database>(FALLBACK_SUPABASE_URL, FALLBACK_SUPABASE_KEY, {
>>>>>>> 2d6c7a65
  auth: {
    storage: typeof window !== 'undefined' ? window.localStorage : undefined,
    persistSession: true,
    autoRefreshToken: true,
  },
});<|MERGE_RESOLUTION|>--- conflicted
+++ resolved
@@ -1,27 +1,15 @@
 import { createClient } from '@supabase/supabase-js';
 import type { Database } from './types';
 
-<<<<<<< HEAD
-// Read configuration from environment variables
-const SUPABASE_URL = process.env.VITE_SUPABASE_URL ?? import.meta.env.VITE_SUPABASE_URL;
-const SUPABASE_ANON_KEY = process.env.VITE_SUPABASE_ANON_KEY ?? import.meta.env.VITE_SUPABASE_ANON_KEY;
-
-if (!SUPABASE_URL || !SUPABASE_ANON_KEY) {
-  throw new Error('Missing Supabase environment variables');
-}
-=======
 // Prefer Vite env in the browser/dev, fall back to process.env for SSR/Node
-const viteEnv = (typeof import.meta !== 'undefined' && (import.meta as any).env)
-  ? ((import.meta as any).env as Record<string, string | undefined>)
-  : undefined;
->>>>>>> 2d6c7a65
+const viteEnv =
+  typeof import.meta !== 'undefined' && (import.meta as any)?.env
+    ? ((import.meta as any).env as Record<string, string | undefined>)
+    : undefined;
 
 const envSupabaseUrl =
   viteEnv?.VITE_SUPABASE_URL ?? process.env.SUPABASE_URL;
 
-<<<<<<< HEAD
-export const supabase = createClient<Database>(SUPABASE_URL, SUPABASE_ANON_KEY, {
-=======
 const envSupabaseAnonKey =
   viteEnv?.VITE_SUPABASE_PUBLISHABLE_KEY ?? process.env.SUPABASE_PUBLISHABLE_KEY;
 
@@ -54,7 +42,6 @@
   : 'public-anon-demo-key';
 
 export const supabase = createClient<Database>(FALLBACK_SUPABASE_URL, FALLBACK_SUPABASE_KEY, {
->>>>>>> 2d6c7a65
   auth: {
     storage: typeof window !== 'undefined' ? window.localStorage : undefined,
     persistSession: true,
