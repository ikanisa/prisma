--- conflicted
+++ resolved
@@ -1,1171 +1,3 @@
-      group_components: {
-        Row: {
-          component_code: string | null
-          component_name: string
-          component_type: string | null
-          created_at: string | null
-          engagement_id: string
-          id: string
-          jurisdiction: string | null
-          lead_auditor: string | null
-          materiality_scope: string | null
-          metadata: Json | null
-          org_id: string
-          risk_level: string | null
-          status: string | null
-          updated_at: string | null
-        }
-        Insert: {
-          component_code?: string | null
-          component_name: string
-          component_type?: string | null
-          created_at?: string | null
-          engagement_id: string
-          id?: string
-          jurisdiction?: string | null
-          lead_auditor?: string | null
-          materiality_scope?: string | null
-          metadata?: Json | null
-          org_id: string
-          risk_level?: string | null
-          status?: string | null
-          updated_at?: string | null
-        }
-        Update: {
-          component_code?: string | null
-          component_name?: string
-          component_type?: string | null
-          created_at?: string | null
-          engagement_id?: string
-          id?: string
-          jurisdiction?: string | null
-          lead_auditor?: string | null
-          materiality_scope?: string | null
-          metadata?: Json | null
-          org_id?: string
-          risk_level?: string | null
-          status?: string | null
-          updated_at?: string | null
-        }
-        Relationships: [
-          {
-            foreignKeyName: "group_components_engagement_id_fkey"
-            columns: ["engagement_id"]
-            isOneToOne: false
-            referencedRelation: "engagements"
-            referencedColumns: ["id"]
-          },
-          {
-            foreignKeyName: "group_components_org_id_fkey"
-            columns: ["org_id"]
-            isOneToOne: false
-            referencedRelation: "organizations"
-            referencedColumns: ["id"]
-          },
-        ]
-      },
-
-      group_instructions: {
-        Row: {
-          acknowledged_at: string | null
-          acknowledged_by: string | null
-          component_id: string
-          created_at: string | null
-          due_at: string | null
-          engagement_id: string
-          id: string
-          instruction_body: string | null
-          instruction_title: string
-          metadata: Json | null
-          org_id: string
-          sent_at: string | null
-          sent_by: string | null
-          status: string | null
-          updated_at: string | null
-        }
-        Insert: {
-          acknowledged_at?: string | null
-          acknowledged_by?: string | null
-          component_id: string
-          created_at?: string | null
-          due_at?: string | null
-          engagement_id: string
-          id?: string
-          instruction_body?: string | null
-          instruction_title: string
-          metadata?: Json | null
-          org_id: string
-          sent_at?: string | null
-          sent_by?: string | null
-          status?: string | null
-          updated_at?: string | null
-        }
-        Update: {
-          acknowledged_at?: string | null
-          acknowledged_by?: string | null
-          component_id?: string
-          created_at?: string | null
-          due_at?: string | null
-          engagement_id?: string
-          id?: string
-          instruction_body?: string | null
-          instruction_title?: string
-          metadata?: Json | null
-          org_id?: string
-          sent_at?: string | null
-          sent_by?: string | null
-          status?: string | null
-          updated_at?: string | null
-        }
-        Relationships: [
-          {
-            foreignKeyName: "group_instructions_component_id_fkey"
-            columns: ["component_id"]
-            isOneToOne: false
-            referencedRelation: "group_components"
-            referencedColumns: ["id"]
-          },
-          {
-            foreignKeyName: "group_instructions_engagement_id_fkey"
-            columns: ["engagement_id"]
-            isOneToOne: false
-            referencedRelation: "engagements"
-            referencedColumns: ["id"]
-          },
-          {
-            foreignKeyName: "group_instructions_org_id_fkey"
-            columns: ["org_id"]
-            isOneToOne: false
-            referencedRelation: "organizations"
-            referencedColumns: ["id"]
-          },
-        ]
-      },
-
-      errors: {
-        Row: {
-          created_at: string
-          id: string
-          message: string | null
-          org_id: string
-          stack: string | null
-          workflow: string | null
-        }
-        Insert: {
-          created_at?: string
-          id?: string
-          message?: string | null
-          org_id: string
-          stack?: string | null
-          workflow?: string | null
-        }
-        Update: {
-          created_at?: string
-          id?: string
-          message?: string | null
-          org_id?: string
-          stack?: string | null
-          workflow?: string | null
-        }
-        Relationships: [
-          {
-            foreignKeyName: "errors_org_id_fkey"
-            columns: ["org_id"]
-            isOneToOne: false
-            referencedRelation: "organizations"
-            referencedColumns: ["id"]
-          },
-        ]
-<<<<<<< HEAD
-      }
-      notifications: {
-        Row: {
-          created_at: string | null
-          id: string
-          message: string | null
-          org_id: string
-          read: boolean | null
-          title: string
-          type: string | null
-          user_id: string
-        }
-        Insert: {
-          created_at?: string | null
-          id?: string
-          message?: string | null
-          org_id: string
-          read?: boolean | null
-          title: string
-          type?: string | null
-          user_id: string
-        }
-        Update: {
-          created_at?: string | null
-          id?: string
-          message?: string | null
-          org_id?: string
-          read?: boolean | null
-          title?: string
-          type?: string | null
-          user_id?: string
-        }
-        Relationships: [
-          {
-            foreignKeyName: "notifications_org_id_fkey"
-            columns: ["org_id"]
-            isOneToOne: false
-            referencedRelation: "organizations"
-            referencedColumns: ["id"]
-          },
-        ]
-      }
-      organizations: {
-        Row: {
-          brand_primary: string | null
-          brand_secondary: string | null
-          created_at: string | null
-          id: string
-          name: string
-          plan: string | null
-          slug: string
-          updated_at: string | null
-        }
-        Insert: {
-          brand_primary?: string | null
-          brand_secondary?: string | null
-          created_at?: string | null
-          id?: string
-          name: string
-          plan?: string | null
-          slug: string
-          updated_at?: string | null
-        }
-        Update: {
-          brand_primary?: string | null
-          brand_secondary?: string | null
-          created_at?: string | null
-          id?: string
-          name?: string
-          plan?: string | null
-          slug?: string
-          updated_at?: string | null
-        }
-        Relationships: []
-      }
-      risks: {
-        Row: {
-          assertion: string | null
-          created_at: string
-          description: string | null
-          engagement_id: string
-          id: string
-          impact: number | null
-          likelihood: number | null
-          org_id: string
-          response_plan: Json | null
-          updated_at: string
-        }
-        Insert: {
-          assertion?: string | null
-          created_at?: string
-          description?: string | null
-          engagement_id: string
-          id?: string
-          impact?: number | null
-          likelihood?: number | null
-          org_id: string
-          response_plan?: Json | null
-          updated_at?: string
-        }
-        Update: {
-          assertion?: string | null
-          created_at?: string
-          description?: string | null
-          engagement_id?: string
-          id?: string
-          impact?: number | null
-          likelihood?: number | null
-          org_id?: string
-          response_plan?: Json | null
-          updated_at?: string
-        }
-        Relationships: [
-          {
-            foreignKeyName: "risks_engagement_id_fkey"
-            columns: ["engagement_id"]
-            isOneToOne: false
-            referencedRelation: "engagements"
-            referencedColumns: ["id"]
-          },
-          {
-            foreignKeyName: "risks_org_id_fkey"
-            columns: ["org_id"]
-            isOneToOne: false
-            referencedRelation: "organizations"
-            referencedColumns: ["id"]
-          },
-        ]
-      }
-      service_orgs: {
-        Row: {
-          contact_email: string | null
-          contact_phone: string | null
-          control_owner: string | null
-          created_at: string
-          created_by: string
-          description: string | null
-          id: string
-          industry: string | null
-          name: string
-          org_id: string
-          oversight_notes: string | null
-          system_scope: string | null
-          updated_at: string
-        }
-        Insert: {
-          contact_email?: string | null
-          contact_phone?: string | null
-          control_owner?: string | null
-          created_at?: string
-          created_by: string
-          description?: string | null
-          id?: string
-          industry?: string | null
-          name: string
-          org_id: string
-          oversight_notes?: string | null
-          system_scope?: string | null
-          updated_at?: string
-        }
-        Update: {
-          contact_email?: string | null
-          contact_phone?: string | null
-          control_owner?: string | null
-          created_at?: string
-          created_by?: string
-          description?: string | null
-          id?: string
-          industry?: string | null
-          name?: string
-          org_id?: string
-          oversight_notes?: string | null
-          system_scope?: string | null
-          updated_at?: string
-        }
-        Relationships: [
-          {
-            foreignKeyName: "service_orgs_created_by_fkey"
-            columns: ["created_by"]
-            isOneToOne: false
-            referencedRelation: "users"
-            referencedColumns: ["id"]
-          },
-          {
-            foreignKeyName: "service_orgs_org_id_fkey"
-            columns: ["org_id"]
-            isOneToOne: false
-            referencedRelation: "organizations"
-            referencedColumns: ["id"]
-          },
-        ]
-      }
-      soc1_cuecs: {
-        Row: {
-          control_objective: string
-          control_owner: string | null
-          control_reference: string | null
-          created_at: string
-          description: string | null
-          exception_summary: string | null
-          frequency: string | null
-          id: string
-          last_tested_at: string | null
-          remediation_plan: string | null
-          report_id: string | null
-          residual_risk: string | null
-          service_org_id: string
-          status: string
-          tested_by: string | null
-          testing_notes: string | null
-          updated_at: string
-        }
-        Insert: {
-          control_objective: string
-          control_owner?: string | null
-          control_reference?: string | null
-          created_at?: string
-          description?: string | null
-          exception_summary?: string | null
-          frequency?: string | null
-          id?: string
-          last_tested_at?: string | null
-          remediation_plan?: string | null
-          report_id?: string | null
-          residual_risk?: string | null
-          service_org_id: string
-          status?: string
-          tested_by?: string | null
-          testing_notes?: string | null
-          updated_at?: string
-        }
-        Update: {
-          control_objective?: string
-          control_owner?: string | null
-          control_reference?: string | null
-          created_at?: string
-          description?: string | null
-          exception_summary?: string | null
-          frequency?: string | null
-          id?: string
-          last_tested_at?: string | null
-          remediation_plan?: string | null
-          report_id?: string | null
-          residual_risk?: string | null
-          service_org_id?: string
-          status?: string
-          tested_by?: string | null
-          testing_notes?: string | null
-          updated_at?: string
-        }
-        Relationships: [
-          {
-            foreignKeyName: "soc1_cuecs_report_id_fkey"
-            columns: ["report_id"]
-            isOneToOne: false
-            referencedRelation: "soc1_reports"
-            referencedColumns: ["id"]
-          },
-          {
-            foreignKeyName: "soc1_cuecs_service_org_id_fkey"
-            columns: ["service_org_id"]
-            isOneToOne: false
-            referencedRelation: "service_orgs"
-            referencedColumns: ["id"]
-          },
-          {
-            foreignKeyName: "soc1_cuecs_tested_by_fkey"
-            columns: ["tested_by"]
-            isOneToOne: false
-            referencedRelation: "users"
-            referencedColumns: ["id"]
-          },
-        ]
-      }
-      soc1_reports: {
-        Row: {
-          auditor: string | null
-          control_deficiencies: string | null
-          coverage_summary: string | null
-          created_at: string
-          document_storage_path: string | null
-          id: string
-          issued_at: string | null
-          period_end: string
-          period_start: string
-          report_type: string
-          service_org_id: string
-          testing_summary: string | null
-          uploaded_by: string | null
-        }
-        Insert: {
-          auditor?: string | null
-          control_deficiencies?: string | null
-          coverage_summary?: string | null
-          created_at?: string
-          document_storage_path?: string | null
-          id?: string
-          issued_at?: string | null
-          period_end: string
-          period_start: string
-          report_type?: string
-          service_org_id: string
-          testing_summary?: string | null
-          uploaded_by?: string | null
-        }
-        Update: {
-          auditor?: string | null
-          control_deficiencies?: string | null
-          coverage_summary?: string | null
-          created_at?: string
-          document_storage_path?: string | null
-          id?: string
-          issued_at?: string | null
-          period_end?: string
-          period_start?: string
-          report_type?: string
-          service_org_id?: string
-          testing_summary?: string | null
-          uploaded_by?: string | null
-        }
-        Relationships: [
-          {
-            foreignKeyName: "soc1_reports_service_org_id_fkey"
-            columns: ["service_org_id"]
-            isOneToOne: false
-            referencedRelation: "service_orgs"
-            referencedColumns: ["id"]
-          },
-          {
-            foreignKeyName: "soc1_reports_uploaded_by_fkey"
-            columns: ["uploaded_by"]
-            isOneToOne: false
-            referencedRelation: "users"
-            referencedColumns: ["id"]
-          },
-        ]
-      }
-      soc1_residual_risk_notes: {
-        Row: {
-          cuec_id: string | null
-          created_at: string
-          follow_up_owner: string | null
-          id: string
-          logged_by: string | null
-          note: string
-          risk_rating: string | null
-          service_org_id: string
-        }
-        Insert: {
-          cuec_id?: string | null
-          created_at?: string
-          follow_up_owner?: string | null
-          id?: string
-          logged_by?: string | null
-          note: string
-          risk_rating?: string | null
-          service_org_id: string
-        }
-        Update: {
-          cuec_id?: string | null
-          created_at?: string
-          follow_up_owner?: string | null
-          id?: string
-          logged_by?: string | null
-          note?: string
-          risk_rating?: string | null
-          service_org_id?: string
-        }
-        Relationships: [
-          {
-            foreignKeyName: "soc1_residual_risk_notes_cuec_id_fkey"
-            columns: ["cuec_id"]
-            isOneToOne: false
-            referencedRelation: "soc1_cuecs"
-            referencedColumns: ["id"]
-          },
-          {
-            foreignKeyName: "soc1_residual_risk_notes_logged_by_fkey"
-            columns: ["logged_by"]
-            isOneToOne: false
-            referencedRelation: "users"
-            referencedColumns: ["id"]
-          },
-          {
-            foreignKeyName: "soc1_residual_risk_notes_service_org_id_fkey"
-            columns: ["service_org_id"]
-            isOneToOne: false
-            referencedRelation: "service_orgs"
-            referencedColumns: ["id"]
-          },
-        ]
-      }
-      tasks: {
-        Row: {
-          assigned_to: string | null
-          completed_at: string | null
-          created_at: string | null
-          description: string | null
-          due_date: string | null
-          engagement_id: string | null
-          id: string
-          org_id: string
-          priority: string | null
-          status: string | null
-          title: string
-          updated_at: string | null
-        }
-        Insert: {
-          assigned_to?: string | null
-          completed_at?: string | null
-          created_at?: string | null
-          description?: string | null
-          due_date?: string | null
-          engagement_id?: string | null
-          id?: string
-          org_id: string
-          priority?: string | null
-          status?: string | null
-          title: string
-          updated_at?: string | null
-        }
-        Update: {
-          assigned_to?: string | null
-          completed_at?: string | null
-          created_at?: string | null
-          description?: string | null
-          due_date?: string | null
-          engagement_id?: string | null
-          id?: string
-          org_id?: string
-          priority?: string | null
-          status?: string | null
-          title?: string
-          updated_at?: string | null
-        }
-        Relationships: [
-          {
-            foreignKeyName: "tasks_engagement_id_fkey"
-            columns: ["engagement_id"]
-            isOneToOne: false
-            referencedRelation: "engagements"
-            referencedColumns: ["id"]
-          },
-          {
-            foreignKeyName: "tasks_org_id_fkey"
-            columns: ["org_id"]
-            isOneToOne: false
-            referencedRelation: "organizations"
-            referencedColumns: ["id"]
-          },
-        ]
-      }
-      transactions: {
-        Row: {
-          amount: number
-          category_id: string | null
-          confidence: number | null
-          created_at: string
-          currency: string
-          date: string
-          description: string | null
-          id: string
-          org_id: string
-          source_ref: string | null
-          vat_code: string | null
-          vendor_id: string | null
-        }
-        Insert: {
-          amount: number
-          category_id?: string | null
-          confidence?: number | null
-          created_at?: string
-          currency?: string
-          date: string
-          description?: string | null
-          id?: string
-          org_id: string
-          source_ref?: string | null
-          vat_code?: string | null
-          vendor_id?: string | null
-        }
-        Update: {
-          amount?: number
-          category_id?: string | null
-          confidence?: number | null
-          created_at?: string
-          currency?: string
-          date?: string
-          description?: string | null
-          id?: string
-          org_id?: string
-          source_ref?: string | null
-          vat_code?: string | null
-          vendor_id?: string | null
-        }
-        Relationships: [
-          {
-            foreignKeyName: "transactions_category_id_fkey"
-            columns: ["category_id"]
-            isOneToOne: false
-            referencedRelation: "categories"
-            referencedColumns: ["id"]
-          },
-          {
-            foreignKeyName: "transactions_org_id_fkey"
-            columns: ["org_id"]
-            isOneToOne: false
-            referencedRelation: "organizations"
-            referencedColumns: ["id"]
-          },
-          {
-            foreignKeyName: "transactions_vendor_id_fkey"
-            columns: ["vendor_id"]
-            isOneToOne: false
-            referencedRelation: "vendors"
-            referencedColumns: ["id"]
-          },
-        ]
-      }
-      users: {
-        Row: {
-          avatar_url: string | null
-          created_at: string | null
-          email: string
-          id: string
-          is_system_admin: boolean | null
-          name: string | null
-          updated_at: string | null
-        }
-        Insert: {
-          avatar_url?: string | null
-          created_at?: string | null
-          email: string
-          id: string
-          is_system_admin?: boolean | null
-          name?: string | null
-          updated_at?: string | null
-        }
-        Update: {
-          avatar_url?: string | null
-          created_at?: string | null
-          email?: string
-          id?: string
-          is_system_admin?: boolean | null
-          name?: string | null
-          updated_at?: string | null
-        }
-        Relationships: []
-      }
-      vat_rules: {
-        Row: {
-          effective_from: string | null
-          effective_to: string | null
-          id: string
-          jurisdiction: string | null
-          name: string
-          org_id: string
-          rule: Json
-        }
-        Insert: {
-          effective_from?: string | null
-          effective_to?: string | null
-          id?: string
-          jurisdiction?: string | null
-          name: string
-          org_id: string
-          rule?: Json
-        }
-        Update: {
-          effective_from?: string | null
-          effective_to?: string | null
-          id?: string
-          jurisdiction?: string | null
-          name?: string
-          org_id?: string
-          rule?: Json
-        }
-        Relationships: [
-          {
-            foreignKeyName: "vat_rules_org_id_fkey"
-            columns: ["org_id"]
-            isOneToOne: false
-            referencedRelation: "organizations"
-            referencedColumns: ["id"]
-          },
-        ]
-      }
-      vendor_category_mappings: {
-        Row: {
-          category_id: string
-          confidence: number | null
-          examples: Json
-          id: string
-          org_id: string
-          updated_at: string
-          vat_code: string | null
-          vendor_id: string
-        }
-        Insert: {
-          category_id: string
-          confidence?: number | null
-          examples?: Json
-          id?: string
-          org_id: string
-          updated_at?: string
-          vat_code?: string | null
-          vendor_id: string
-        }
-        Update: {
-          category_id?: string
-          confidence?: number | null
-          examples?: Json
-          id?: string
-          org_id?: string
-          updated_at?: string
-          vat_code?: string | null
-          vendor_id?: string
-        }
-        Relationships: [
-          {
-            foreignKeyName: "vendor_category_mappings_category_id_fkey"
-            columns: ["category_id"]
-            isOneToOne: false
-            referencedRelation: "categories"
-            referencedColumns: ["id"]
-          },
-          {
-            foreignKeyName: "vendor_category_mappings_org_id_fkey"
-            columns: ["org_id"]
-            isOneToOne: false
-            referencedRelation: "organizations"
-            referencedColumns: ["id"]
-          },
-          {
-            foreignKeyName: "vendor_category_mappings_vendor_id_fkey"
-            columns: ["vendor_id"]
-            isOneToOne: false
-            referencedRelation: "vendors"
-            referencedColumns: ["id"]
-          },
-        ]
-      }
-      vendors: {
-        Row: {
-          country: string | null
-          extra: Json
-          id: string
-          name: string
-          org_id: string
-          vat_number: string | null
-        }
-        Insert: {
-          country?: string | null
-          extra?: Json
-          id?: string
-          name: string
-          org_id: string
-          vat_number?: string | null
-        }
-        Update: {
-          country?: string | null
-          extra?: Json
-          id?: string
-          name?: string
-          org_id?: string
-          vat_number?: string | null
-        }
-        Relationships: [
-          {
-            foreignKeyName: "vendors_org_id_fkey"
-            columns: ["org_id"]
-            isOneToOne: false
-            referencedRelation: "organizations"
-            referencedColumns: ["id"]
-          },
-        ]
-      }
-      workpapers: {
-        Row: {
-          created_at: string
-          drive_url: string | null
-          engagement_id: string
-          id: string
-          linked_evidence: Json | null
-          org_id: string
-          type: string | null
-        }
-        Insert: {
-          created_at?: string
-          drive_url?: string | null
-          engagement_id: string
-          id?: string
-          linked_evidence?: Json | null
-          org_id: string
-          type?: string | null
-        }
-        Update: {
-          created_at?: string
-          drive_url?: string | null
-          engagement_id?: string
-          id?: string
-          linked_evidence?: Json | null
-          org_id?: string
-          type?: string | null
-        }
-        Relationships: [
-          {
-            foreignKeyName: "workpapers_engagement_id_fkey"
-            columns: ["engagement_id"]
-            isOneToOne: false
-            referencedRelation: "engagements"
-            referencedColumns: ["id"]
-          },
-          {
-            foreignKeyName: "workpapers_org_id_fkey"
-            columns: ["org_id"]
-            isOneToOne: false
-            referencedRelation: "organizations"
-            referencedColumns: ["id"]
-          },
-        ]
-      }
-    }
-    Views: {
-      [_ in never]: never
-    }
-    Functions: {
-      binary_quantize: {
-        Args: { "": string } | { "": unknown }
-        Returns: unknown
-      }
-      gtrgm_compress: {
-        Args: { "": unknown }
-        Returns: unknown
-      }
-      gtrgm_decompress: {
-        Args: { "": unknown }
-        Returns: unknown
-      }
-      gtrgm_in: {
-        Args: { "": unknown }
-        Returns: unknown
-      }
-      gtrgm_options: {
-        Args: { "": unknown }
-        Returns: undefined
-      }
-      gtrgm_out: {
-        Args: { "": unknown }
-        Returns: unknown
-      }
-      halfvec_avg: {
-        Args: { "": number[] }
-        Returns: unknown
-      }
-      halfvec_out: {
-        Args: { "": unknown }
-        Returns: unknown
-      }
-      halfvec_send: {
-        Args: { "": unknown }
-        Returns: string
-      }
-      halfvec_typmod_in: {
-        Args: { "": unknown[] }
-        Returns: number
-      }
-      has_min_role: {
-        Args: { min: Database["public"]["Enums"]["role_level"]; org: string }
-        Returns: boolean
-      }
-      hnsw_bit_support: {
-        Args: { "": unknown }
-        Returns: unknown
-      }
-      hnsw_halfvec_support: {
-        Args: { "": unknown }
-        Returns: unknown
-      }
-      hnsw_sparsevec_support: {
-        Args: { "": unknown }
-        Returns: unknown
-      }
-      hnswhandler: {
-        Args: { "": unknown }
-        Returns: unknown
-      }
-      is_member_of: {
-        Args: { org: string }
-        Returns: boolean
-      }
-      ivfflat_bit_support: {
-        Args: { "": unknown }
-        Returns: unknown
-      }
-      ivfflat_halfvec_support: {
-        Args: { "": unknown }
-        Returns: unknown
-      }
-      ivfflathandler: {
-        Args: { "": unknown }
-        Returns: unknown
-      }
-      l2_norm: {
-        Args: { "": unknown } | { "": unknown }
-        Returns: number
-      }
-      l2_normalize: {
-        Args: { "": string } | { "": unknown } | { "": unknown }
-        Returns: string
-      }
-      set_limit: {
-        Args: { "": number }
-        Returns: number
-      }
-      show_limit: {
-        Args: Record<PropertyKey, never>
-        Returns: number
-      }
-      show_trgm: {
-        Args: { "": string }
-        Returns: string[]
-      }
-      sparsevec_out: {
-        Args: { "": unknown }
-        Returns: unknown
-      }
-      sparsevec_send: {
-        Args: { "": unknown }
-        Returns: string
-      }
-      sparsevec_typmod_in: {
-        Args: { "": unknown[] }
-        Returns: number
-      }
-      vector_avg: {
-        Args: { "": number[] }
-        Returns: string
-      }
-      vector_dims: {
-        Args: { "": string } | { "": unknown }
-        Returns: number
-      }
-      vector_norm: {
-        Args: { "": string }
-        Returns: number
-      }
-      vector_out: {
-        Args: { "": string }
-        Returns: unknown
-      }
-      vector_send: {
-        Args: { "": string }
-        Returns: string
-      }
-      vector_typmod_in: {
-        Args: { "": unknown[] }
-        Returns: number
-      }
-    }
-    Enums: {
-      engagement_status: "planned" | "active" | "completed" | "archived"
-      org_role: "admin" | "manager" | "staff" | "client"
-      role_level: "EMPLOYEE" | "MANAGER" | "SYSTEM_ADMIN"
-      severity_level: "info" | "warn" | "error"
-    }
-    CompositeTypes: {
-      [_ in never]: never
-    }
-  }
-}
-
-type DatabaseWithoutInternals = Omit<Database, "__InternalSupabase">
-
-type DefaultSchema = DatabaseWithoutInternals[Extract<keyof Database, "public">]
-
-export type Tables<
-  DefaultSchemaTableNameOrOptions extends
-    | keyof (DefaultSchema["Tables"] & DefaultSchema["Views"])
-    | { schema: keyof DatabaseWithoutInternals },
-  TableName extends DefaultSchemaTableNameOrOptions extends {
-    schema: keyof DatabaseWithoutInternals
-  }
-    ? keyof (DatabaseWithoutInternals[DefaultSchemaTableNameOrOptions["schema"]]["Tables"] &
-        DatabaseWithoutInternals[DefaultSchemaTableNameOrOptions["schema"]]["Views"])
-    : never = never,
-> = DefaultSchemaTableNameOrOptions extends {
-  schema: keyof DatabaseWithoutInternals
-}
-  ? (DatabaseWithoutInternals[DefaultSchemaTableNameOrOptions["schema"]]["Tables"] &
-      DatabaseWithoutInternals[DefaultSchemaTableNameOrOptions["schema"]]["Views"])[TableName] extends {
-      Row: infer R
-    }
-    ? R
-    : never
-  : DefaultSchemaTableNameOrOptions extends keyof (DefaultSchema["Tables"] &
-        DefaultSchema["Views"])
-    ? (DefaultSchema["Tables"] &
-        DefaultSchema["Views"])[DefaultSchemaTableNameOrOptions] extends {
-        Row: infer R
-      }
-      ? R
-      : never
-    : never
-
-export type TablesInsert<
-  DefaultSchemaTableNameOrOptions extends
-    | keyof DefaultSchema["Tables"]
-    | { schema: keyof DatabaseWithoutInternals },
-  TableName extends DefaultSchemaTableNameOrOptions extends {
-    schema: keyof DatabaseWithoutInternals
-  }
-    ? keyof DatabaseWithoutInternals[DefaultSchemaTableNameOrOptions["schema"]]["Tables"]
-    : never = never,
-> = DefaultSchemaTableNameOrOptions extends {
-  schema: keyof DatabaseWithoutInternals
-}
-  ? DatabaseWithoutInternals[DefaultSchemaTableNameOrOptions["schema"]]["Tables"][TableName] extends {
-      Insert: infer I
-    }
-    ? I
-    : never
-  : DefaultSchemaTableNameOrOptions extends keyof DefaultSchema["Tables"]
-    ? DefaultSchema["Tables"][DefaultSchemaTableNameOrOptions] extends {
-        Insert: infer I
-      }
-      ? I
-      : never
-    : never
-
-export type TablesUpdate<
-  DefaultSchemaTableNameOrOptions extends
-    | keyof DefaultSchema["Tables"]
-    | { schema: keyof DatabaseWithoutInternals },
-  TableName extends DefaultSchemaTableNameOrOptions extends {
-    schema: keyof DatabaseWithoutInternals
-  }
-    ? keyof DatabaseWithoutInternals[DefaultSchemaTableNameOrOptions["schema"]]["Tables"]
-    : never = never,
-> = DefaultSchemaTableNameOrOptions extends {
-  schema: keyof DatabaseWithoutInternals
-}
-  ? DatabaseWithoutInternals[DefaultSchemaTableNameOrOptions["schema"]]["Tables"][TableName] extends {
-      Update: infer U
-    }
-    ? U
-    : never
-  : DefaultSchemaTableNameOrOptions extends keyof DefaultSchema["Tables"]
-    ? DefaultSchema["Tables"][DefaultSchemaTableNameOrOptions] extends {
-        Update: infer U
-      }
-      ? U
-      : never
-    : never
-
-export type Enums<
-  DefaultSchemaEnumNameOrOptions extends
-    | keyof DefaultSchema["Enums"]
-    | { schema: keyof DatabaseWithoutInternals },
-  EnumName extends DefaultSchemaEnumNameOrOptions extends {
-    schema: keyof DatabaseWithoutInternals
-  }
-    ? keyof DatabaseWithoutInternals[DefaultSchemaEnumNameOrOptions["schema"]]["Enums"]
-    : never = never,
-> = DefaultSchemaEnumNameOrOptions extends {
-  schema: keyof DatabaseWithoutInternals
-}
-  ? DatabaseWithoutInternals[DefaultSchemaEnumNameOrOptions["schema"]]["Enums"][EnumName]
-  : DefaultSchemaEnumNameOrOptions extends keyof DefaultSchema["Enums"]
-    ? DefaultSchema["Enums"][DefaultSchemaEnumNameOrOptions]
-    : never
-
-export type CompositeTypes<
-  PublicCompositeTypeNameOrOptions extends
-    | keyof DefaultSchema["CompositeTypes"]
-    | { schema: keyof DatabaseWithoutInternals },
-  CompositeTypeName extends PublicCompositeTypeNameOrOptions extends {
-    schema: keyof DatabaseWithoutInternals
-  }
-    ? keyof DatabaseWithoutInternals[PublicCompositeTypeNameOrOptions["schema"]]["CompositeTypes"]
-    : never = never,
-> = PublicCompositeTypeNameOrOptions extends {
-  schema: keyof DatabaseWithoutInternals
-}
-  ? DatabaseWithoutInternals[PublicCompositeTypeNameOrOptions["schema"]]["CompositeTypes"][CompositeTypeName]
-  : PublicCompositeTypeNameOrOptions extends keyof DefaultSchema["CompositeTypes"]
-    ? DefaultSchema["CompositeTypes"][PublicCompositeTypeNameOrOptions]
-    : never
-
 export const Constants = {
   public: {
     Enums: {
@@ -1175,7 +7,4 @@
       severity_level: ["info", "warn", "error"],
     },
   },
-} as const
-=======
-      },
->>>>>>> 791747a5
+} as const