<<<<<<< HEAD
export const Constants = {
  public: {
    Enums: {
      audit_specialist_status: ["draft", "in_review", "final"],
=======
export type Json =
  | string
  | number
  | boolean
  | null
  | { [key: string]: Json | undefined }
  | Json[]

export type Database = {
  // Allows to automatically instantiate createClient with right options
  // instead of createClient<Database, { PostgrestVersion: 'XX' }>(URL, KEY)
  __InternalSupabase: {
    PostgrestVersion: "13.0.4"
  }
  public: {
    Tables: {
      accounting: {
        Row: {
          amount: number
          created_at: string | null
          created_by: string | null
          description: string | null
          entry_type: string
          id: string
          org_id: string
          updated_at: string | null
        }
        Insert: {
          amount: number
          created_at?: string | null
          created_by?: string | null
          description?: string | null
          entry_type: string
          id?: string
          org_id: string
          updated_at?: string | null
        }
        Update: {
          amount?: number
          created_at?: string | null
          created_by?: string | null
          description?: string | null
          entry_type?: string
          id?: string
          org_id?: string
          updated_at?: string | null
        }
        Relationships: [
          {
            foreignKeyName: "accounting_org_id_fkey"
            columns: ["org_id"]
            isOneToOne: false
            referencedRelation: "organizations"
            referencedColumns: ["id"]
          },
        ]
      }
      activity_event_catalog: {
        Row: {
          action: string
          description: string
          module: string
          policy_pack: string | null
          severity: string | null
          standard_refs: string[] | null
        }
        Insert: {
          action: string
          description: string
          module: string
          policy_pack?: string | null
          severity?: string | null
          standard_refs?: string[] | null
        }
        Update: {
          action?: string
          description?: string
          module?: string
          policy_pack?: string | null
          severity?: string | null
          standard_refs?: string[] | null
        }
        Relationships: []
      }
      activity_log: {
        Row: {
          action: string
          created_at: string | null
          entity_id: string | null
          entity_type: string | null
          id: string
          metadata: Json | null
          module: string | null
          org_id: string
          policy_pack: string | null
          standard_refs: string[] | null
          user_id: string
        }
        Insert: {
          action: string
          created_at?: string | null
          entity_id?: string | null
          entity_type?: string | null
          id?: string
          metadata?: Json | null
          module?: string | null
          org_id: string
          policy_pack?: string | null
          standard_refs?: string[] | null
          user_id: string
        }
        Update: {
          action?: string
          created_at?: string | null
          entity_id?: string | null
          entity_type?: string | null
          id?: string
          metadata?: Json | null
          module?: string | null
          org_id?: string
          policy_pack?: string | null
          standard_refs?: string[] | null
          user_id?: string
        }
        Relationships: [
          {
            foreignKeyName: "activity_log_org_id_fkey"
            columns: ["org_id"]
            isOneToOne: false
            referencedRelation: "organizations"
            referencedColumns: ["id"]
          },
        ]
      }
      agent_feedback: {
        Row: {
          agent_kind: string
          comment: string | null
          corrective_action: Json | null
          created_at: string | null
          id: string
          org_id: string
          rating: number | null
          session_id: string | null
          tags: string[] | null
        }
        Insert: {
          agent_kind: string
          comment?: string | null
          corrective_action?: Json | null
          created_at?: string | null
          id?: string
          org_id: string
          rating?: number | null
          session_id?: string | null
          tags?: string[] | null
        }
        Update: {
          agent_kind?: string
          comment?: string | null
          corrective_action?: Json | null
          created_at?: string | null
          id?: string
          org_id?: string
          rating?: number | null
          session_id?: string | null
          tags?: string[] | null
        }
        Relationships: [
          {
            foreignKeyName: "agent_feedback_org_id_fkey"
            columns: ["org_id"]
            isOneToOne: false
            referencedRelation: "organizations"
            referencedColumns: ["id"]
          },
          {
            foreignKeyName: "agent_feedback_session_id_fkey"
            columns: ["session_id"]
            isOneToOne: false
            referencedRelation: "agent_sessions"
            referencedColumns: ["id"]
          },
        ]
      }
      agent_learning_jobs: {
        Row: {
          created_at: string
          id: string
          kind: Database["public"]["Enums"]["learning_job_kind"]
          org_id: string
          payload: Json | null
          policy_version_id: string | null
          processed_at: string | null
          result: Json | null
          status: Database["public"]["Enums"]["learning_job_status"]
          updated_at: string
        }
        Insert: {
          created_at?: string
          id?: string
          kind: Database["public"]["Enums"]["learning_job_kind"]
          org_id: string
          payload?: Json | null
          policy_version_id?: string | null
          processed_at?: string | null
          result?: Json | null
          status?: Database["public"]["Enums"]["learning_job_status"]
          updated_at?: string
        }
        Update: {
          created_at?: string
          id?: string
          kind?: Database["public"]["Enums"]["learning_job_kind"]
          org_id?: string
          payload?: Json | null
          policy_version_id?: string | null
          processed_at?: string | null
          result?: Json | null
          status?: Database["public"]["Enums"]["learning_job_status"]
          updated_at?: string
        }
        Relationships: [
          {
            foreignKeyName: "agent_learning_jobs_org_id_fkey"
            columns: ["org_id"]
            isOneToOne: false
            referencedRelation: "organizations"
            referencedColumns: ["id"]
          },
          {
            foreignKeyName: "agent_learning_jobs_policy_version_id_fkey"
            columns: ["policy_version_id"]
            isOneToOne: false
            referencedRelation: "agent_policy_versions"
            referencedColumns: ["id"]
          },
        ]
      }
      agent_logs: {
        Row: {
          answer_preview: string | null
          citations: Json | null
          completion_tokens: number | null
          cost_usd: number | null
          created_at: string
          id: string
          latency_ms: number | null
          model: string | null
          org_id: string
          prompt_tokens: number | null
          route: string | null
          session_id: string | null
          severity: Database["public"]["Enums"]["severity_level"] | null
          tools: Json | null
        }
        Insert: {
          answer_preview?: string | null
          citations?: Json | null
          completion_tokens?: number | null
          cost_usd?: number | null
          created_at?: string
          id?: string
          latency_ms?: number | null
          model?: string | null
          org_id: string
          prompt_tokens?: number | null
          route?: string | null
          session_id?: string | null
          severity?: Database["public"]["Enums"]["severity_level"] | null
          tools?: Json | null
        }
        Update: {
          answer_preview?: string | null
          citations?: Json | null
          completion_tokens?: number | null
          cost_usd?: number | null
          created_at?: string
          id?: string
          latency_ms?: number | null
          model?: string | null
          org_id?: string
          prompt_tokens?: number | null
          route?: string | null
          session_id?: string | null
          severity?: Database["public"]["Enums"]["severity_level"] | null
          tools?: Json | null
        }
        Relationships: [
          {
            foreignKeyName: "agent_logs_org_id_fkey"
            columns: ["org_id"]
            isOneToOne: false
            referencedRelation: "organizations"
            referencedColumns: ["id"]
          },
          {
            foreignKeyName: "agent_logs_session_id_fkey"
            columns: ["session_id"]
            isOneToOne: false
            referencedRelation: "agent_sessions"
            referencedColumns: ["id"]
          },
        ]
      }
      agent_policy_versions: {
        Row: {
          approved_at: string | null
          approved_by: string | null
          created_at: string
          diff: Json | null
          id: string
          org_id: string
          rolled_back_at: string | null
          status: string
          summary: string | null
          updated_at: string
          version: number
        }
        Insert: {
          approved_at?: string | null
          approved_by?: string | null
          created_at?: string
          diff?: Json | null
          id?: string
          org_id: string
          rolled_back_at?: string | null
          status: string
          summary?: string | null
          updated_at?: string
          version: number
        }
        Update: {
          approved_at?: string | null
          approved_by?: string | null
          created_at?: string
          diff?: Json | null
          id?: string
          org_id?: string
          rolled_back_at?: string | null
          status?: string
          summary?: string | null
          updated_at?: string
          version?: number
        }
        Relationships: [
          {
            foreignKeyName: "agent_policy_versions_org_id_fkey"
            columns: ["org_id"]
            isOneToOne: false
            referencedRelation: "organizations"
            referencedColumns: ["id"]
          },
        ]
      }
      agent_profiles: {
        Row: {
          certifications: Json | null
          created_at: string | null
          id: string
          jurisdictions: string[] | null
          kind: string
          org_id: string
          reading_lists: Json | null
          style: Json | null
        }
        Insert: {
          certifications?: Json | null
          created_at?: string | null
          id?: string
          jurisdictions?: string[] | null
          kind: string
          org_id: string
          reading_lists?: Json | null
          style?: Json | null
        }
        Update: {
          certifications?: Json | null
          created_at?: string | null
          id?: string
          jurisdictions?: string[] | null
          kind?: string
          org_id?: string
          reading_lists?: Json | null
          style?: Json | null
        }
        Relationships: [
          {
            foreignKeyName: "agent_profiles_org_id_fkey"
            columns: ["org_id"]
            isOneToOne: false
            referencedRelation: "organizations"
            referencedColumns: ["id"]
          },
        ]
      }
      agent_sessions: {
        Row: {
          ended_at: string | null
          id: string
          kind: string | null
          org_id: string
          started_at: string
          user_id: string | null
        }
        Insert: {
          ended_at?: string | null
          id?: string
          kind?: string | null
          org_id: string
          started_at?: string
          user_id?: string | null
        }
        Update: {
          ended_at?: string | null
          id?: string
          kind?: string | null
          org_id?: string
          started_at?: string
          user_id?: string | null
        }
        Relationships: [
          {
            foreignKeyName: "agent_sessions_org_id_fkey"
            columns: ["org_id"]
            isOneToOne: false
            referencedRelation: "organizations"
            referencedColumns: ["id"]
          },
          {
            foreignKeyName: "agent_sessions_user_id_fkey"
            columns: ["user_id"]
            isOneToOne: false
            referencedRelation: "app_users"
            referencedColumns: ["user_id"]
          },
        ]
      }
      agent_trace: {
        Row: {
          created_at: string
          document_ids: string[] | null
          id: string
          input: Json
          org_id: string
          output: Json
          tool: string
          user_id: string | null
        }
        Insert: {
          created_at?: string
          document_ids?: string[] | null
          id?: string
          input?: Json
          org_id: string
          output?: Json
          tool: string
          user_id?: string | null
        }
        Update: {
          created_at?: string
          document_ids?: string[] | null
          id?: string
          input?: Json
          org_id?: string
          output?: Json
          tool?: string
          user_id?: string | null
        }
        Relationships: [
          {
            foreignKeyName: "agent_trace_org_id_fkey"
            columns: ["org_id"]
            isOneToOne: false
            referencedRelation: "organizations"
            referencedColumns: ["id"]
          },
        ]
      }
      api_keys: {
        Row: {
          created_at: string
          created_by: string | null
          hashed_key: string
          id: string
          name: string
          org_id: string
          scope: Json
        }
        Insert: {
          created_at?: string
          created_by?: string | null
          hashed_key: string
          id?: string
          name: string
          org_id: string
          scope?: Json
        }
        Update: {
          created_at?: string
          created_by?: string | null
          hashed_key?: string
          id?: string
          name?: string
          org_id?: string
          scope?: Json
        }
        Relationships: [
          {
            foreignKeyName: "api_keys_created_by_fkey"
            columns: ["created_by"]
            isOneToOne: false
            referencedRelation: "app_users"
            referencedColumns: ["user_id"]
          },
          {
            foreignKeyName: "api_keys_org_id_fkey"
            columns: ["org_id"]
            isOneToOne: false
            referencedRelation: "organizations"
            referencedColumns: ["id"]
          },
        ]
      }
      app_users: {
        Row: {
          created_at: string
          email: string
          full_name: string | null
          user_id: string
        }
        Insert: {
          created_at?: string
          email: string
          full_name?: string | null
          user_id: string
        }
        Update: {
          created_at?: string
          email?: string
          full_name?: string | null
          user_id?: string
        }
        Relationships: []
      }
      audit: {
        Row: {
          action: string
          actor_id: string | null
          created_at: string | null
          id: string
          new_data: Json | null
          old_data: Json | null
          org_id: string
          record_id: string | null
          table_name: string | null
        }
        Insert: {
          action: string
          actor_id?: string | null
          created_at?: string | null
          id?: string
          new_data?: Json | null
          old_data?: Json | null
          org_id: string
          record_id?: string | null
          table_name?: string | null
        }
        Update: {
          action?: string
          actor_id?: string | null
          created_at?: string | null
          id?: string
          new_data?: Json | null
          old_data?: Json | null
          org_id?: string
          record_id?: string | null
          table_name?: string | null
        }
        Relationships: [
          {
            foreignKeyName: "audit_org_id_fkey"
            columns: ["org_id"]
            isOneToOne: false
            referencedRelation: "organizations"
            referencedColumns: ["id"]
          },
        ]
      }
      audit_plans: {
        Row: {
          approvals: Json
          basis_framework: string
          created_at: string
          created_by_user_id: string | null
          engagement_id: string
          id: string
          locked_at: string | null
          locked_by_user_id: string | null
          org_id: string
          status: string
          strategy: Json
          submitted_at: string | null
          updated_at: string
          version: number
        }
        Insert: {
          approvals?: Json
          basis_framework: string
          created_at?: string
          created_by_user_id?: string | null
          engagement_id: string
          id?: string
          locked_at?: string | null
          locked_by_user_id?: string | null
          org_id: string
          status?: string
          strategy?: Json
          submitted_at?: string | null
          updated_at?: string
          version?: number
        }
        Update: {
          approvals?: Json
          basis_framework?: string
          created_at?: string
          created_by_user_id?: string | null
          engagement_id?: string
          id?: string
          locked_at?: string | null
          locked_by_user_id?: string | null
          org_id?: string
          status?: string
          strategy?: Json
          submitted_at?: string | null
          updated_at?: string
          version?: number
        }
        Relationships: [
          {
            foreignKeyName: "audit_plans_engagement_id_fkey"
            columns: ["engagement_id"]
            isOneToOne: false
            referencedRelation: "engagements"
            referencedColumns: ["id"]
          },
          {
            foreignKeyName: "audit_plans_org_id_fkey"
            columns: ["org_id"]
            isOneToOne: false
            referencedRelation: "organizations"
            referencedColumns: ["id"]
          },
        ]
      }
      audit_response_checks: {
        Row: {
          completeness: boolean
          conclusions: string | null
          created_at: string
          engagement_id: string
          id: string
          metadata: Json
          org_id: string
          response_id: string
          reviewed_at: string | null
          reviewer_user_id: string | null
        }
        Insert: {
          completeness?: boolean
          conclusions?: string | null
          created_at?: string
          engagement_id: string
          id?: string
          metadata?: Json
          org_id: string
          response_id: string
          reviewed_at?: string | null
          reviewer_user_id?: string | null
        }
        Update: {
          completeness?: boolean
          conclusions?: string | null
          created_at?: string
          engagement_id?: string
          id?: string
          metadata?: Json
          org_id?: string
          response_id?: string
          reviewed_at?: string | null
          reviewer_user_id?: string | null
        }
        Relationships: [
          {
            foreignKeyName: "audit_response_checks_engagement_id_fkey"
            columns: ["engagement_id"]
            isOneToOne: false
            referencedRelation: "engagements"
            referencedColumns: ["id"]
          },
          {
            foreignKeyName: "audit_response_checks_org_id_fkey"
            columns: ["org_id"]
            isOneToOne: false
            referencedRelation: "organizations"
            referencedColumns: ["id"]
          },
          {
            foreignKeyName: "audit_response_checks_response_id_fkey"
            columns: ["response_id"]
            isOneToOne: false
            referencedRelation: "audit_responses"
            referencedColumns: ["id"]
          },
        ]
      }
      audit_responses: {
        Row: {
          coverage_assertions: string[]
          created_at: string
          created_by_user_id: string | null
          engagement_id: string
          id: string
          linkage: Json
          objective: string | null
          org_id: string
          ownership: Json
          planned_effectiveness: Database["public"]["Enums"]["risk_rating"]
          procedure: Json
          response_type: Database["public"]["Enums"]["response_type"]
          risk_id: string
          status: Database["public"]["Enums"]["response_status"]
          title: string
          updated_at: string
          updated_by_user_id: string | null
        }
        Insert: {
          coverage_assertions?: string[]
          created_at?: string
          created_by_user_id?: string | null
          engagement_id: string
          id?: string
          linkage?: Json
          objective?: string | null
          org_id: string
          ownership?: Json
          planned_effectiveness?: Database["public"]["Enums"]["risk_rating"]
          procedure?: Json
          response_type: Database["public"]["Enums"]["response_type"]
          risk_id: string
          status?: Database["public"]["Enums"]["response_status"]
          title: string
          updated_at?: string
          updated_by_user_id?: string | null
        }
        Update: {
          coverage_assertions?: string[]
          created_at?: string
          created_by_user_id?: string | null
          engagement_id?: string
          id?: string
          linkage?: Json
          objective?: string | null
          org_id?: string
          ownership?: Json
          planned_effectiveness?: Database["public"]["Enums"]["risk_rating"]
          procedure?: Json
          response_type?: Database["public"]["Enums"]["response_type"]
          risk_id?: string
          status?: Database["public"]["Enums"]["response_status"]
          title?: string
          updated_at?: string
          updated_by_user_id?: string | null
        }
        Relationships: [
          {
            foreignKeyName: "audit_responses_engagement_id_fkey"
            columns: ["engagement_id"]
            isOneToOne: false
            referencedRelation: "engagements"
            referencedColumns: ["id"]
          },
          {
            foreignKeyName: "audit_responses_org_id_fkey"
            columns: ["org_id"]
            isOneToOne: false
            referencedRelation: "organizations"
            referencedColumns: ["id"]
          },
          {
            foreignKeyName: "audit_responses_risk_id_fkey"
            columns: ["risk_id"]
            isOneToOne: false
            referencedRelation: "audit_risks"
            referencedColumns: ["id"]
          },
        ]
      }
      audit_risk_activity: {
        Row: {
          action: string
          created_at: string
          created_by_user_id: string | null
          engagement_id: string
          id: string
          metadata: Json
          notes: string | null
          org_id: string
          risk_id: string
        }
        Insert: {
          action: string
          created_at?: string
          created_by_user_id?: string | null
          engagement_id: string
          id?: string
          metadata?: Json
          notes?: string | null
          org_id: string
          risk_id: string
        }
        Update: {
          action?: string
          created_at?: string
          created_by_user_id?: string | null
          engagement_id?: string
          id?: string
          metadata?: Json
          notes?: string | null
          org_id?: string
          risk_id?: string
        }
        Relationships: [
          {
            foreignKeyName: "audit_risk_activity_engagement_id_fkey"
            columns: ["engagement_id"]
            isOneToOne: false
            referencedRelation: "engagements"
            referencedColumns: ["id"]
          },
          {
            foreignKeyName: "audit_risk_activity_org_id_fkey"
            columns: ["org_id"]
            isOneToOne: false
            referencedRelation: "organizations"
            referencedColumns: ["id"]
          },
          {
            foreignKeyName: "audit_risk_activity_risk_id_fkey"
            columns: ["risk_id"]
            isOneToOne: false
            referencedRelation: "audit_risks"
            referencedColumns: ["id"]
          },
        ]
      }
      audit_risk_signals: {
        Row: {
          created_at: string
          created_by_user_id: string | null
          detected_at: string
          engagement_id: string
          id: string
          metric: Json
          org_id: string
          risk_id: string | null
          severity: Database["public"]["Enums"]["risk_rating"]
          signal_type: string
          source: string
        }
        Insert: {
          created_at?: string
          created_by_user_id?: string | null
          detected_at?: string
          engagement_id: string
          id?: string
          metric?: Json
          org_id: string
          risk_id?: string | null
          severity?: Database["public"]["Enums"]["risk_rating"]
          signal_type: string
          source: string
        }
        Update: {
          created_at?: string
          created_by_user_id?: string | null
          detected_at?: string
          engagement_id?: string
          id?: string
          metric?: Json
          org_id?: string
          risk_id?: string | null
          severity?: Database["public"]["Enums"]["risk_rating"]
          signal_type?: string
          source?: string
        }
        Relationships: [
          {
            foreignKeyName: "audit_risk_signals_engagement_id_fkey"
            columns: ["engagement_id"]
            isOneToOne: false
            referencedRelation: "engagements"
            referencedColumns: ["id"]
          },
          {
            foreignKeyName: "audit_risk_signals_org_id_fkey"
            columns: ["org_id"]
            isOneToOne: false
            referencedRelation: "organizations"
            referencedColumns: ["id"]
          },
          {
            foreignKeyName: "audit_risk_signals_risk_id_fkey"
            columns: ["risk_id"]
            isOneToOne: false
            referencedRelation: "audit_risks"
            referencedColumns: ["id"]
          },
        ]
      }
      audit_risks: {
        Row: {
          analytics_summary: Json
          assertions: string[]
          category: Database["public"]["Enums"]["audit_risk_category"]
          code: string | null
          created_at: string
          created_by_user_id: string | null
          description: string | null
          engagement_id: string
          id: string
          impact: Database["public"]["Enums"]["risk_rating"]
          inherent_rating: Database["public"]["Enums"]["risk_rating"]
          likelihood: Database["public"]["Enums"]["risk_rating"]
          org_id: string
          owner_user_id: string | null
          residual_rating: Database["public"]["Enums"]["risk_rating"] | null
          source: string
          status: Database["public"]["Enums"]["risk_status"]
          title: string
          updated_at: string
          updated_by_user_id: string | null
        }
        Insert: {
          analytics_summary?: Json
          assertions?: string[]
          category: Database["public"]["Enums"]["audit_risk_category"]
          code?: string | null
          created_at?: string
          created_by_user_id?: string | null
          description?: string | null
          engagement_id: string
          id?: string
          impact?: Database["public"]["Enums"]["risk_rating"]
          inherent_rating?: Database["public"]["Enums"]["risk_rating"]
          likelihood?: Database["public"]["Enums"]["risk_rating"]
          org_id: string
          owner_user_id?: string | null
          residual_rating?: Database["public"]["Enums"]["risk_rating"] | null
          source?: string
          status?: Database["public"]["Enums"]["risk_status"]
          title: string
          updated_at?: string
          updated_by_user_id?: string | null
        }
        Update: {
          analytics_summary?: Json
          assertions?: string[]
          category?: Database["public"]["Enums"]["audit_risk_category"]
          code?: string | null
          created_at?: string
          created_by_user_id?: string | null
          description?: string | null
          engagement_id?: string
          id?: string
          impact?: Database["public"]["Enums"]["risk_rating"]
          inherent_rating?: Database["public"]["Enums"]["risk_rating"]
          likelihood?: Database["public"]["Enums"]["risk_rating"]
          org_id?: string
          owner_user_id?: string | null
          residual_rating?: Database["public"]["Enums"]["risk_rating"] | null
          source?: string
          status?: Database["public"]["Enums"]["risk_status"]
          title?: string
          updated_at?: string
          updated_by_user_id?: string | null
        }
        Relationships: [
          {
            foreignKeyName: "audit_risks_engagement_id_fkey"
            columns: ["engagement_id"]
            isOneToOne: false
            referencedRelation: "engagements"
            referencedColumns: ["id"]
          },
          {
            foreignKeyName: "audit_risks_org_id_fkey"
            columns: ["org_id"]
            isOneToOne: false
            referencedRelation: "organizations"
            referencedColumns: ["id"]
          },
        ]
      }
      categories: {
        Row: {
          description: string | null
          id: string
          name: string
          org_id: string
        }
        Insert: {
          description?: string | null
          id?: string
          name: string
          org_id: string
        }
        Update: {
          description?: string | null
          id?: string
          name?: string
          org_id?: string
        }
        Relationships: [
          {
            foreignKeyName: "categories_org_id_fkey"
            columns: ["org_id"]
            isOneToOne: false
            referencedRelation: "organizations"
            referencedColumns: ["id"]
          },
        ]
      }
      cfc_inclusions: {
        Row: {
          adjustment_amount: number
          cfc_entity_name: string | null
          cfc_profit: number
          created_at: string
          created_by: string | null
          domestic_rate: number | null
          foreign_rate: number | null
          foreign_tax_paid: number
          id: string
          inclusion_amount: number
          notes: string | null
          org_id: string
          participation_percentage: number | null
          period: string
          profit_attribution_ratio: number | null
          tax_credit_eligible: number
          tax_entity_id: string
          updated_at: string
          updated_by: string | null
        }
        Insert: {
          adjustment_amount: number
          cfc_entity_name?: string | null
          cfc_profit: number
          created_at?: string
          created_by?: string | null
          domestic_rate?: number | null
          foreign_rate?: number | null
          foreign_tax_paid: number
          id?: string
          inclusion_amount: number
          notes?: string | null
          org_id: string
          participation_percentage?: number | null
          period: string
          profit_attribution_ratio?: number | null
          tax_credit_eligible: number
          tax_entity_id: string
          updated_at?: string
          updated_by?: string | null
        }
        Update: {
          adjustment_amount?: number
          cfc_entity_name?: string | null
          cfc_profit?: number
          created_at?: string
          created_by?: string | null
          domestic_rate?: number | null
          foreign_rate?: number | null
          foreign_tax_paid?: number
          id?: string
          inclusion_amount?: number
          notes?: string | null
          org_id?: string
          participation_percentage?: number | null
          period?: string
          profit_attribution_ratio?: number | null
          tax_credit_eligible?: number
          tax_entity_id?: string
          updated_at?: string
          updated_by?: string | null
        }
        Relationships: [
          {
            foreignKeyName: "cfc_inclusions_org_id_fkey"
            columns: ["org_id"]
            isOneToOne: false
            referencedRelation: "organizations"
            referencedColumns: ["id"]
          },
          {
            foreignKeyName: "cfc_inclusions_tax_entity_id_fkey"
            columns: ["tax_entity_id"]
            isOneToOne: false
            referencedRelation: "tax_entities"
            referencedColumns: ["id"]
          },
        ]
      }
      chart_of_accounts: {
        Row: {
          code: string
          id: string
          name: string
          org_id: string
          parent_id: string | null
          type: string
        }
        Insert: {
          code: string
          id?: string
          name: string
          org_id: string
          parent_id?: string | null
          type: string
        }
        Update: {
          code?: string
          id?: string
          name?: string
          org_id?: string
          parent_id?: string | null
          type?: string
        }
        Relationships: [
          {
            foreignKeyName: "chart_of_accounts_org_id_fkey"
            columns: ["org_id"]
            isOneToOne: false
            referencedRelation: "organizations"
            referencedColumns: ["id"]
          },
          {
            foreignKeyName: "chart_of_accounts_parent_id_fkey"
            columns: ["parent_id"]
            isOneToOne: false
            referencedRelation: "chart_of_accounts"
            referencedColumns: ["id"]
          },
        ]
      }
      chunks: {
        Row: {
          chunk_index: number
          content: string
          content_hash: string | null
          document_id: string
          embed_model: string | null
          embedding: string | null
          id: string
          last_embedded_at: string | null
          org_id: string
        }
        Insert: {
          chunk_index: number
          content: string
          content_hash?: string | null
          document_id: string
          embed_model?: string | null
          embedding?: string | null
          id?: string
          last_embedded_at?: string | null
          org_id: string
        }
        Update: {
          chunk_index?: number
          content?: string
          content_hash?: string | null
          document_id?: string
          embed_model?: string | null
          embedding?: string | null
          id?: string
          last_embedded_at?: string | null
          org_id?: string
        }
        Relationships: [
          {
            foreignKeyName: "chunks_document_id_fkey"
            columns: ["document_id"]
            isOneToOne: false
            referencedRelation: "documents"
            referencedColumns: ["id"]
          },
          {
            foreignKeyName: "chunks_org_id_fkey"
            columns: ["org_id"]
            isOneToOne: false
            referencedRelation: "organizations"
            referencedColumns: ["id"]
          },
        ]
      }
      cit_computations: {
        Row: {
          adjustments: Json
          chargeable_income: number
          cit_amount: number
          id: string
          notes: string | null
          org_id: string
          participation_exempt: boolean
          period: string
          pre_tax_profit: number
          prepared_at: string | null
          prepared_by_user_id: string | null
          refund_amount: number
          refund_profile: Database["public"]["Enums"]["cit_refund_profile"]
          status: string
          tax_entity_id: string
          tb_snapshot_id: string | null
          updated_at: string
        }
        Insert: {
          adjustments?: Json
          chargeable_income?: number
          cit_amount?: number
          id?: string
          notes?: string | null
          org_id: string
          participation_exempt?: boolean
          period: string
          pre_tax_profit?: number
          prepared_at?: string | null
          prepared_by_user_id?: string | null
          refund_amount?: number
          refund_profile?: Database["public"]["Enums"]["cit_refund_profile"]
          status?: string
          tax_entity_id: string
          tb_snapshot_id?: string | null
          updated_at?: string
        }
        Update: {
          adjustments?: Json
          chargeable_income?: number
          cit_amount?: number
          id?: string
          notes?: string | null
          org_id?: string
          participation_exempt?: boolean
          period?: string
          pre_tax_profit?: number
          prepared_at?: string | null
          prepared_by_user_id?: string | null
          refund_amount?: number
          refund_profile?: Database["public"]["Enums"]["cit_refund_profile"]
          status?: string
          tax_entity_id?: string
          tb_snapshot_id?: string | null
          updated_at?: string
        }
        Relationships: [
          {
            foreignKeyName: "cit_computations_org_id_fkey"
            columns: ["org_id"]
            isOneToOne: false
            referencedRelation: "organizations"
            referencedColumns: ["id"]
          },
          {
            foreignKeyName: "cit_computations_tax_entity_id_fkey"
            columns: ["tax_entity_id"]
            isOneToOne: false
            referencedRelation: "tax_entities"
            referencedColumns: ["id"]
          },
        ]
      }
      citation_canonicalizer: {
        Row: {
          activated_at: string
          id: string
          jurisdiction: string | null
          org_id: string | null
          pattern: string
          policy_version_id: string | null
          replacement: string
        }
        Insert: {
          activated_at?: string
          id?: string
          jurisdiction?: string | null
          org_id?: string | null
          pattern: string
          policy_version_id?: string | null
          replacement: string
        }
        Update: {
          activated_at?: string
          id?: string
          jurisdiction?: string | null
          org_id?: string | null
          pattern?: string
          policy_version_id?: string | null
          replacement?: string
        }
        Relationships: [
          {
            foreignKeyName: "citation_canonicalizer_org_id_fkey"
            columns: ["org_id"]
            isOneToOne: false
            referencedRelation: "organizations"
            referencedColumns: ["id"]
          },
          {
            foreignKeyName: "citation_canonicalizer_policy_version_id_fkey"
            columns: ["policy_version_id"]
            isOneToOne: false
            referencedRelation: "agent_policy_versions"
            referencedColumns: ["id"]
          },
        ]
      }
      clients: {
        Row: {
          contact_name: string | null
          country: string | null
          created_at: string | null
          email: string | null
          fiscal_year_end: string | null
          id: string
          industry: string | null
          name: string
          org_id: string
          phone: string | null
          updated_at: string | null
        }
        Insert: {
          contact_name?: string | null
          country?: string | null
          created_at?: string | null
          email?: string | null
          fiscal_year_end?: string | null
          id?: string
          industry?: string | null
          name: string
          org_id: string
          phone?: string | null
          updated_at?: string | null
        }
        Update: {
          contact_name?: string | null
          country?: string | null
          created_at?: string | null
          email?: string | null
          fiscal_year_end?: string | null
          id?: string
          industry?: string | null
          name?: string
          org_id?: string
          phone?: string | null
          updated_at?: string | null
        }
        Relationships: [
          {
            foreignKeyName: "clients_org_id_fkey"
            columns: ["org_id"]
            isOneToOne: false
            referencedRelation: "organizations"
            referencedColumns: ["id"]
          },
        ]
      }
      close_pbc_items: {
        Row: {
          area: string
          assignee_user_id: string | null
          created_at: string
          document_id: string | null
          due_at: string | null
          entity_id: string | null
          id: string
          note: string | null
          org_id: string
          period_id: string | null
          status: string
          title: string
          updated_at: string
        }
        Insert: {
          area: string
          assignee_user_id?: string | null
          created_at?: string
          document_id?: string | null
          due_at?: string | null
          entity_id?: string | null
          id?: string
          note?: string | null
          org_id: string
          period_id?: string | null
          status?: string
          title: string
          updated_at?: string
        }
        Update: {
          area?: string
          assignee_user_id?: string | null
          created_at?: string
          document_id?: string | null
          due_at?: string | null
          entity_id?: string | null
          id?: string
          note?: string | null
          org_id?: string
          period_id?: string | null
          status?: string
          title?: string
          updated_at?: string
        }
        Relationships: [
          {
            foreignKeyName: "close_pbc_items_entity_id_fkey"
            columns: ["entity_id"]
            isOneToOne: false
            referencedRelation: "engagements"
            referencedColumns: ["id"]
          },
          {
            foreignKeyName: "close_pbc_items_org_id_fkey"
            columns: ["org_id"]
            isOneToOne: false
            referencedRelation: "organizations"
            referencedColumns: ["id"]
          },
          {
            foreignKeyName: "close_pbc_items_period_id_fkey"
            columns: ["period_id"]
            isOneToOne: false
            referencedRelation: "close_periods"
            referencedColumns: ["id"]
          },
        ]
      }
      close_periods: {
        Row: {
          created_at: string
          end_date: string | null
          entity_id: string | null
          id: string
          locked_at: string | null
          locked_by_user_id: string | null
          name: string
          org_id: string
          start_date: string | null
          status: Database["public"]["Enums"]["close_period_status"]
          updated_at: string
        }
        Insert: {
          created_at?: string
          end_date?: string | null
          entity_id?: string | null
          id?: string
          locked_at?: string | null
          locked_by_user_id?: string | null
          name: string
          org_id: string
          start_date?: string | null
          status?: Database["public"]["Enums"]["close_period_status"]
          updated_at?: string
        }
        Update: {
          created_at?: string
          end_date?: string | null
          entity_id?: string | null
          id?: string
          locked_at?: string | null
          locked_by_user_id?: string | null
          name?: string
          org_id?: string
          start_date?: string | null
          status?: Database["public"]["Enums"]["close_period_status"]
          updated_at?: string
        }
        Relationships: [
          {
            foreignKeyName: "close_periods_entity_id_fkey"
            columns: ["entity_id"]
            isOneToOne: false
            referencedRelation: "engagements"
            referencedColumns: ["id"]
          },
          {
            foreignKeyName: "close_periods_org_id_fkey"
            columns: ["org_id"]
            isOneToOne: false
            referencedRelation: "organizations"
            referencedColumns: ["id"]
          },
        ]
      }
      coa_map: {
        Row: {
          account_id: string
          basis: string
          effective_from: string | null
          effective_to: string | null
          entity_id: string | null
          fs_line_id: string
          id: string
          org_id: string
        }
        Insert: {
          account_id: string
          basis?: string
          effective_from?: string | null
          effective_to?: string | null
          entity_id?: string | null
          fs_line_id: string
          id?: string
          org_id: string
        }
        Update: {
          account_id?: string
          basis?: string
          effective_from?: string | null
          effective_to?: string | null
          entity_id?: string | null
          fs_line_id?: string
          id?: string
          org_id?: string
        }
        Relationships: [
          {
            foreignKeyName: "coa_map_account_id_fkey"
            columns: ["account_id"]
            isOneToOne: false
            referencedRelation: "ledger_accounts"
            referencedColumns: ["id"]
          },
          {
            foreignKeyName: "coa_map_entity_id_fkey"
            columns: ["entity_id"]
            isOneToOne: false
            referencedRelation: "engagements"
            referencedColumns: ["id"]
          },
          {
            foreignKeyName: "coa_map_fs_line_id_fkey"
            columns: ["fs_line_id"]
            isOneToOne: false
            referencedRelation: "fs_lines"
            referencedColumns: ["id"]
          },
          {
            foreignKeyName: "coa_map_org_id_fkey"
            columns: ["org_id"]
            isOneToOne: false
            referencedRelation: "organizations"
            referencedColumns: ["id"]
          },
        ]
      }
      company_profile_drafts: {
        Row: {
          checklist_id: string | null
          created_at: string
          extracted: Json
          id: string
          org_id: string
          updated_at: string
        }
        Insert: {
          checklist_id?: string | null
          created_at?: string
          extracted?: Json
          id?: string
          org_id: string
          updated_at?: string
        }
        Update: {
          checklist_id?: string | null
          created_at?: string
          extracted?: Json
          id?: string
          org_id?: string
          updated_at?: string
        }
        Relationships: [
          {
            foreignKeyName: "company_profile_drafts_checklist_id_fkey"
            columns: ["checklist_id"]
            isOneToOne: false
            referencedRelation: "onboarding_checklists"
            referencedColumns: ["id"]
          },
          {
            foreignKeyName: "company_profile_drafts_org_id_fkey"
            columns: ["org_id"]
            isOneToOne: false
            referencedRelation: "organizations"
            referencedColumns: ["id"]
          },
        ]
      }
      controls: {
        Row: {
          created_at: string
          description: string | null
          frequency: string | null
          id: string
          key_control: boolean
          org_id: string
          owner: string | null
          process: string | null
          updated_at: string
        }
        Insert: {
          created_at?: string
          description?: string | null
          frequency?: string | null
          id?: string
          key_control?: boolean
          org_id: string
          owner?: string | null
          process?: string | null
          updated_at?: string
        }
        Update: {
          created_at?: string
          description?: string | null
          frequency?: string | null
          id?: string
          key_control?: boolean
          org_id?: string
          owner?: string | null
          process?: string | null
          updated_at?: string
        }
        Relationships: [
          {
            foreignKeyName: "controls_org_id_fkey"
            columns: ["org_id"]
            isOneToOne: false
            referencedRelation: "organizations"
            referencedColumns: ["id"]
          },
        ]
      }
      dac6_arrangements: {
        Row: {
          created_at: string
          created_by: string | null
          description: string | null
          disclosure_due_date: string | null
          first_step_date: string | null
          id: string
          org_id: string
          reference: string
          status: Database["public"]["Enums"]["dac6_submission_status"]
          tax_entity_id: string
          updated_at: string
          updated_by: string | null
        }
        Insert: {
          created_at?: string
          created_by?: string | null
          description?: string | null
          disclosure_due_date?: string | null
          first_step_date?: string | null
          id?: string
          org_id: string
          reference: string
          status?: Database["public"]["Enums"]["dac6_submission_status"]
          tax_entity_id: string
          updated_at?: string
          updated_by?: string | null
        }
        Update: {
          created_at?: string
          created_by?: string | null
          description?: string | null
          disclosure_due_date?: string | null
          first_step_date?: string | null
          id?: string
          org_id?: string
          reference?: string
          status?: Database["public"]["Enums"]["dac6_submission_status"]
          tax_entity_id?: string
          updated_at?: string
          updated_by?: string | null
        }
        Relationships: [
          {
            foreignKeyName: "dac6_arrangements_org_id_fkey"
            columns: ["org_id"]
            isOneToOne: false
            referencedRelation: "organizations"
            referencedColumns: ["id"]
          },
          {
            foreignKeyName: "dac6_arrangements_tax_entity_id_fkey"
            columns: ["tax_entity_id"]
            isOneToOne: false
            referencedRelation: "tax_entities"
            referencedColumns: ["id"]
          },
        ]
      }
      dac6_filings: {
        Row: {
          arrangement_id: string
          created_at: string
          created_by: string | null
          id: string
          notes: string | null
          payload: Json
          submission_reference: string | null
          submitted_at: string | null
        }
        Insert: {
          arrangement_id: string
          created_at?: string
          created_by?: string | null
          id?: string
          notes?: string | null
          payload?: Json
          submission_reference?: string | null
          submitted_at?: string | null
        }
        Update: {
          arrangement_id?: string
          created_at?: string
          created_by?: string | null
          id?: string
          notes?: string | null
          payload?: Json
          submission_reference?: string | null
          submitted_at?: string | null
        }
        Relationships: [
          {
            foreignKeyName: "dac6_filings_arrangement_id_fkey"
            columns: ["arrangement_id"]
            isOneToOne: false
            referencedRelation: "dac6_arrangements"
            referencedColumns: ["id"]
          },
        ]
      }
      dac6_hallmarks: {
        Row: {
          arrangement_id: string
          category: Database["public"]["Enums"]["dac6_hallmark_category"]
          code: string
          created_at: string
          description: string | null
          id: string
          main_benefit_test: boolean | null
          metadata: Json
        }
        Insert: {
          arrangement_id: string
          category: Database["public"]["Enums"]["dac6_hallmark_category"]
          code: string
          created_at?: string
          description?: string | null
          id?: string
          main_benefit_test?: boolean | null
          metadata?: Json
        }
        Update: {
          arrangement_id?: string
          category?: Database["public"]["Enums"]["dac6_hallmark_category"]
          code?: string
          created_at?: string
          description?: string | null
          id?: string
          main_benefit_test?: boolean | null
          metadata?: Json
        }
        Relationships: [
          {
            foreignKeyName: "dac6_hallmarks_arrangement_id_fkey"
            columns: ["arrangement_id"]
            isOneToOne: false
            referencedRelation: "dac6_arrangements"
            referencedColumns: ["id"]
          },
        ]
      }
      dac6_participants: {
        Row: {
          arrangement_id: string
          created_at: string
          id: string
          jurisdiction: string | null
          metadata: Json
          name: string
          role: string
          tin: string | null
        }
        Insert: {
          arrangement_id: string
          created_at?: string
          id?: string
          jurisdiction?: string | null
          metadata?: Json
          name: string
          role: string
          tin?: string | null
        }
        Update: {
          arrangement_id?: string
          created_at?: string
          id?: string
          jurisdiction?: string | null
          metadata?: Json
          name?: string
          role?: string
          tin?: string | null
        }
        Relationships: [
          {
            foreignKeyName: "dac6_participants_arrangement_id_fkey"
            columns: ["arrangement_id"]
            isOneToOne: false
            referencedRelation: "dac6_arrangements"
            referencedColumns: ["id"]
          },
        ]
      }
      denylist_deboost: {
        Row: {
          action: Database["public"]["Enums"]["denylist_action"]
          activated_at: string
          id: string
          juris_code: string | null
          org_id: string | null
          pattern: string
          policy_version_id: string | null
          reason: string | null
          weight: number | null
        }
        Insert: {
          action?: Database["public"]["Enums"]["denylist_action"]
          activated_at?: string
          id?: string
          juris_code?: string | null
          org_id?: string | null
          pattern: string
          policy_version_id?: string | null
          reason?: string | null
          weight?: number | null
        }
        Update: {
          action?: Database["public"]["Enums"]["denylist_action"]
          activated_at?: string
          id?: string
          juris_code?: string | null
          org_id?: string | null
          pattern?: string
          policy_version_id?: string | null
          reason?: string | null
          weight?: number | null
        }
        Relationships: [
          {
            foreignKeyName: "denylist_deboost_org_id_fkey"
            columns: ["org_id"]
            isOneToOne: false
            referencedRelation: "organizations"
            referencedColumns: ["id"]
          },
          {
            foreignKeyName: "denylist_deboost_policy_version_id_fkey"
            columns: ["policy_version_id"]
            isOneToOne: false
            referencedRelation: "agent_policy_versions"
            referencedColumns: ["id"]
          },
        ]
      }
      document_extractions: {
        Row: {
          confidence: number | null
          created_at: string
          document_id: string
          document_type: string | null
          extractor_name: string
          extractor_version: string
          fields: Json
          id: string
          provenance: Json
          status: string
          updated_at: string
        }
        Insert: {
          confidence?: number | null
          created_at?: string
          document_id: string
          document_type?: string | null
          extractor_name: string
          extractor_version?: string
          fields?: Json
          id?: string
          provenance?: Json
          status?: string
          updated_at?: string
        }
        Update: {
          confidence?: number | null
          created_at?: string
          document_id?: string
          document_type?: string | null
          extractor_name?: string
          extractor_version?: string
          fields?: Json
          id?: string
          provenance?: Json
          status?: string
          updated_at?: string
        }
        Relationships: [
          {
            foreignKeyName: "document_extractions_document_id_fkey"
            columns: ["document_id"]
            isOneToOne: false
            referencedRelation: "documents"
            referencedColumns: ["id"]
          },
        ]
      }
      document_index: {
        Row: {
          created_at: string
          document_id: string
          extracted_meta: Json | null
          id: string
          tokens: unknown | null
        }
        Insert: {
          created_at?: string
          document_id: string
          extracted_meta?: Json | null
          id?: string
          tokens?: unknown | null
        }
        Update: {
          created_at?: string
          document_id?: string
          extracted_meta?: Json | null
          id?: string
          tokens?: unknown | null
        }
        Relationships: [
          {
            foreignKeyName: "document_index_document_id_fkey"
            columns: ["document_id"]
            isOneToOne: false
            referencedRelation: "documents"
            referencedColumns: ["id"]
          },
        ]
      }
      documents: {
        Row: {
          checksum: string | null
          classification: string
          created_at: string
          deleted: boolean
          entity_id: string | null
          file_size: number | null
          filename: string
          id: string
          mime_type: string | null
          name: string
          ocr_status: string
          org_id: string
          parse_status: string
          repo_folder: string
          source: string
          storage_path: string
          updated_at: string
          uploaded_by: string
        }
        Insert: {
          checksum?: string | null
          classification?: string
          created_at?: string
          deleted?: boolean
          entity_id?: string | null
          file_size?: number | null
          filename: string
          id?: string
          mime_type?: string | null
          name: string
          ocr_status?: string
          org_id: string
          parse_status?: string
          repo_folder?: string
          source?: string
          storage_path: string
          updated_at?: string
          uploaded_by: string
        }
        Update: {
          checksum?: string | null
          classification?: string
          created_at?: string
          deleted?: boolean
          entity_id?: string | null
          file_size?: number | null
          filename?: string
          id?: string
          mime_type?: string | null
          name?: string
          ocr_status?: string
          org_id?: string
          parse_status?: string
          repo_folder?: string
          source?: string
          storage_path?: string
          updated_at?: string
          uploaded_by?: string
        }
        Relationships: [
          {
            foreignKeyName: "documents_entity_id_fkey"
            columns: ["entity_id"]
            isOneToOne: false
            referencedRelation: "entities"
            referencedColumns: ["id"]
          },
          {
            foreignKeyName: "documents_org_id_fkey"
            columns: ["org_id"]
            isOneToOne: false
            referencedRelation: "organizations"
            referencedColumns: ["id"]
          },
        ]
      }
      engagements: {
        Row: {
          budget: number | null
          client_id: string
          created_at: string | null
          description: string | null
          end_date: string | null
          eqr_required: boolean | null
          frf: string | null
          id: string
          materiality_set_id: string | null
          org_id: string
          start_date: string | null
          status: string | null
          title: string
          updated_at: string | null
          year: number | null
        }
        Insert: {
          budget?: number | null
          client_id: string
          created_at?: string | null
          description?: string | null
          end_date?: string | null
          eqr_required?: boolean | null
          frf?: string | null
          id?: string
          materiality_set_id?: string | null
          org_id: string
          start_date?: string | null
          status?: string | null
          title: string
          updated_at?: string | null
          year?: number | null
        }
        Update: {
          budget?: number | null
          client_id?: string
          created_at?: string | null
          description?: string | null
          end_date?: string | null
          eqr_required?: boolean | null
          frf?: string | null
          id?: string
          materiality_set_id?: string | null
          org_id?: string
          start_date?: string | null
          status?: string | null
          title?: string
          updated_at?: string | null
          year?: number | null
        }
        Relationships: [
          {
            foreignKeyName: "engagements_client_id_fkey"
            columns: ["client_id"]
            isOneToOne: false
            referencedRelation: "clients"
            referencedColumns: ["id"]
          },
          {
            foreignKeyName: "engagements_org_id_fkey"
            columns: ["org_id"]
            isOneToOne: false
            referencedRelation: "organizations"
            referencedColumns: ["id"]
          },
        ]
      }
      entities: {
        Row: {
          country: string | null
          created_at: string
          display_name: string
          entity_type: string
          id: string
          metadata: Json
          org_id: string
          slug: string
          status: string
          updated_at: string
        }
        Insert: {
          country?: string | null
          created_at?: string
          display_name: string
          entity_type?: string
          id?: string
          metadata?: Json
          org_id: string
          slug: string
          status?: string
          updated_at?: string
        }
        Update: {
          country?: string | null
          created_at?: string
          display_name?: string
          entity_type?: string
          id?: string
          metadata?: Json
          org_id?: string
          slug?: string
          status?: string
          updated_at?: string
        }
        Relationships: [
          {
            foreignKeyName: "entities_org_id_fkey"
            columns: ["org_id"]
            isOneToOne: false
            referencedRelation: "organizations"
            referencedColumns: ["id"]
          },
        ]
      }
      errors: {
        Row: {
          created_at: string
          id: string
          message: string | null
          org_id: string
          stack: string | null
          workflow: string | null
        }
        Insert: {
          created_at?: string
          id?: string
          message?: string | null
          org_id: string
          stack?: string | null
          workflow?: string | null
        }
        Update: {
          created_at?: string
          id?: string
          message?: string | null
          org_id?: string
          stack?: string | null
          workflow?: string | null
        }
        Relationships: [
          {
            foreignKeyName: "errors_org_id_fkey"
            columns: ["org_id"]
            isOneToOne: false
            referencedRelation: "organizations"
            referencedColumns: ["id"]
          },
        ]
      }
      fiscal_unity_computations: {
        Row: {
          adjustment_amount: number
          closing_tax_account: number
          consolidated_cit: number
          created_at: string
          created_by: string | null
          id: string
          members: Json
          net_tax_payable: number
          notes: string | null
          org_id: string
          parent_tax_entity_id: string
          period: string
          tax_rate: number
          total_adjustments: number
          total_chargeable_income: number
          total_tax_credits: number
          updated_at: string
          updated_by: string | null
        }
        Insert: {
          adjustment_amount: number
          closing_tax_account: number
          consolidated_cit: number
          created_at?: string
          created_by?: string | null
          id?: string
          members: Json
          net_tax_payable: number
          notes?: string | null
          org_id: string
          parent_tax_entity_id: string
          period: string
          tax_rate: number
          total_adjustments: number
          total_chargeable_income: number
          total_tax_credits: number
          updated_at?: string
          updated_by?: string | null
        }
        Update: {
          adjustment_amount?: number
          closing_tax_account?: number
          consolidated_cit?: number
          created_at?: string
          created_by?: string | null
          id?: string
          members?: Json
          net_tax_payable?: number
          notes?: string | null
          org_id?: string
          parent_tax_entity_id?: string
          period?: string
          tax_rate?: number
          total_adjustments?: number
          total_chargeable_income?: number
          total_tax_credits?: number
          updated_at?: string
          updated_by?: string | null
        }
        Relationships: [
          {
            foreignKeyName: "fiscal_unity_computations_org_id_fkey"
            columns: ["org_id"]
            isOneToOne: false
            referencedRelation: "organizations"
            referencedColumns: ["id"]
          },
          {
            foreignKeyName: "fiscal_unity_computations_parent_tax_entity_id_fkey"
            columns: ["parent_tax_entity_id"]
            isOneToOne: false
            referencedRelation: "tax_entities"
            referencedColumns: ["id"]
          },
        ]
      }
      fraud_plan_actions: {
        Row: {
          action: string
          created_at: string
          created_by_user_id: string | null
          engagement_id: string
          fraud_plan_id: string
          id: string
          metadata: Json
          notes: string | null
          org_id: string
        }
        Insert: {
          action: string
          created_at?: string
          created_by_user_id?: string | null
          engagement_id: string
          fraud_plan_id: string
          id?: string
          metadata?: Json
          notes?: string | null
          org_id: string
        }
        Update: {
          action?: string
          created_at?: string
          created_by_user_id?: string | null
          engagement_id?: string
          fraud_plan_id?: string
          id?: string
          metadata?: Json
          notes?: string | null
          org_id?: string
        }
        Relationships: [
          {
            foreignKeyName: "fraud_plan_actions_engagement_id_fkey"
            columns: ["engagement_id"]
            isOneToOne: false
            referencedRelation: "engagements"
            referencedColumns: ["id"]
          },
          {
            foreignKeyName: "fraud_plan_actions_fraud_plan_id_fkey"
            columns: ["fraud_plan_id"]
            isOneToOne: false
            referencedRelation: "fraud_plans"
            referencedColumns: ["id"]
          },
          {
            foreignKeyName: "fraud_plan_actions_org_id_fkey"
            columns: ["org_id"]
            isOneToOne: false
            referencedRelation: "organizations"
            referencedColumns: ["id"]
          },
        ]
      }
      fraud_plans: {
        Row: {
          analytics_strategy: Json
          brainstorming_notes: string | null
          created_at: string
          created_by_user_id: string | null
          engagement_id: string
          fraud_responses: Json
          id: string
          inherent_fraud_risks: Json
          locked_at: string | null
          org_id: string
          override_assessment: Json
          status: Database["public"]["Enums"]["fraud_plan_status"]
          submitted_at: string | null
          updated_at: string
          updated_by_user_id: string | null
        }
        Insert: {
          analytics_strategy?: Json
          brainstorming_notes?: string | null
          created_at?: string
          created_by_user_id?: string | null
          engagement_id: string
          fraud_responses?: Json
          id?: string
          inherent_fraud_risks?: Json
          locked_at?: string | null
          org_id: string
          override_assessment?: Json
          status?: Database["public"]["Enums"]["fraud_plan_status"]
          submitted_at?: string | null
          updated_at?: string
          updated_by_user_id?: string | null
        }
        Update: {
          analytics_strategy?: Json
          brainstorming_notes?: string | null
          created_at?: string
          created_by_user_id?: string | null
          engagement_id?: string
          fraud_responses?: Json
          id?: string
          inherent_fraud_risks?: Json
          locked_at?: string | null
          org_id?: string
          override_assessment?: Json
          status?: Database["public"]["Enums"]["fraud_plan_status"]
          submitted_at?: string | null
          updated_at?: string
          updated_by_user_id?: string | null
        }
        Relationships: [
          {
            foreignKeyName: "fraud_plans_engagement_id_fkey"
            columns: ["engagement_id"]
            isOneToOne: false
            referencedRelation: "engagements"
            referencedColumns: ["id"]
          },
          {
            foreignKeyName: "fraud_plans_org_id_fkey"
            columns: ["org_id"]
            isOneToOne: false
            referencedRelation: "organizations"
            referencedColumns: ["id"]
          },
        ]
      }
      fs_lines: {
        Row: {
          basis: string
          code: string
          created_at: string
          id: string
          label: string
          ordering: number
          org_id: string
          parent_id: string | null
          statement: string
        }
        Insert: {
          basis?: string
          code: string
          created_at?: string
          id?: string
          label: string
          ordering: number
          org_id: string
          parent_id?: string | null
          statement: string
        }
        Update: {
          basis?: string
          code?: string
          created_at?: string
          id?: string
          label?: string
          ordering?: number
          org_id?: string
          parent_id?: string | null
          statement?: string
        }
        Relationships: [
          {
            foreignKeyName: "fs_lines_org_id_fkey"
            columns: ["org_id"]
            isOneToOne: false
            referencedRelation: "organizations"
            referencedColumns: ["id"]
          },
          {
            foreignKeyName: "fs_lines_parent_id_fkey"
            columns: ["parent_id"]
            isOneToOne: false
            referencedRelation: "fs_lines"
            referencedColumns: ["id"]
          },
        ]
      }
      gdrive_change_queue: {
        Row: {
          change_type: string
          connector_id: string
          created_at: string
          error: string | null
          file_id: string
          file_name: string | null
          id: string
          mime_type: string | null
          org_id: string
          processed_at: string | null
          raw_payload: Json | null
        }
        Insert: {
          change_type: string
          connector_id: string
          created_at?: string
          error?: string | null
          file_id: string
          file_name?: string | null
          id?: string
          mime_type?: string | null
          org_id: string
          processed_at?: string | null
          raw_payload?: Json | null
        }
        Update: {
          change_type?: string
          connector_id?: string
          created_at?: string
          error?: string | null
          file_id?: string
          file_name?: string | null
          id?: string
          mime_type?: string | null
          org_id?: string
          processed_at?: string | null
          raw_payload?: Json | null
        }
        Relationships: [
          {
            foreignKeyName: "gdrive_change_queue_connector_id_fkey"
            columns: ["connector_id"]
            isOneToOne: false
            referencedRelation: "gdrive_connectors"
            referencedColumns: ["id"]
          },
          {
            foreignKeyName: "gdrive_change_queue_org_id_fkey"
            columns: ["org_id"]
            isOneToOne: false
            referencedRelation: "organizations"
            referencedColumns: ["id"]
          },
        ]
      }
      gdrive_connectors: {
        Row: {
          created_at: string
          cursor_page_token: string | null
          folder_id: string
          id: string
          knowledge_source_id: string | null
          last_backfill_at: string | null
          last_error: string | null
          last_sync_at: string | null
          org_id: string
          service_account_email: string
          shared_drive_id: string | null
          start_page_token: string | null
          updated_at: string
          watch_channel_id: string | null
          watch_expires_at: string | null
          watch_resource_id: string | null
        }
        Insert: {
          created_at?: string
          cursor_page_token?: string | null
          folder_id: string
          id?: string
          knowledge_source_id?: string | null
          last_backfill_at?: string | null
          last_error?: string | null
          last_sync_at?: string | null
          org_id: string
          service_account_email: string
          shared_drive_id?: string | null
          start_page_token?: string | null
          updated_at?: string
          watch_channel_id?: string | null
          watch_expires_at?: string | null
          watch_resource_id?: string | null
        }
        Update: {
          created_at?: string
          cursor_page_token?: string | null
          folder_id?: string
          id?: string
          knowledge_source_id?: string | null
          last_backfill_at?: string | null
          last_error?: string | null
          last_sync_at?: string | null
          org_id?: string
          service_account_email?: string
          shared_drive_id?: string | null
          start_page_token?: string | null
          updated_at?: string
          watch_channel_id?: string | null
          watch_expires_at?: string | null
          watch_resource_id?: string | null
        }
        Relationships: [
          {
            foreignKeyName: "gdrive_connectors_knowledge_source_id_fkey"
            columns: ["knowledge_source_id"]
            isOneToOne: false
            referencedRelation: "knowledge_sources"
            referencedColumns: ["id"]
          },
          {
            foreignKeyName: "gdrive_connectors_org_id_fkey"
            columns: ["org_id"]
            isOneToOne: false
            referencedRelation: "organizations"
            referencedColumns: ["id"]
          },
        ]
      }
      gdrive_documents: {
        Row: {
          checksum: string | null
          connector_id: string
          created_at: string | null
          document_id: string
          file_id: string
          last_synced_at: string | null
          metadata: Json | null
          mime_type: string | null
          org_id: string
          size_bytes: number | null
          updated_at: string | null
        }
        Insert: {
          checksum?: string | null
          connector_id: string
          created_at?: string | null
          document_id: string
          file_id: string
          last_synced_at?: string | null
          metadata?: Json | null
          mime_type?: string | null
          org_id: string
          size_bytes?: number | null
          updated_at?: string | null
        }
        Update: {
          checksum?: string | null
          connector_id?: string
          created_at?: string | null
          document_id?: string
          file_id?: string
          last_synced_at?: string | null
          metadata?: Json | null
          mime_type?: string | null
          org_id?: string
          size_bytes?: number | null
          updated_at?: string | null
        }
        Relationships: [
          {
            foreignKeyName: "gdrive_documents_connector_id_fkey"
            columns: ["connector_id"]
            isOneToOne: false
            referencedRelation: "gdrive_connectors"
            referencedColumns: ["id"]
          },
          {
            foreignKeyName: "gdrive_documents_document_id_fkey"
            columns: ["document_id"]
            isOneToOne: false
            referencedRelation: "documents"
            referencedColumns: ["id"]
          },
          {
            foreignKeyName: "gdrive_documents_org_id_fkey"
            columns: ["org_id"]
            isOneToOne: false
            referencedRelation: "organizations"
            referencedColumns: ["id"]
          },
        ]
      }
      gdrive_file_metadata: {
        Row: {
          allowlisted_domain: boolean | null
          created_at: string | null
          file_id: string
          metadata: Json
          org_id: string
          updated_at: string | null
        }
        Insert: {
          allowlisted_domain?: boolean | null
          created_at?: string | null
          file_id: string
          metadata: Json
          org_id: string
          updated_at?: string | null
        }
        Update: {
          allowlisted_domain?: boolean | null
          created_at?: string | null
          file_id?: string
          metadata?: Json
          org_id?: string
          updated_at?: string | null
        }
        Relationships: [
          {
            foreignKeyName: "gdrive_file_metadata_org_id_fkey"
            columns: ["org_id"]
            isOneToOne: false
            referencedRelation: "organizations"
            referencedColumns: ["id"]
          },
        ]
      }
      idempotency_keys: {
        Row: {
          created_at: string
          id: string
          idempotency_key: string
          org_id: string
          request_id: string | null
          resource: string
          response: Json
          status_code: number
        }
        Insert: {
          created_at?: string
          id?: string
          idempotency_key: string
          org_id: string
          request_id?: string | null
          resource: string
          response: Json
          status_code: number
        }
        Update: {
          created_at?: string
          id?: string
          idempotency_key?: string
          org_id?: string
          request_id?: string | null
          resource?: string
          response?: Json
          status_code?: number
        }
        Relationships: []
      }
      independence_checks: {
        Row: {
          client_id: string
          conclusion: string | null
          created_at: string
          id: string
          org_id: string
          safeguards: Json
          threats: Json
        }
        Insert: {
          client_id: string
          conclusion?: string | null
          created_at?: string
          id?: string
          org_id: string
          safeguards?: Json
          threats?: Json
        }
        Update: {
          client_id?: string
          conclusion?: string | null
          created_at?: string
          id?: string
          org_id?: string
          safeguards?: Json
          threats?: Json
        }
        Relationships: [
          {
            foreignKeyName: "independence_checks_org_id_fkey"
            columns: ["org_id"]
            isOneToOne: false
            referencedRelation: "organizations"
            referencedColumns: ["id"]
          },
        ]
      }
      ingest_jobs: {
        Row: {
          created_at: string
          error: string | null
          finished_at: string | null
          id: string
          org_id: string
          status: string
        }
        Insert: {
          created_at?: string
          error?: string | null
          finished_at?: string | null
          id?: string
          org_id: string
          status?: string
        }
        Update: {
          created_at?: string
          error?: string | null
          finished_at?: string | null
          id?: string
          org_id?: string
          status?: string
        }
        Relationships: [
          {
            foreignKeyName: "ingest_jobs_org_id_fkey"
            columns: ["org_id"]
            isOneToOne: false
            referencedRelation: "organizations"
            referencedColumns: ["id"]
          },
        ]
      }
      interest_limitation_computations: {
        Row: {
          adjustment_amount: number
          allowed_interest: number
          carryforward_capacity: number | null
          carryforward_interest: number | null
          created_at: string
          created_by: string | null
          disallowed_carryforward: number | null
          disallowed_interest: number
          exceeding_borrowing_costs: number
          id: string
          notes: string | null
          org_id: string
          period: string
          safe_harbour_amount: number | null
          standalone_allowance: number | null
          tax_ebitda: number
          tax_entity_id: string
          updated_at: string
          updated_by: string | null
          updated_carryforward_capacity: number
          updated_carryforward_interest: number
        }
        Insert: {
          adjustment_amount: number
          allowed_interest: number
          carryforward_capacity?: number | null
          carryforward_interest?: number | null
          created_at?: string
          created_by?: string | null
          disallowed_carryforward?: number | null
          disallowed_interest: number
          exceeding_borrowing_costs: number
          id?: string
          notes?: string | null
          org_id: string
          period: string
          safe_harbour_amount?: number | null
          standalone_allowance?: number | null
          tax_ebitda: number
          tax_entity_id: string
          updated_at?: string
          updated_by?: string | null
          updated_carryforward_capacity: number
          updated_carryforward_interest: number
        }
        Update: {
          adjustment_amount?: number
          allowed_interest?: number
          carryforward_capacity?: number | null
          carryforward_interest?: number | null
          created_at?: string
          created_by?: string | null
          disallowed_carryforward?: number | null
          disallowed_interest?: number
          exceeding_borrowing_costs?: number
          id?: string
          notes?: string | null
          org_id?: string
          period?: string
          safe_harbour_amount?: number | null
          standalone_allowance?: number | null
          tax_ebitda?: number
          tax_entity_id?: string
          updated_at?: string
          updated_by?: string | null
          updated_carryforward_capacity?: number
          updated_carryforward_interest?: number
        }
        Relationships: [
          {
            foreignKeyName: "interest_limitation_computations_org_id_fkey"
            columns: ["org_id"]
            isOneToOne: false
            referencedRelation: "organizations"
            referencedColumns: ["id"]
          },
          {
            foreignKeyName: "interest_limitation_computations_tax_entity_id_fkey"
            columns: ["tax_entity_id"]
            isOneToOne: false
            referencedRelation: "tax_entities"
            referencedColumns: ["id"]
          },
        ]
      }
      je_control_alerts: {
        Row: {
          batch_id: string | null
          created_at: string
          details: Json
          entity_id: string | null
          id: string
          org_id: string
          period_id: string | null
          resolved: boolean
          resolved_at: string | null
          resolved_by_user_id: string | null
          rule: Database["public"]["Enums"]["je_control_rule"]
          severity: Database["public"]["Enums"]["je_control_severity"]
        }
        Insert: {
          batch_id?: string | null
          created_at?: string
          details?: Json
          entity_id?: string | null
          id?: string
          org_id: string
          period_id?: string | null
          resolved?: boolean
          resolved_at?: string | null
          resolved_by_user_id?: string | null
          rule: Database["public"]["Enums"]["je_control_rule"]
          severity: Database["public"]["Enums"]["je_control_severity"]
        }
        Update: {
          batch_id?: string | null
          created_at?: string
          details?: Json
          entity_id?: string | null
          id?: string
          org_id?: string
          period_id?: string | null
          resolved?: boolean
          resolved_at?: string | null
          resolved_by_user_id?: string | null
          rule?: Database["public"]["Enums"]["je_control_rule"]
          severity?: Database["public"]["Enums"]["je_control_severity"]
        }
        Relationships: [
          {
            foreignKeyName: "je_control_alerts_batch_id_fkey"
            columns: ["batch_id"]
            isOneToOne: false
            referencedRelation: "journal_batches"
            referencedColumns: ["id"]
          },
          {
            foreignKeyName: "je_control_alerts_entity_id_fkey"
            columns: ["entity_id"]
            isOneToOne: false
            referencedRelation: "engagements"
            referencedColumns: ["id"]
          },
          {
            foreignKeyName: "je_control_alerts_org_id_fkey"
            columns: ["org_id"]
            isOneToOne: false
            referencedRelation: "organizations"
            referencedColumns: ["id"]
          },
          {
            foreignKeyName: "je_control_alerts_period_id_fkey"
            columns: ["period_id"]
            isOneToOne: false
            referencedRelation: "close_periods"
            referencedColumns: ["id"]
          },
        ]
      }
      job_schedules: {
        Row: {
          active: boolean
          created_at: string
          cron_expression: string
          id: string
          kind: string
          metadata: Json
          org_id: string
          updated_at: string
        }
        Insert: {
          active?: boolean
          created_at?: string
          cron_expression: string
          id?: string
          kind: string
          metadata?: Json
          org_id: string
          updated_at?: string
        }
        Update: {
          active?: boolean
          created_at?: string
          cron_expression?: string
          id?: string
          kind?: string
          metadata?: Json
          org_id?: string
          updated_at?: string
        }
        Relationships: [
          {
            foreignKeyName: "job_schedules_org_id_fkey"
            columns: ["org_id"]
            isOneToOne: false
            referencedRelation: "organizations"
            referencedColumns: ["id"]
          },
        ]
      }
      jobs: {
        Row: {
          attempts: number
          created_at: string
          finished_at: string | null
          id: string
          kind: string
          org_id: string
          payload: Json
          scheduled_at: string
          started_at: string | null
          status: string
        }
        Insert: {
          attempts?: number
          created_at?: string
          finished_at?: string | null
          id?: string
          kind: string
          org_id: string
          payload?: Json
          scheduled_at?: string
          started_at?: string | null
          status?: string
        }
        Update: {
          attempts?: number
          created_at?: string
          finished_at?: string | null
          id?: string
          kind?: string
          org_id?: string
          payload?: Json
          scheduled_at?: string
          started_at?: string | null
          status?: string
        }
        Relationships: [
          {
            foreignKeyName: "jobs_org_id_fkey"
            columns: ["org_id"]
            isOneToOne: false
            referencedRelation: "organizations"
            referencedColumns: ["id"]
          },
        ]
      }
      journal_batches: {
        Row: {
          approved_at: string | null
          approved_by_user_id: string | null
          created_at: string
          entity_id: string | null
          id: string
          note: string | null
          org_id: string
          period_id: string | null
          posted_at: string | null
          prepared_by_user_id: string | null
          reference: string | null
          status: string
          submitted_at: string | null
          updated_at: string
        }
        Insert: {
          approved_at?: string | null
          approved_by_user_id?: string | null
          created_at?: string
          entity_id?: string | null
          id?: string
          note?: string | null
          org_id: string
          period_id?: string | null
          posted_at?: string | null
          prepared_by_user_id?: string | null
          reference?: string | null
          status?: string
          submitted_at?: string | null
          updated_at?: string
        }
        Update: {
          approved_at?: string | null
          approved_by_user_id?: string | null
          created_at?: string
          entity_id?: string | null
          id?: string
          note?: string | null
          org_id?: string
          period_id?: string | null
          posted_at?: string | null
          prepared_by_user_id?: string | null
          reference?: string | null
          status?: string
          submitted_at?: string | null
          updated_at?: string
        }
        Relationships: [
          {
            foreignKeyName: "journal_batches_entity_id_fkey"
            columns: ["entity_id"]
            isOneToOne: false
            referencedRelation: "engagements"
            referencedColumns: ["id"]
          },
          {
            foreignKeyName: "journal_batches_org_id_fkey"
            columns: ["org_id"]
            isOneToOne: false
            referencedRelation: "organizations"
            referencedColumns: ["id"]
          },
        ]
      }
      journal_entries: {
        Row: {
          created_at: string
          date: string
          description: string | null
          id: string
          org_id: string
          posted_at: string | null
          status: string
        }
        Insert: {
          created_at?: string
          date: string
          description?: string | null
          id?: string
          org_id: string
          posted_at?: string | null
          status?: string
        }
        Update: {
          created_at?: string
          date?: string
          description?: string | null
          id?: string
          org_id?: string
          posted_at?: string | null
          status?: string
        }
        Relationships: [
          {
            foreignKeyName: "journal_entries_org_id_fkey"
            columns: ["org_id"]
            isOneToOne: false
            referencedRelation: "organizations"
            referencedColumns: ["id"]
          },
        ]
      }
      journal_entry_strategies: {
        Row: {
          analytics_link: Json
          created_at: string
          created_by_user_id: string | null
          engagement_id: string
          filters: Json
          id: string
          org_id: string
          owner_user_id: string | null
          schedule: Json
          scope: Json
          thresholds: Json
          updated_at: string
          updated_by_user_id: string | null
        }
        Insert: {
          analytics_link?: Json
          created_at?: string
          created_by_user_id?: string | null
          engagement_id: string
          filters?: Json
          id?: string
          org_id: string
          owner_user_id?: string | null
          schedule?: Json
          scope?: Json
          thresholds?: Json
          updated_at?: string
          updated_by_user_id?: string | null
        }
        Update: {
          analytics_link?: Json
          created_at?: string
          created_by_user_id?: string | null
          engagement_id?: string
          filters?: Json
          id?: string
          org_id?: string
          owner_user_id?: string | null
          schedule?: Json
          scope?: Json
          thresholds?: Json
          updated_at?: string
          updated_by_user_id?: string | null
        }
        Relationships: [
          {
            foreignKeyName: "journal_entry_strategies_engagement_id_fkey"
            columns: ["engagement_id"]
            isOneToOne: false
            referencedRelation: "engagements"
            referencedColumns: ["id"]
          },
          {
            foreignKeyName: "journal_entry_strategies_org_id_fkey"
            columns: ["org_id"]
            isOneToOne: false
            referencedRelation: "organizations"
            referencedColumns: ["id"]
          },
        ]
      }
      journal_lines: {
        Row: {
          account_id: string
          credit: number
          debit: number
          entry_id: string
          id: string
          memo: string | null
          org_id: string
        }
        Insert: {
          account_id: string
          credit?: number
          debit?: number
          entry_id: string
          id?: string
          memo?: string | null
          org_id: string
        }
        Update: {
          account_id?: string
          credit?: number
          debit?: number
          entry_id?: string
          id?: string
          memo?: string | null
          org_id?: string
        }
        Relationships: [
          {
            foreignKeyName: "journal_lines_account_id_fkey"
            columns: ["account_id"]
            isOneToOne: false
            referencedRelation: "chart_of_accounts"
            referencedColumns: ["id"]
          },
          {
            foreignKeyName: "journal_lines_entry_id_fkey"
            columns: ["entry_id"]
            isOneToOne: false
            referencedRelation: "journal_entries"
            referencedColumns: ["id"]
          },
          {
            foreignKeyName: "journal_lines_org_id_fkey"
            columns: ["org_id"]
            isOneToOne: false
            referencedRelation: "organizations"
            referencedColumns: ["id"]
          },
        ]
      }
      kams: {
        Row: {
          created_at: string
          engagement_id: string
          id: string
          org_id: string
          rationale: string | null
          ref_links: Json | null
          title: string | null
        }
        Insert: {
          created_at?: string
          engagement_id: string
          id?: string
          org_id: string
          rationale?: string | null
          ref_links?: Json | null
          title?: string | null
        }
        Update: {
          created_at?: string
          engagement_id?: string
          id?: string
          org_id?: string
          rationale?: string | null
          ref_links?: Json | null
          title?: string | null
        }
        Relationships: [
          {
            foreignKeyName: "kams_engagement_id_fkey"
            columns: ["engagement_id"]
            isOneToOne: false
            referencedRelation: "engagements"
            referencedColumns: ["id"]
          },
          {
            foreignKeyName: "kams_org_id_fkey"
            columns: ["org_id"]
            isOneToOne: false
            referencedRelation: "organizations"
            referencedColumns: ["id"]
          },
        ]
      }
      knowledge_corpora: {
        Row: {
          created_at: string | null
          domain: string
          id: string
          is_default: boolean | null
          jurisdiction: string[] | null
          name: string
          org_id: string
          retention: string | null
        }
        Insert: {
          created_at?: string | null
          domain: string
          id?: string
          is_default?: boolean | null
          jurisdiction?: string[] | null
          name: string
          org_id: string
          retention?: string | null
        }
        Update: {
          created_at?: string | null
          domain?: string
          id?: string
          is_default?: boolean | null
          jurisdiction?: string[] | null
          name?: string
          org_id?: string
          retention?: string | null
        }
        Relationships: [
          {
            foreignKeyName: "knowledge_corpora_org_id_fkey"
            columns: ["org_id"]
            isOneToOne: false
            referencedRelation: "organizations"
            referencedColumns: ["id"]
          },
        ]
      }
      knowledge_events: {
        Row: {
          created_at: string | null
          id: string
          org_id: string
          payload: Json
          run_id: string | null
          type: string
        }
        Insert: {
          created_at?: string | null
          id?: string
          org_id: string
          payload: Json
          run_id?: string | null
          type: string
        }
        Update: {
          created_at?: string | null
          id?: string
          org_id?: string
          payload?: Json
          run_id?: string | null
          type?: string
        }
        Relationships: [
          {
            foreignKeyName: "knowledge_events_org_id_fkey"
            columns: ["org_id"]
            isOneToOne: false
            referencedRelation: "organizations"
            referencedColumns: ["id"]
          },
          {
            foreignKeyName: "knowledge_events_run_id_fkey"
            columns: ["run_id"]
            isOneToOne: false
            referencedRelation: "learning_runs"
            referencedColumns: ["id"]
          },
        ]
      }
      knowledge_sources: {
        Row: {
          checksum: string | null
          corpus_id: string
          created_at: string | null
          id: string
          last_sync_at: string | null
          provider: string
          source_uri: string
          state: Json | null
        }
        Insert: {
          checksum?: string | null
          corpus_id: string
          created_at?: string | null
          id?: string
          last_sync_at?: string | null
          provider: string
          source_uri: string
          state?: Json | null
        }
        Update: {
          checksum?: string | null
          corpus_id?: string
          created_at?: string | null
          id?: string
          last_sync_at?: string | null
          provider?: string
          source_uri?: string
          state?: Json | null
        }
        Relationships: [
          {
            foreignKeyName: "knowledge_sources_corpus_id_fkey"
            columns: ["corpus_id"]
            isOneToOne: false
            referencedRelation: "knowledge_corpora"
            referencedColumns: ["id"]
          },
        ]
      }
      learning_metrics: {
        Row: {
          computed_at: string
          dims: Json | null
          id: string
          metric: string
          org_id: string
          value: number
          window_name: string
        }
        Insert: {
          computed_at?: string
          dims?: Json | null
          id?: string
          metric: string
          org_id: string
          value: number
          window_name: string
        }
        Update: {
          computed_at?: string
          dims?: Json | null
          id?: string
          metric?: string
          org_id?: string
          value?: number
          window_name?: string
        }
        Relationships: [
          {
            foreignKeyName: "learning_metrics_org_id_fkey"
            columns: ["org_id"]
            isOneToOne: false
            referencedRelation: "organizations"
            referencedColumns: ["id"]
          },
        ]
      }
      learning_runs: {
        Row: {
          agent_kind: string
          finished_at: string | null
          id: string
          mode: string
          org_id: string
          started_at: string | null
          stats: Json | null
          status: string
        }
        Insert: {
          agent_kind: string
          finished_at?: string | null
          id?: string
          mode: string
          org_id: string
          started_at?: string | null
          stats?: Json | null
          status?: string
        }
        Update: {
          agent_kind?: string
          finished_at?: string | null
          id?: string
          mode?: string
          org_id?: string
          started_at?: string | null
          stats?: Json | null
          status?: string
        }
        Relationships: [
          {
            foreignKeyName: "learning_runs_org_id_fkey"
            columns: ["org_id"]
            isOneToOne: false
            referencedRelation: "organizations"
            referencedColumns: ["id"]
          },
        ]
      }
      learning_signals: {
        Row: {
          created_at: string
          id: string
          kind: string
          org_id: string
          payload: Json | null
          run_id: string | null
          source: string
        }
        Insert: {
          created_at?: string
          id?: string
          kind: string
          org_id: string
          payload?: Json | null
          run_id?: string | null
          source: string
        }
        Update: {
          created_at?: string
          id?: string
          kind?: string
          org_id?: string
          payload?: Json | null
          run_id?: string | null
          source?: string
        }
        Relationships: [
          {
            foreignKeyName: "learning_signals_org_id_fkey"
            columns: ["org_id"]
            isOneToOne: false
            referencedRelation: "organizations"
            referencedColumns: ["id"]
          },
        ]
      }
      ledger_accounts: {
        Row: {
          active: boolean
          code: string
          created_at: string
          currency: string
          entity_id: string | null
          id: string
          name: string
          org_id: string
          parent_account_id: string | null
          type: Database["public"]["Enums"]["ledger_account_type"]
          updated_at: string
        }
        Insert: {
          active?: boolean
          code: string
          created_at?: string
          currency?: string
          entity_id?: string | null
          id?: string
          name: string
          org_id: string
          parent_account_id?: string | null
          type: Database["public"]["Enums"]["ledger_account_type"]
          updated_at?: string
        }
        Update: {
          active?: boolean
          code?: string
          created_at?: string
          currency?: string
          entity_id?: string | null
          id?: string
          name?: string
          org_id?: string
          parent_account_id?: string | null
          type?: Database["public"]["Enums"]["ledger_account_type"]
          updated_at?: string
        }
        Relationships: [
          {
            foreignKeyName: "ledger_accounts_entity_id_fkey"
            columns: ["entity_id"]
            isOneToOne: false
            referencedRelation: "engagements"
            referencedColumns: ["id"]
          },
          {
            foreignKeyName: "ledger_accounts_org_id_fkey"
            columns: ["org_id"]
            isOneToOne: false
            referencedRelation: "organizations"
            referencedColumns: ["id"]
          },
          {
            foreignKeyName: "ledger_accounts_parent_account_id_fkey"
            columns: ["parent_account_id"]
            isOneToOne: false
            referencedRelation: "ledger_accounts"
            referencedColumns: ["id"]
          },
        ]
      }
      ledger_entries: {
        Row: {
          account_id: string
          batch_id: string | null
          created_at: string
          created_by_user_id: string | null
          credit: number
          currency: string
          debit: number
          description: string | null
          entity_id: string | null
          entry_date: string
          fx_rate: number | null
          id: string
          org_id: string
          period_id: string | null
          source: string
        }
        Insert: {
          account_id: string
          batch_id?: string | null
          created_at?: string
          created_by_user_id?: string | null
          credit?: number
          currency?: string
          debit?: number
          description?: string | null
          entity_id?: string | null
          entry_date: string
          fx_rate?: number | null
          id?: string
          org_id: string
          period_id?: string | null
          source?: string
        }
        Update: {
          account_id?: string
          batch_id?: string | null
          created_at?: string
          created_by_user_id?: string | null
          credit?: number
          currency?: string
          debit?: number
          description?: string | null
          entity_id?: string | null
          entry_date?: string
          fx_rate?: number | null
          id?: string
          org_id?: string
          period_id?: string | null
          source?: string
        }
        Relationships: [
          {
            foreignKeyName: "ledger_entries_account_id_fkey"
            columns: ["account_id"]
            isOneToOne: false
            referencedRelation: "ledger_accounts"
            referencedColumns: ["id"]
          },
          {
            foreignKeyName: "ledger_entries_batch_id_fkey"
            columns: ["batch_id"]
            isOneToOne: false
            referencedRelation: "journal_batches"
            referencedColumns: ["id"]
          },
          {
            foreignKeyName: "ledger_entries_entity_id_fkey"
            columns: ["entity_id"]
            isOneToOne: false
            referencedRelation: "engagements"
            referencedColumns: ["id"]
          },
          {
            foreignKeyName: "ledger_entries_org_id_fkey"
            columns: ["org_id"]
            isOneToOne: false
            referencedRelation: "organizations"
            referencedColumns: ["id"]
          },
        ]
      }
      materiality_sets: {
        Row: {
          basis: string | null
          basis_amount: number | null
          created_at: string
          engagement_id: string
          id: string
          org_id: string
          pm: number | null
          rationale: string | null
          te_threshold: number | null
        }
        Insert: {
          basis?: string | null
          basis_amount?: number | null
          created_at?: string
          engagement_id: string
          id?: string
          org_id: string
          pm?: number | null
          rationale?: string | null
          te_threshold?: number | null
        }
        Update: {
          basis?: string | null
          basis_amount?: number | null
          created_at?: string
          engagement_id?: string
          id?: string
          org_id?: string
          pm?: number | null
          rationale?: string | null
          te_threshold?: number | null
        }
        Relationships: [
          {
            foreignKeyName: "materiality_sets_engagement_id_fkey"
            columns: ["engagement_id"]
            isOneToOne: false
            referencedRelation: "engagements"
            referencedColumns: ["id"]
          },
          {
            foreignKeyName: "materiality_sets_org_id_fkey"
            columns: ["org_id"]
            isOneToOne: false
            referencedRelation: "organizations"
            referencedColumns: ["id"]
          },
        ]
      }
      members: {
        Row: {
          org_id: string
          role: Database["public"]["Enums"]["org_role"]
          user_id: string
        }
        Insert: {
          org_id: string
          role?: Database["public"]["Enums"]["org_role"]
          user_id: string
        }
        Update: {
          org_id?: string
          role?: Database["public"]["Enums"]["org_role"]
          user_id?: string
        }
        Relationships: [
          {
            foreignKeyName: "members_org_id_fkey"
            columns: ["org_id"]
            isOneToOne: false
            referencedRelation: "organizations"
            referencedColumns: ["id"]
          },
          {
            foreignKeyName: "members_user_id_fkey"
            columns: ["user_id"]
            isOneToOne: false
            referencedRelation: "app_users"
            referencedColumns: ["user_id"]
          },
        ]
      }
      memberships: {
        Row: {
          created_at: string | null
          id: string
          org_id: string
          role: Database["public"]["Enums"]["role_level"]
          updated_at: string | null
          user_id: string
        }
        Insert: {
          created_at?: string | null
          id?: string
          org_id: string
          role?: Database["public"]["Enums"]["role_level"]
          updated_at?: string | null
          user_id: string
        }
        Update: {
          created_at?: string | null
          id?: string
          org_id?: string
          role?: Database["public"]["Enums"]["role_level"]
          updated_at?: string | null
          user_id?: string
        }
        Relationships: [
          {
            foreignKeyName: "memberships_org_id_fkey"
            columns: ["org_id"]
            isOneToOne: false
            referencedRelation: "organizations"
            referencedColumns: ["id"]
          },
        ]
      }
      misstatements: {
        Row: {
          amount: number | null
          classification: string | null
          corrected: boolean
          created_at: string
          engagement_id: string
          id: string
          org_id: string
        }
        Insert: {
          amount?: number | null
          classification?: string | null
          corrected?: boolean
          created_at?: string
          engagement_id: string
          id?: string
          org_id: string
        }
        Update: {
          amount?: number | null
          classification?: string | null
          corrected?: boolean
          created_at?: string
          engagement_id?: string
          id?: string
          org_id?: string
        }
        Relationships: [
          {
            foreignKeyName: "misstatements_engagement_id_fkey"
            columns: ["engagement_id"]
            isOneToOne: false
            referencedRelation: "engagements"
            referencedColumns: ["id"]
          },
          {
            foreignKeyName: "misstatements_org_id_fkey"
            columns: ["org_id"]
            isOneToOne: false
            referencedRelation: "organizations"
            referencedColumns: ["id"]
          },
        ]
      }
      nid_computations: {
        Row: {
          adjustment_amount: number
          cap_ratio: number | null
          capped_deduction: number
          chargeable_income_before_nid: number | null
          created_at: string
          created_by: string | null
          deduction_after_carryforward: number
          equity_base: number
          gross_deduction: number
          id: string
          notes: string | null
          org_id: string
          period: string
          prior_deduction: number | null
          reference_rate: number
          risk_free_rate: number | null
          risk_premium: number | null
          tax_entity_id: string
          updated_at: string
          updated_by: string | null
        }
        Insert: {
          adjustment_amount: number
          cap_ratio?: number | null
          capped_deduction: number
          chargeable_income_before_nid?: number | null
          created_at?: string
          created_by?: string | null
          deduction_after_carryforward: number
          equity_base: number
          gross_deduction: number
          id?: string
          notes?: string | null
          org_id: string
          period: string
          prior_deduction?: number | null
          reference_rate: number
          risk_free_rate?: number | null
          risk_premium?: number | null
          tax_entity_id: string
          updated_at?: string
          updated_by?: string | null
        }
        Update: {
          adjustment_amount?: number
          cap_ratio?: number | null
          capped_deduction?: number
          chargeable_income_before_nid?: number | null
          created_at?: string
          created_by?: string | null
          deduction_after_carryforward?: number
          equity_base?: number
          gross_deduction?: number
          id?: string
          notes?: string | null
          org_id?: string
          period?: string
          prior_deduction?: number | null
          reference_rate?: number
          risk_free_rate?: number | null
          risk_premium?: number | null
          tax_entity_id?: string
          updated_at?: string
          updated_by?: string | null
        }
        Relationships: [
          {
            foreignKeyName: "nid_computations_org_id_fkey"
            columns: ["org_id"]
            isOneToOne: false
            referencedRelation: "organizations"
            referencedColumns: ["id"]
          },
          {
            foreignKeyName: "nid_computations_tax_entity_id_fkey"
            columns: ["tax_entity_id"]
            isOneToOne: false
            referencedRelation: "tax_entities"
            referencedColumns: ["id"]
          },
        ]
      }
      notifications: {
        Row: {
          body: string | null
          created_at: string
          id: string
          kind: string
          link: string | null
          org_id: string
          read: boolean
          title: string
          urgent: boolean
          user_id: string
        }
        Insert: {
          body?: string | null
          created_at?: string
          id?: string
          kind: string
          link?: string | null
          org_id: string
          read?: boolean
          title: string
          urgent?: boolean
          user_id: string
        }
        Update: {
          body?: string | null
          created_at?: string
          id?: string
          kind?: string
          link?: string | null
          org_id?: string
          read?: boolean
          title?: string
          urgent?: boolean
          user_id?: string
        }
        Relationships: [
          {
            foreignKeyName: "notifications_org_id_fkey"
            columns: ["org_id"]
            isOneToOne: false
            referencedRelation: "organizations"
            referencedColumns: ["id"]
          },
        ]
      }
      nps_responses: {
        Row: {
          feedback: string | null
          id: string
          org_id: string
          score: number
          submitted_at: string
          user_id: string | null
        }
        Insert: {
          feedback?: string | null
          id?: string
          org_id: string
          score: number
          submitted_at?: string
          user_id?: string | null
        }
        Update: {
          feedback?: string | null
          id?: string
          org_id?: string
          score?: number
          submitted_at?: string
          user_id?: string | null
        }
        Relationships: [
          {
            foreignKeyName: "nps_responses_org_id_fkey"
            columns: ["org_id"]
            isOneToOne: false
            referencedRelation: "organizations"
            referencedColumns: ["id"]
          },
        ]
      }
      onboarding_checklist_items: {
        Row: {
          category: string
          checklist_id: string
          created_at: string
          document_id: string | null
          id: string
          label: string
          notes: string | null
          status: string
          updated_at: string
        }
        Insert: {
          category: string
          checklist_id: string
          created_at?: string
          document_id?: string | null
          id?: string
          label: string
          notes?: string | null
          status?: string
          updated_at?: string
        }
        Update: {
          category?: string
          checklist_id?: string
          created_at?: string
          document_id?: string | null
          id?: string
          label?: string
          notes?: string | null
          status?: string
          updated_at?: string
        }
        Relationships: [
          {
            foreignKeyName: "onboarding_checklist_items_checklist_id_fkey"
            columns: ["checklist_id"]
            isOneToOne: false
            referencedRelation: "onboarding_checklists"
            referencedColumns: ["id"]
          },
          {
            foreignKeyName: "onboarding_checklist_items_document_id_fkey"
            columns: ["document_id"]
            isOneToOne: false
            referencedRelation: "documents"
            referencedColumns: ["id"]
          },
        ]
      }
      onboarding_checklists: {
        Row: {
          country: string
          created_at: string
          id: string
          industry: string
          org_id: string
          status: string
          temp_entity_id: string
          updated_at: string
        }
        Insert: {
          country: string
          created_at?: string
          id?: string
          industry: string
          org_id: string
          status?: string
          temp_entity_id: string
          updated_at?: string
        }
        Update: {
          country?: string
          created_at?: string
          id?: string
          industry?: string
          org_id?: string
          status?: string
          temp_entity_id?: string
          updated_at?: string
        }
        Relationships: [
          {
            foreignKeyName: "onboarding_checklists_org_id_fkey"
            columns: ["org_id"]
            isOneToOne: false
            referencedRelation: "organizations"
            referencedColumns: ["id"]
          },
        ]
      }
      organizations: {
        Row: {
          brand_primary: string | null
          brand_secondary: string | null
          created_at: string | null
          id: string
          name: string
          plan: string | null
          slug: string
          updated_at: string | null
        }
        Insert: {
          brand_primary?: string | null
          brand_secondary?: string | null
          created_at?: string | null
          id?: string
          name: string
          plan?: string | null
          slug: string
          updated_at?: string | null
        }
        Update: {
          brand_primary?: string | null
          brand_secondary?: string | null
          created_at?: string | null
          id?: string
          name?: string
          plan?: string | null
          slug?: string
          updated_at?: string | null
        }
        Relationships: []
      }
      participation_exemptions: {
        Row: {
          conclusion: boolean
          created_at: string
          created_by_user_id: string | null
          event_ref: string | null
          id: string
          notes: string | null
          org_id: string
          tax_entity_id: string
          tests: Json
        }
        Insert: {
          conclusion?: boolean
          created_at?: string
          created_by_user_id?: string | null
          event_ref?: string | null
          id?: string
          notes?: string | null
          org_id: string
          tax_entity_id: string
          tests?: Json
        }
        Update: {
          conclusion?: boolean
          created_at?: string
          created_by_user_id?: string | null
          event_ref?: string | null
          id?: string
          notes?: string | null
          org_id?: string
          tax_entity_id?: string
          tests?: Json
        }
        Relationships: [
          {
            foreignKeyName: "participation_exemptions_org_id_fkey"
            columns: ["org_id"]
            isOneToOne: false
            referencedRelation: "organizations"
            referencedColumns: ["id"]
          },
          {
            foreignKeyName: "participation_exemptions_tax_entity_id_fkey"
            columns: ["tax_entity_id"]
            isOneToOne: false
            referencedRelation: "tax_entities"
            referencedColumns: ["id"]
          },
        ]
      }
      patent_box_computations: {
        Row: {
          adjustment_amount: number
          created_at: string
          created_by: string | null
          deduction_amount: number
          deduction_base: number
          deduction_rate: number | null
          id: string
          nexus_fraction: number
          notes: string | null
          org_id: string
          overall_expenditure: number
          period: string
          qualifying_expenditure: number
          qualifying_ip_income: number
          routine_return: number
          routine_return_rate: number | null
          tax_entity_id: string
          updated_at: string
          updated_by: string | null
          uplift: number
          uplift_cap: number | null
        }
        Insert: {
          adjustment_amount: number
          created_at?: string
          created_by?: string | null
          deduction_amount: number
          deduction_base: number
          deduction_rate?: number | null
          id?: string
          nexus_fraction: number
          notes?: string | null
          org_id: string
          overall_expenditure: number
          period: string
          qualifying_expenditure: number
          qualifying_ip_income: number
          routine_return: number
          routine_return_rate?: number | null
          tax_entity_id: string
          updated_at?: string
          updated_by?: string | null
          uplift: number
          uplift_cap?: number | null
        }
        Update: {
          adjustment_amount?: number
          created_at?: string
          created_by?: string | null
          deduction_amount?: number
          deduction_base?: number
          deduction_rate?: number | null
          id?: string
          nexus_fraction?: number
          notes?: string | null
          org_id?: string
          overall_expenditure?: number
          period?: string
          qualifying_expenditure?: number
          qualifying_ip_income?: number
          routine_return?: number
          routine_return_rate?: number | null
          tax_entity_id?: string
          updated_at?: string
          updated_by?: string | null
          uplift?: number
          uplift_cap?: number | null
        }
        Relationships: [
          {
            foreignKeyName: "patent_box_computations_org_id_fkey"
            columns: ["org_id"]
            isOneToOne: false
            referencedRelation: "organizations"
            referencedColumns: ["id"]
          },
          {
            foreignKeyName: "patent_box_computations_tax_entity_id_fkey"
            columns: ["tax_entity_id"]
            isOneToOne: false
            referencedRelation: "tax_entities"
            referencedColumns: ["id"]
          },
        ]
      }
      pbc_items: {
        Row: {
          created_at: string
          id: string
          label: string
          metadata: Json
          org_id: string
          request_id: string
          status: string
          storage_path: string | null
          updated_at: string
        }
        Insert: {
          created_at?: string
          id?: string
          label: string
          metadata?: Json
          org_id: string
          request_id: string
          status?: string
          storage_path?: string | null
          updated_at?: string
        }
        Update: {
          created_at?: string
          id?: string
          label?: string
          metadata?: Json
          org_id?: string
          request_id?: string
          status?: string
          storage_path?: string | null
          updated_at?: string
        }
        Relationships: [
          {
            foreignKeyName: "pbc_items_org_id_fkey"
            columns: ["org_id"]
            isOneToOne: false
            referencedRelation: "organizations"
            referencedColumns: ["id"]
          },
          {
            foreignKeyName: "pbc_items_request_id_fkey"
            columns: ["request_id"]
            isOneToOne: false
            referencedRelation: "pbc_requests"
            referencedColumns: ["id"]
          },
        ]
      }
      pbc_requests: {
        Row: {
          created_at: string
          due_on: string | null
          engagement_id: string
          id: string
          org_id: string
          status: string
          title: string
          updated_at: string
        }
        Insert: {
          created_at?: string
          due_on?: string | null
          engagement_id: string
          id?: string
          org_id: string
          status?: string
          title: string
          updated_at?: string
        }
        Update: {
          created_at?: string
          due_on?: string | null
          engagement_id?: string
          id?: string
          org_id?: string
          status?: string
          title?: string
          updated_at?: string
        }
        Relationships: [
          {
            foreignKeyName: "pbc_requests_engagement_id_fkey"
            columns: ["engagement_id"]
            isOneToOne: false
            referencedRelation: "engagements"
            referencedColumns: ["id"]
          },
          {
            foreignKeyName: "pbc_requests_org_id_fkey"
            columns: ["org_id"]
            isOneToOne: false
            referencedRelation: "organizations"
            referencedColumns: ["id"]
          },
        ]
      }
      pillar_two_computations: {
        Row: {
          created_at: string
          created_by: string | null
          gir_payload: Json
          gir_reference: string | null
          id: string
          iir_top_up_tax: number
          input_payload: Json
          jurisdiction_results: Json
          metadata: Json
          notes: string | null
          org_id: string
          period: string
          qdmt_top_up_tax: number
          root_tax_entity_id: string
          total_top_up_tax: number
          updated_at: string
          updated_by: string | null
        }
        Insert: {
          created_at?: string
          created_by?: string | null
          gir_payload?: Json
          gir_reference?: string | null
          id?: string
          iir_top_up_tax?: number
          input_payload?: Json
          jurisdiction_results?: Json
          metadata?: Json
          notes?: string | null
          org_id: string
          period: string
          qdmt_top_up_tax?: number
          root_tax_entity_id: string
          total_top_up_tax?: number
          updated_at?: string
          updated_by?: string | null
        }
        Update: {
          created_at?: string
          created_by?: string | null
          gir_payload?: Json
          gir_reference?: string | null
          id?: string
          iir_top_up_tax?: number
          input_payload?: Json
          jurisdiction_results?: Json
          metadata?: Json
          notes?: string | null
          org_id?: string
          period?: string
          qdmt_top_up_tax?: number
          root_tax_entity_id?: string
          total_top_up_tax?: number
          updated_at?: string
          updated_by?: string | null
        }
        Relationships: [
          {
            foreignKeyName: "pillar_two_computations_org_id_fkey"
            columns: ["org_id"]
            isOneToOne: false
            referencedRelation: "organizations"
            referencedColumns: ["id"]
          },
          {
            foreignKeyName: "pillar_two_computations_root_tax_entity_id_fkey"
            columns: ["root_tax_entity_id"]
            isOneToOne: false
            referencedRelation: "tax_entities"
            referencedColumns: ["id"]
          },
        ]
      }
      plan_change_log: {
        Row: {
          changed_by_user_id: string
          created_at: string
          engagement_id: string
          id: string
          impact: Json
          org_id: string
          plan_id: string
          reason: string
        }
        Insert: {
          changed_by_user_id: string
          created_at?: string
          engagement_id: string
          id?: string
          impact?: Json
          org_id: string
          plan_id: string
          reason: string
        }
        Update: {
          changed_by_user_id?: string
          created_at?: string
          engagement_id?: string
          id?: string
          impact?: Json
          org_id?: string
          plan_id?: string
          reason?: string
        }
        Relationships: [
          {
            foreignKeyName: "plan_change_log_engagement_id_fkey"
            columns: ["engagement_id"]
            isOneToOne: false
            referencedRelation: "engagements"
            referencedColumns: ["id"]
          },
          {
            foreignKeyName: "plan_change_log_org_id_fkey"
            columns: ["org_id"]
            isOneToOne: false
            referencedRelation: "organizations"
            referencedColumns: ["id"]
          },
          {
            foreignKeyName: "plan_change_log_plan_id_fkey"
            columns: ["plan_id"]
            isOneToOne: false
            referencedRelation: "audit_plans"
            referencedColumns: ["id"]
          },
        ]
      }
      policies: {
        Row: {
          created_at: string
          expr_sql: string
          id: string
          name: string
          org_id: string
          severity: string
        }
        Insert: {
          created_at?: string
          expr_sql: string
          id?: string
          name: string
          org_id: string
          severity?: string
        }
        Update: {
          created_at?: string
          expr_sql?: string
          id?: string
          name?: string
          org_id?: string
          severity?: string
        }
        Relationships: [
          {
            foreignKeyName: "policies_org_id_fkey"
            columns: ["org_id"]
            isOneToOne: false
            referencedRelation: "organizations"
            referencedColumns: ["id"]
          },
        ]
      }
      portal_sessions: {
        Row: {
          expires_at: string
          id: string
          org_id: string
          token: string
        }
        Insert: {
          expires_at: string
          id?: string
          org_id: string
          token: string
        }
        Update: {
          expires_at?: string
          id?: string
          org_id?: string
          token?: string
        }
        Relationships: [
          {
            foreignKeyName: "portal_sessions_org_id_fkey"
            columns: ["org_id"]
            isOneToOne: false
            referencedRelation: "organizations"
            referencedColumns: ["id"]
          },
        ]
      }
      query_hints: {
        Row: {
          activated_at: string
          hint_type: string
          id: string
          juris_code: string | null
          org_id: string | null
          phrase: string
          policy_version_id: string | null
          topic: string | null
          weight: number | null
        }
        Insert: {
          activated_at?: string
          hint_type: string
          id?: string
          juris_code?: string | null
          org_id?: string | null
          phrase: string
          policy_version_id?: string | null
          topic?: string | null
          weight?: number | null
        }
        Update: {
          activated_at?: string
          hint_type?: string
          id?: string
          juris_code?: string | null
          org_id?: string | null
          phrase?: string
          policy_version_id?: string | null
          topic?: string | null
          weight?: number | null
        }
        Relationships: [
          {
            foreignKeyName: "query_hints_org_id_fkey"
            columns: ["org_id"]
            isOneToOne: false
            referencedRelation: "organizations"
            referencedColumns: ["id"]
          },
          {
            foreignKeyName: "query_hints_policy_version_id_fkey"
            columns: ["policy_version_id"]
            isOneToOne: false
            referencedRelation: "agent_policy_versions"
            referencedColumns: ["id"]
          },
        ]
      }
      rate_limits: {
        Row: {
          org_id: string
          request_count: number
          resource: string
          window_start: string
        }
        Insert: {
          org_id: string
          request_count?: number
          resource: string
          window_start: string
        }
        Update: {
          org_id?: string
          request_count?: number
          resource?: string
          window_start?: string
        }
        Relationships: []
      }
      reconciliation_items: {
        Row: {
          amount: number
          category: Database["public"]["Enums"]["reconciliation_item_category"]
          created_at: string
          id: string
          note: string | null
          org_id: string
          reconciliation_id: string
          reference: string | null
          resolved: boolean
          updated_at: string
        }
        Insert: {
          amount: number
          category: Database["public"]["Enums"]["reconciliation_item_category"]
          created_at?: string
          id?: string
          note?: string | null
          org_id: string
          reconciliation_id: string
          reference?: string | null
          resolved?: boolean
          updated_at?: string
        }
        Update: {
          amount?: number
          category?: Database["public"]["Enums"]["reconciliation_item_category"]
          created_at?: string
          id?: string
          note?: string | null
          org_id?: string
          reconciliation_id?: string
          reference?: string | null
          resolved?: boolean
          updated_at?: string
        }
        Relationships: [
          {
            foreignKeyName: "reconciliation_items_org_id_fkey"
            columns: ["org_id"]
            isOneToOne: false
            referencedRelation: "organizations"
            referencedColumns: ["id"]
          },
          {
            foreignKeyName: "reconciliation_items_reconciliation_id_fkey"
            columns: ["reconciliation_id"]
            isOneToOne: false
            referencedRelation: "reconciliations"
            referencedColumns: ["id"]
          },
        ]
      }
      reconciliations: {
        Row: {
          closed_at: string | null
          control_account_id: string | null
          created_at: string
          difference: number
          entity_id: string | null
          external_balance: number
          gl_balance: number
          id: string
          org_id: string
          period_id: string | null
          prepared_by_user_id: string | null
          reviewed_by_user_id: string | null
          schedule_document_id: string | null
          status: string
          type: Database["public"]["Enums"]["reconciliation_type"]
          updated_at: string
        }
        Insert: {
          closed_at?: string | null
          control_account_id?: string | null
          created_at?: string
          difference?: number
          entity_id?: string | null
          external_balance?: number
          gl_balance?: number
          id?: string
          org_id: string
          period_id?: string | null
          prepared_by_user_id?: string | null
          reviewed_by_user_id?: string | null
          schedule_document_id?: string | null
          status?: string
          type: Database["public"]["Enums"]["reconciliation_type"]
          updated_at?: string
        }
        Update: {
          closed_at?: string | null
          control_account_id?: string | null
          created_at?: string
          difference?: number
          entity_id?: string | null
          external_balance?: number
          gl_balance?: number
          id?: string
          org_id?: string
          period_id?: string | null
          prepared_by_user_id?: string | null
          reviewed_by_user_id?: string | null
          schedule_document_id?: string | null
          status?: string
          type?: Database["public"]["Enums"]["reconciliation_type"]
          updated_at?: string
        }
        Relationships: [
          {
            foreignKeyName: "reconciliations_control_account_id_fkey"
            columns: ["control_account_id"]
            isOneToOne: false
            referencedRelation: "ledger_accounts"
            referencedColumns: ["id"]
          },
          {
            foreignKeyName: "reconciliations_entity_id_fkey"
            columns: ["entity_id"]
            isOneToOne: false
            referencedRelation: "engagements"
            referencedColumns: ["id"]
          },
          {
            foreignKeyName: "reconciliations_org_id_fkey"
            columns: ["org_id"]
            isOneToOne: false
            referencedRelation: "organizations"
            referencedColumns: ["id"]
          },
          {
            foreignKeyName: "reconciliations_period_id_fkey"
            columns: ["period_id"]
            isOneToOne: false
            referencedRelation: "close_periods"
            referencedColumns: ["id"]
          },
        ]
      }
      return_files: {
        Row: {
          created_at: string
          document_id: string | null
          id: string
          kind: string
          org_id: string
          payload_meta: Json
          period: string
          released_at: string | null
          status: string
          submitted_at: string | null
          tax_entity_id: string
        }
        Insert: {
          created_at?: string
          document_id?: string | null
          id?: string
          kind: string
          org_id: string
          payload_meta?: Json
          period: string
          released_at?: string | null
          status?: string
          submitted_at?: string | null
          tax_entity_id: string
        }
        Update: {
          created_at?: string
          document_id?: string | null
          id?: string
          kind?: string
          org_id?: string
          payload_meta?: Json
          period?: string
          released_at?: string | null
          status?: string
          submitted_at?: string | null
          tax_entity_id?: string
        }
        Relationships: [
          {
            foreignKeyName: "return_files_org_id_fkey"
            columns: ["org_id"]
            isOneToOne: false
            referencedRelation: "organizations"
            referencedColumns: ["id"]
          },
          {
            foreignKeyName: "return_files_tax_entity_id_fkey"
            columns: ["tax_entity_id"]
            isOneToOne: false
            referencedRelation: "tax_entities"
            referencedColumns: ["id"]
          },
        ]
      }
      risks: {
        Row: {
          assertion: string | null
          created_at: string
          description: string | null
          engagement_id: string
          id: string
          impact: number | null
          likelihood: number | null
          org_id: string
          response_plan: Json | null
          updated_at: string
        }
        Insert: {
          assertion?: string | null
          created_at?: string
          description?: string | null
          engagement_id: string
          id?: string
          impact?: number | null
          likelihood?: number | null
          org_id: string
          response_plan?: Json | null
          updated_at?: string
        }
        Update: {
          assertion?: string | null
          created_at?: string
          description?: string | null
          engagement_id?: string
          id?: string
          impact?: number | null
          likelihood?: number | null
          org_id?: string
          response_plan?: Json | null
          updated_at?: string
        }
        Relationships: [
          {
            foreignKeyName: "risks_engagement_id_fkey"
            columns: ["engagement_id"]
            isOneToOne: false
            referencedRelation: "engagements"
            referencedColumns: ["id"]
          },
          {
            foreignKeyName: "risks_org_id_fkey"
            columns: ["org_id"]
            isOneToOne: false
            referencedRelation: "organizations"
            referencedColumns: ["id"]
          },
        ]
      }
      samples: {
        Row: {
          created_at: string
          exception_reason: string | null
          id: string
          item_ref: string | null
          org_id: string
          result: string | null
          selected_by: string | null
          test_id: string
          updated_at: string
        }
        Insert: {
          created_at?: string
          exception_reason?: string | null
          id?: string
          item_ref?: string | null
          org_id: string
          result?: string | null
          selected_by?: string | null
          test_id: string
          updated_at?: string
        }
        Update: {
          created_at?: string
          exception_reason?: string | null
          id?: string
          item_ref?: string | null
          org_id?: string
          result?: string | null
          selected_by?: string | null
          test_id?: string
          updated_at?: string
        }
        Relationships: [
          {
            foreignKeyName: "samples_org_id_fkey"
            columns: ["org_id"]
            isOneToOne: false
            referencedRelation: "organizations"
            referencedColumns: ["id"]
          },
          {
            foreignKeyName: "samples_test_id_fkey"
            columns: ["test_id"]
            isOneToOne: false
            referencedRelation: "tests"
            referencedColumns: ["id"]
          },
        ]
      }
      task_attachments: {
        Row: {
          created_at: string
          document_id: string
          id: string
          note: string | null
          org_id: string
          task_id: string
        }
        Insert: {
          created_at?: string
          document_id: string
          id?: string
          note?: string | null
          org_id: string
          task_id: string
        }
        Update: {
          created_at?: string
          document_id?: string
          id?: string
          note?: string | null
          org_id?: string
          task_id?: string
        }
        Relationships: [
          {
            foreignKeyName: "task_attachments_document_id_fkey"
            columns: ["document_id"]
            isOneToOne: false
            referencedRelation: "documents"
            referencedColumns: ["id"]
          },
          {
            foreignKeyName: "task_attachments_task_id_fkey"
            columns: ["task_id"]
            isOneToOne: false
            referencedRelation: "tasks"
            referencedColumns: ["id"]
          },
        ]
      }
      task_comments: {
        Row: {
          body: string
          created_at: string
          id: string
          org_id: string
          task_id: string
          user_id: string
        }
        Insert: {
          body: string
          created_at?: string
          id?: string
          org_id: string
          task_id: string
          user_id: string
        }
        Update: {
          body?: string
          created_at?: string
          id?: string
          org_id?: string
          task_id?: string
          user_id?: string
        }
        Relationships: [
          {
            foreignKeyName: "task_comments_task_id_fkey"
            columns: ["task_id"]
            isOneToOne: false
            referencedRelation: "tasks"
            referencedColumns: ["id"]
          },
        ]
      }
      tasks: {
        Row: {
          assigned_to: string | null
          created_at: string
          created_by: string
          description: string | null
          due_date: string | null
          engagement_id: string | null
          id: string
          org_id: string
          priority: string
          status: string
          title: string
          updated_at: string
        }
        Insert: {
          assigned_to?: string | null
          created_at?: string
          created_by: string
          description?: string | null
          due_date?: string | null
          engagement_id?: string | null
          id?: string
          org_id: string
          priority?: string
          status?: string
          title: string
          updated_at?: string
        }
        Update: {
          assigned_to?: string | null
          created_at?: string
          created_by?: string
          description?: string | null
          due_date?: string | null
          engagement_id?: string | null
          id?: string
          org_id?: string
          priority?: string
          status?: string
          title?: string
          updated_at?: string
        }
        Relationships: [
          {
            foreignKeyName: "tasks_engagement_id_fkey"
            columns: ["engagement_id"]
            isOneToOne: false
            referencedRelation: "engagements"
            referencedColumns: ["id"]
          },
          {
            foreignKeyName: "tasks_org_id_fkey"
            columns: ["org_id"]
            isOneToOne: false
            referencedRelation: "organizations"
            referencedColumns: ["id"]
          },
        ]
      }
      tax: {
        Row: {
          created_at: string | null
          id: string
          jurisdiction: string
          org_id: string | null
          rate: number
          reverse_charge: boolean | null
          rule: string
        }
        Insert: {
          created_at?: string | null
          id?: string
          jurisdiction: string
          org_id?: string | null
          rate: number
          reverse_charge?: boolean | null
          rule: string
        }
        Update: {
          created_at?: string | null
          id?: string
          jurisdiction?: string
          org_id?: string | null
          rate?: number
          reverse_charge?: boolean | null
          rule?: string
        }
        Relationships: [
          {
            foreignKeyName: "tax_org_id_fkey"
            columns: ["org_id"]
            isOneToOne: false
            referencedRelation: "organizations"
            referencedColumns: ["id"]
          },
        ]
      }
      tax_accounts: {
        Row: {
          account_type: Database["public"]["Enums"]["tax_account_type"]
          closing_balance: number
          id: string
          movements: Json
          opening_balance: number
          org_id: string
          tax_entity_id: string
          updated_at: string
        }
        Insert: {
          account_type: Database["public"]["Enums"]["tax_account_type"]
          closing_balance?: number
          id?: string
          movements?: Json
          opening_balance?: number
          org_id: string
          tax_entity_id: string
          updated_at?: string
        }
        Update: {
          account_type?: Database["public"]["Enums"]["tax_account_type"]
          closing_balance?: number
          id?: string
          movements?: Json
          opening_balance?: number
          org_id?: string
          tax_entity_id?: string
          updated_at?: string
        }
        Relationships: [
          {
            foreignKeyName: "tax_accounts_org_id_fkey"
            columns: ["org_id"]
            isOneToOne: false
            referencedRelation: "organizations"
            referencedColumns: ["id"]
          },
          {
            foreignKeyName: "tax_accounts_tax_entity_id_fkey"
            columns: ["tax_entity_id"]
            isOneToOne: false
            referencedRelation: "tax_entities"
            referencedColumns: ["id"]
          },
        ]
      }
      tax_dispute_cases: {
        Row: {
          case_reference: string | null
          case_type: string
          counterparty_authority: string | null
          counterparty_jurisdiction: string
          created_at: string
          created_by: string | null
          expected_resolution: string | null
          id: string
          issue_summary: string | null
          metadata: Json
          notes: string | null
          opened_on: string
          org_id: string
          relief_amount: number | null
          status: Database["public"]["Enums"]["tax_dispute_status"]
          tax_entity_id: string
          updated_at: string
          updated_by: string | null
        }
        Insert: {
          case_reference?: string | null
          case_type: string
          counterparty_authority?: string | null
          counterparty_jurisdiction: string
          created_at?: string
          created_by?: string | null
          expected_resolution?: string | null
          id?: string
          issue_summary?: string | null
          metadata?: Json
          notes?: string | null
          opened_on?: string
          org_id: string
          relief_amount?: number | null
          status?: Database["public"]["Enums"]["tax_dispute_status"]
          tax_entity_id: string
          updated_at?: string
          updated_by?: string | null
        }
        Update: {
          case_reference?: string | null
          case_type?: string
          counterparty_authority?: string | null
          counterparty_jurisdiction?: string
          created_at?: string
          created_by?: string | null
          expected_resolution?: string | null
          id?: string
          issue_summary?: string | null
          metadata?: Json
          notes?: string | null
          opened_on?: string
          org_id?: string
          relief_amount?: number | null
          status?: Database["public"]["Enums"]["tax_dispute_status"]
          tax_entity_id?: string
          updated_at?: string
          updated_by?: string | null
        }
        Relationships: [
          {
            foreignKeyName: "tax_dispute_cases_org_id_fkey"
            columns: ["org_id"]
            isOneToOne: false
            referencedRelation: "organizations"
            referencedColumns: ["id"]
          },
          {
            foreignKeyName: "tax_dispute_cases_tax_entity_id_fkey"
            columns: ["tax_entity_id"]
            isOneToOne: false
            referencedRelation: "tax_entities"
            referencedColumns: ["id"]
          },
        ]
      }
      tax_dispute_events: {
        Row: {
          created_at: string
          created_by: string | null
          description: string | null
          dispute_id: string
          event_date: string
          event_type: string
          id: string
          metadata: Json
          org_id: string
        }
        Insert: {
          created_at?: string
          created_by?: string | null
          description?: string | null
          dispute_id: string
          event_date: string
          event_type: string
          id?: string
          metadata?: Json
          org_id: string
        }
        Update: {
          created_at?: string
          created_by?: string | null
          description?: string | null
          dispute_id?: string
          event_date?: string
          event_type?: string
          id?: string
          metadata?: Json
          org_id?: string
        }
        Relationships: [
          {
            foreignKeyName: "tax_dispute_events_dispute_id_fkey"
            columns: ["dispute_id"]
            isOneToOne: false
            referencedRelation: "tax_dispute_cases"
            referencedColumns: ["id"]
          },
          {
            foreignKeyName: "tax_dispute_events_org_id_fkey"
            columns: ["org_id"]
            isOneToOne: false
            referencedRelation: "organizations"
            referencedColumns: ["id"]
          },
        ]
      }
      tax_entities: {
        Row: {
          created_at: string
          fiscal_end: string | null
          fiscal_start: string | null
          fiscal_year: string
          id: string
          jurisdiction: string
          listed: boolean | null
          name: string
          org_id: string
          updated_at: string
        }
        Insert: {
          created_at?: string
          fiscal_end?: string | null
          fiscal_start?: string | null
          fiscal_year: string
          id?: string
          jurisdiction?: string
          listed?: boolean | null
          name: string
          org_id: string
          updated_at?: string
        }
        Update: {
          created_at?: string
          fiscal_end?: string | null
          fiscal_start?: string | null
          fiscal_year?: string
          id?: string
          jurisdiction?: string
          listed?: boolean | null
          name?: string
          org_id?: string
          updated_at?: string
        }
        Relationships: [
          {
            foreignKeyName: "tax_entities_org_id_fkey"
            columns: ["org_id"]
            isOneToOne: false
            referencedRelation: "organizations"
            referencedColumns: ["id"]
          },
        ]
      }
      tax_entity_relationships: {
        Row: {
          child_tax_entity_id: string
          created_at: string
          created_by: string | null
          effective_date: string | null
          id: string
          notes: string | null
          org_id: string
          ownership_percentage: number
          parent_tax_entity_id: string
          updated_at: string
          updated_by: string | null
        }
        Insert: {
          child_tax_entity_id: string
          created_at?: string
          created_by?: string | null
          effective_date?: string | null
          id?: string
          notes?: string | null
          org_id: string
          ownership_percentage?: number
          parent_tax_entity_id: string
          updated_at?: string
          updated_by?: string | null
        }
        Update: {
          child_tax_entity_id?: string
          created_at?: string
          created_by?: string | null
          effective_date?: string | null
          id?: string
          notes?: string | null
          org_id?: string
          ownership_percentage?: number
          parent_tax_entity_id?: string
          updated_at?: string
          updated_by?: string | null
        }
        Relationships: [
          {
            foreignKeyName: "tax_entity_relationships_child_tax_entity_id_fkey"
            columns: ["child_tax_entity_id"]
            isOneToOne: false
            referencedRelation: "tax_entities"
            referencedColumns: ["id"]
          },
          {
            foreignKeyName: "tax_entity_relationships_org_id_fkey"
            columns: ["org_id"]
            isOneToOne: false
            referencedRelation: "organizations"
            referencedColumns: ["id"]
          },
          {
            foreignKeyName: "tax_entity_relationships_parent_tax_entity_id_fkey"
            columns: ["parent_tax_entity_id"]
            isOneToOne: false
            referencedRelation: "tax_entities"
            referencedColumns: ["id"]
          },
        ]
      }
      telemetry_coverage_metrics: {
        Row: {
          computed_at: string
          coverage_ratio: number | null
          id: string
          measured_value: number
          metric: string
          module: string
          org_id: string | null
          period_end: string
          period_start: string
          population: number
        }
        Insert: {
          computed_at?: string
          coverage_ratio?: number | null
          id?: string
          measured_value?: number
          metric: string
          module: string
          org_id?: string | null
          period_end: string
          period_start: string
          population?: number
        }
        Update: {
          computed_at?: string
          coverage_ratio?: number | null
          id?: string
          measured_value?: number
          metric?: string
          module?: string
          org_id?: string | null
          period_end?: string
          period_start?: string
          population?: number
        }
        Relationships: [
          {
            foreignKeyName: "telemetry_coverage_metrics_org_id_fkey"
            columns: ["org_id"]
            isOneToOne: false
            referencedRelation: "organizations"
            referencedColumns: ["id"]
          },
        ]
      }
      telemetry_refusal_events: {
        Row: {
          count: number
          event: string
          id: string
          module: string
          occurred_at: string
          org_id: string | null
          reason: string | null
          severity: string | null
        }
        Insert: {
          count?: number
          event: string
          id?: string
          module: string
          occurred_at?: string
          org_id?: string | null
          reason?: string | null
          severity?: string | null
        }
        Update: {
          count?: number
          event?: string
          id?: string
          module?: string
          occurred_at?: string
          org_id?: string | null
          reason?: string | null
          severity?: string | null
        }
        Relationships: [
          {
            foreignKeyName: "telemetry_refusal_events_org_id_fkey"
            columns: ["org_id"]
            isOneToOne: false
            referencedRelation: "organizations"
            referencedColumns: ["id"]
          },
        ]
      }
      telemetry_service_levels: {
        Row: {
          breaches: number
          computed_at: string
          id: string
          last_breach_at: string | null
          module: string
          open_breaches: number
          org_id: string | null
          status: string
          target_hours: number
          workflow_event: string
        }
        Insert: {
          breaches?: number
          computed_at?: string
          id?: string
          last_breach_at?: string | null
          module: string
          open_breaches?: number
          org_id?: string | null
          status?: string
          target_hours: number
          workflow_event: string
        }
        Update: {
          breaches?: number
          computed_at?: string
          id?: string
          last_breach_at?: string | null
          module?: string
          open_breaches?: number
          org_id?: string | null
          status?: string
          target_hours?: number
          workflow_event?: string
        }
        Relationships: [
          {
            foreignKeyName: "telemetry_service_levels_org_id_fkey"
            columns: ["org_id"]
            isOneToOne: false
            referencedRelation: "organizations"
            referencedColumns: ["id"]
          },
        ]
      }
      tests: {
        Row: {
          approach: string | null
          control_id: string
          created_at: string
          id: string
          org_id: string
          sample_method: string | null
          sample_size: number | null
          status: string | null
          updated_at: string
        }
        Insert: {
          approach?: string | null
          control_id: string
          created_at?: string
          id?: string
          org_id: string
          sample_method?: string | null
          sample_size?: number | null
          status?: string | null
          updated_at?: string
        }
        Update: {
          approach?: string | null
          control_id?: string
          created_at?: string
          id?: string
          org_id?: string
          sample_method?: string | null
          sample_size?: number | null
          status?: string | null
          updated_at?: string
        }
        Relationships: [
          {
            foreignKeyName: "tests_control_id_fkey"
            columns: ["control_id"]
            isOneToOne: false
            referencedRelation: "controls"
            referencedColumns: ["id"]
          },
          {
            foreignKeyName: "tests_org_id_fkey"
            columns: ["org_id"]
            isOneToOne: false
            referencedRelation: "organizations"
            referencedColumns: ["id"]
          },
        ]
      }
      transactions: {
        Row: {
          amount: number
          category_id: string | null
          confidence: number | null
          created_at: string
          currency: string
          date: string
          description: string | null
          id: string
          org_id: string
          source_ref: string | null
          vat_code: string | null
          vendor_id: string | null
        }
        Insert: {
          amount: number
          category_id?: string | null
          confidence?: number | null
          created_at?: string
          currency?: string
          date: string
          description?: string | null
          id?: string
          org_id: string
          source_ref?: string | null
          vat_code?: string | null
          vendor_id?: string | null
        }
        Update: {
          amount?: number
          category_id?: string | null
          confidence?: number | null
          created_at?: string
          currency?: string
          date?: string
          description?: string | null
          id?: string
          org_id?: string
          source_ref?: string | null
          vat_code?: string | null
          vendor_id?: string | null
        }
        Relationships: [
          {
            foreignKeyName: "transactions_category_id_fkey"
            columns: ["category_id"]
            isOneToOne: false
            referencedRelation: "categories"
            referencedColumns: ["id"]
          },
          {
            foreignKeyName: "transactions_org_id_fkey"
            columns: ["org_id"]
            isOneToOne: false
            referencedRelation: "organizations"
            referencedColumns: ["id"]
          },
          {
            foreignKeyName: "transactions_vendor_id_fkey"
            columns: ["vendor_id"]
            isOneToOne: false
            referencedRelation: "vendors"
            referencedColumns: ["id"]
          },
        ]
      }
      treaty_wht_calculations: {
        Row: {
          counterparty_jurisdiction: string
          created_at: string
          created_by: string | null
          domestic_rate: number
          gross_amount: number
          id: string
          metadata: Json
          notes: string | null
          org_id: string
          payment_type: string
          relief_amount: number
          relief_method: string
          tax_entity_id: string
          treaty_article: string | null
          treaty_rate: number
          updated_at: string
          updated_by: string | null
          withholding_after: number
          withholding_before: number
        }
        Insert: {
          counterparty_jurisdiction: string
          created_at?: string
          created_by?: string | null
          domestic_rate: number
          gross_amount: number
          id?: string
          metadata?: Json
          notes?: string | null
          org_id: string
          payment_type: string
          relief_amount: number
          relief_method: string
          tax_entity_id: string
          treaty_article?: string | null
          treaty_rate: number
          updated_at?: string
          updated_by?: string | null
          withholding_after: number
          withholding_before: number
        }
        Update: {
          counterparty_jurisdiction?: string
          created_at?: string
          created_by?: string | null
          domestic_rate?: number
          gross_amount?: number
          id?: string
          metadata?: Json
          notes?: string | null
          org_id?: string
          payment_type?: string
          relief_amount?: number
          relief_method?: string
          tax_entity_id?: string
          treaty_article?: string | null
          treaty_rate?: number
          updated_at?: string
          updated_by?: string | null
          withholding_after?: number
          withholding_before?: number
        }
        Relationships: [
          {
            foreignKeyName: "treaty_wht_calculations_org_id_fkey"
            columns: ["org_id"]
            isOneToOne: false
            referencedRelation: "organizations"
            referencedColumns: ["id"]
          },
          {
            foreignKeyName: "treaty_wht_calculations_tax_entity_id_fkey"
            columns: ["tax_entity_id"]
            isOneToOne: false
            referencedRelation: "tax_entities"
            referencedColumns: ["id"]
          },
        ]
      }
      trial_balance_snapshots: {
        Row: {
          balances: Json
          entity_id: string | null
          id: string
          locked: boolean
          org_id: string
          period_id: string | null
          snapshot_at: string
          total_credits: number
          total_debits: number
        }
        Insert: {
          balances?: Json
          entity_id?: string | null
          id?: string
          locked?: boolean
          org_id: string
          period_id?: string | null
          snapshot_at?: string
          total_credits: number
          total_debits: number
        }
        Update: {
          balances?: Json
          entity_id?: string | null
          id?: string
          locked?: boolean
          org_id?: string
          period_id?: string | null
          snapshot_at?: string
          total_credits?: number
          total_debits?: number
        }
        Relationships: [
          {
            foreignKeyName: "trial_balance_snapshots_entity_id_fkey"
            columns: ["entity_id"]
            isOneToOne: false
            referencedRelation: "engagements"
            referencedColumns: ["id"]
          },
          {
            foreignKeyName: "trial_balance_snapshots_org_id_fkey"
            columns: ["org_id"]
            isOneToOne: false
            referencedRelation: "organizations"
            referencedColumns: ["id"]
          },
        ]
      }
      us_tax_overlay_calculations: {
        Row: {
          adjustment_amount: number
          created_at: string
          created_by: string | null
          id: string
          inputs: Json
          metadata: Json
          notes: string | null
          org_id: string
          overlay_type: Database["public"]["Enums"]["us_overlay_type"]
          period: string
          results: Json
          tax_entity_id: string
          updated_at: string
          updated_by: string | null
        }
        Insert: {
          adjustment_amount?: number
          created_at?: string
          created_by?: string | null
          id?: string
          inputs?: Json
          metadata?: Json
          notes?: string | null
          org_id: string
          overlay_type: Database["public"]["Enums"]["us_overlay_type"]
          period: string
          results?: Json
          tax_entity_id: string
          updated_at?: string
          updated_by?: string | null
        }
        Update: {
          adjustment_amount?: number
          created_at?: string
          created_by?: string | null
          id?: string
          inputs?: Json
          metadata?: Json
          notes?: string | null
          org_id?: string
          overlay_type?: Database["public"]["Enums"]["us_overlay_type"]
          period?: string
          results?: Json
          tax_entity_id?: string
          updated_at?: string
          updated_by?: string | null
        }
        Relationships: [
          {
            foreignKeyName: "us_tax_overlay_calculations_org_id_fkey"
            columns: ["org_id"]
            isOneToOne: false
            referencedRelation: "organizations"
            referencedColumns: ["id"]
          },
          {
            foreignKeyName: "us_tax_overlay_calculations_tax_entity_id_fkey"
            columns: ["tax_entity_id"]
            isOneToOne: false
            referencedRelation: "tax_entities"
            referencedColumns: ["id"]
          },
        ]
      }
      users: {
        Row: {
          avatar_url: string | null
          created_at: string | null
          email: string
          id: string
          is_system_admin: boolean | null
          name: string | null
          updated_at: string | null
        }
        Insert: {
          avatar_url?: string | null
          created_at?: string | null
          email: string
          id: string
          is_system_admin?: boolean | null
          name?: string | null
          updated_at?: string | null
        }
        Update: {
          avatar_url?: string | null
          created_at?: string | null
          email?: string
          id?: string
          is_system_admin?: boolean | null
          name?: string | null
          updated_at?: string | null
        }
        Relationships: []
      }
      variance_results: {
        Row: {
          baseline: number
          created_at: string
          delta_abs: number
          delta_pct: number
          entity_id: string | null
          explanation: string | null
          id: string
          org_id: string
          period_id: string | null
          rule_id: string
          status: string
          target_code: string
          updated_at: string
          value: number
        }
        Insert: {
          baseline: number
          created_at?: string
          delta_abs: number
          delta_pct: number
          entity_id?: string | null
          explanation?: string | null
          id?: string
          org_id: string
          period_id?: string | null
          rule_id: string
          status?: string
          target_code: string
          updated_at?: string
          value: number
        }
        Update: {
          baseline?: number
          created_at?: string
          delta_abs?: number
          delta_pct?: number
          entity_id?: string | null
          explanation?: string | null
          id?: string
          org_id?: string
          period_id?: string | null
          rule_id?: string
          status?: string
          target_code?: string
          updated_at?: string
          value?: number
        }
        Relationships: [
          {
            foreignKeyName: "variance_results_entity_id_fkey"
            columns: ["entity_id"]
            isOneToOne: false
            referencedRelation: "engagements"
            referencedColumns: ["id"]
          },
          {
            foreignKeyName: "variance_results_org_id_fkey"
            columns: ["org_id"]
            isOneToOne: false
            referencedRelation: "organizations"
            referencedColumns: ["id"]
          },
          {
            foreignKeyName: "variance_results_period_id_fkey"
            columns: ["period_id"]
            isOneToOne: false
            referencedRelation: "close_periods"
            referencedColumns: ["id"]
          },
          {
            foreignKeyName: "variance_results_rule_id_fkey"
            columns: ["rule_id"]
            isOneToOne: false
            referencedRelation: "variance_rules"
            referencedColumns: ["id"]
          },
        ]
      }
      variance_rules: {
        Row: {
          active: boolean
          compare_to: string
          created_at: string
          entity_id: string | null
          id: string
          method: string
          org_id: string
          scope: string
          target_code: string
          threshold_abs: number | null
          threshold_pct: number | null
          updated_at: string
        }
        Insert: {
          active?: boolean
          compare_to?: string
          created_at?: string
          entity_id?: string | null
          id?: string
          method?: string
          org_id: string
          scope: string
          target_code: string
          threshold_abs?: number | null
          threshold_pct?: number | null
          updated_at?: string
        }
        Update: {
          active?: boolean
          compare_to?: string
          created_at?: string
          entity_id?: string | null
          id?: string
          method?: string
          org_id?: string
          scope?: string
          target_code?: string
          threshold_abs?: number | null
          threshold_pct?: number | null
          updated_at?: string
        }
        Relationships: [
          {
            foreignKeyName: "variance_rules_entity_id_fkey"
            columns: ["entity_id"]
            isOneToOne: false
            referencedRelation: "engagements"
            referencedColumns: ["id"]
          },
          {
            foreignKeyName: "variance_rules_org_id_fkey"
            columns: ["org_id"]
            isOneToOne: false
            referencedRelation: "organizations"
            referencedColumns: ["id"]
          },
        ]
      }
      vat_filings: {
        Row: {
          adjustment_amount: number
          created_at: string
          created_by: string | null
          filing_type: string
          id: string
          input_vat: number
          manual_adjustments: number
          net_payable_after_adjustments: number
          net_vat_due: number
          notes: string | null
          org_id: string
          output_vat: number
          payload: Json
          period: string
          tax_entity_id: string
          taxable_outputs: number
          updated_at: string
          updated_by: string | null
        }
        Insert: {
          adjustment_amount: number
          created_at?: string
          created_by?: string | null
          filing_type?: string
          id?: string
          input_vat: number
          manual_adjustments: number
          net_payable_after_adjustments: number
          net_vat_due: number
          notes?: string | null
          org_id: string
          output_vat: number
          payload: Json
          period: string
          tax_entity_id: string
          taxable_outputs: number
          updated_at?: string
          updated_by?: string | null
        }
        Update: {
          adjustment_amount?: number
          created_at?: string
          created_by?: string | null
          filing_type?: string
          id?: string
          input_vat?: number
          manual_adjustments?: number
          net_payable_after_adjustments?: number
          net_vat_due?: number
          notes?: string | null
          org_id?: string
          output_vat?: number
          payload?: Json
          period?: string
          tax_entity_id?: string
          taxable_outputs?: number
          updated_at?: string
          updated_by?: string | null
        }
        Relationships: [
          {
            foreignKeyName: "vat_filings_org_id_fkey"
            columns: ["org_id"]
            isOneToOne: false
            referencedRelation: "organizations"
            referencedColumns: ["id"]
          },
          {
            foreignKeyName: "vat_filings_tax_entity_id_fkey"
            columns: ["tax_entity_id"]
            isOneToOne: false
            referencedRelation: "tax_entities"
            referencedColumns: ["id"]
          },
        ]
      }
      vat_returns: {
        Row: {
          id: string
          org_id: string
          period_end: string
          period_start: string
          status: string
          totals: Json
          xml: string | null
        }
        Insert: {
          id?: string
          org_id: string
          period_end: string
          period_start: string
          status?: string
          totals?: Json
          xml?: string | null
        }
        Update: {
          id?: string
          org_id?: string
          period_end?: string
          period_start?: string
          status?: string
          totals?: Json
          xml?: string | null
        }
        Relationships: []
      }
      vat_rules: {
        Row: {
          effective_from: string | null
          effective_to: string | null
          id: string
          jurisdiction: string | null
          name: string
          org_id: string
          rule: Json
        }
        Insert: {
          effective_from?: string | null
          effective_to?: string | null
          id?: string
          jurisdiction?: string | null
          name: string
          org_id: string
          rule?: Json
        }
        Update: {
          effective_from?: string | null
          effective_to?: string | null
          id?: string
          jurisdiction?: string | null
          name?: string
          org_id?: string
          rule?: Json
        }
        Relationships: [
          {
            foreignKeyName: "vat_rules_org_id_fkey"
            columns: ["org_id"]
            isOneToOne: false
            referencedRelation: "organizations"
            referencedColumns: ["id"]
          },
        ]
      }
      vendor_category_mappings: {
        Row: {
          category_id: string
          confidence: number | null
          examples: Json
          id: string
          org_id: string
          updated_at: string
          vat_code: string | null
          vendor_id: string
        }
        Insert: {
          category_id: string
          confidence?: number | null
          examples?: Json
          id?: string
          org_id: string
          updated_at?: string
          vat_code?: string | null
          vendor_id: string
        }
        Update: {
          category_id?: string
          confidence?: number | null
          examples?: Json
          id?: string
          org_id?: string
          updated_at?: string
          vat_code?: string | null
          vendor_id?: string
        }
        Relationships: [
          {
            foreignKeyName: "vendor_category_mappings_category_id_fkey"
            columns: ["category_id"]
            isOneToOne: false
            referencedRelation: "categories"
            referencedColumns: ["id"]
          },
          {
            foreignKeyName: "vendor_category_mappings_org_id_fkey"
            columns: ["org_id"]
            isOneToOne: false
            referencedRelation: "organizations"
            referencedColumns: ["id"]
          },
          {
            foreignKeyName: "vendor_category_mappings_vendor_id_fkey"
            columns: ["vendor_id"]
            isOneToOne: false
            referencedRelation: "vendors"
            referencedColumns: ["id"]
          },
        ]
      }
      vendors: {
        Row: {
          country: string | null
          extra: Json
          id: string
          name: string
          org_id: string
          vat_number: string | null
        }
        Insert: {
          country?: string | null
          extra?: Json
          id?: string
          name: string
          org_id: string
          vat_number?: string | null
        }
        Update: {
          country?: string | null
          extra?: Json
          id?: string
          name?: string
          org_id?: string
          vat_number?: string | null
        }
        Relationships: [
          {
            foreignKeyName: "vendors_org_id_fkey"
            columns: ["org_id"]
            isOneToOne: false
            referencedRelation: "organizations"
            referencedColumns: ["id"]
          },
        ]
      }
      vies_checks: {
        Row: {
          checked_at: string
          counterparty_vat: string
          id: string
          org_id: string
          result: Json
        }
        Insert: {
          checked_at?: string
          counterparty_vat: string
          id?: string
          org_id: string
          result: Json
        }
        Update: {
          checked_at?: string
          counterparty_vat?: string
          id?: string
          org_id?: string
          result?: Json
        }
        Relationships: [
          {
            foreignKeyName: "vies_checks_org_id_fkey"
            columns: ["org_id"]
            isOneToOne: false
            referencedRelation: "organizations"
            referencedColumns: ["id"]
          },
        ]
      }
      web_knowledge_sources: {
        Row: {
          created_at: string | null
          domain: string | null
          id: string
          jurisdiction: string[] | null
          priority: number | null
          tags: string[] | null
          title: string
          url: string
        }
        Insert: {
          created_at?: string | null
          domain?: string | null
          id?: string
          jurisdiction?: string[] | null
          priority?: number | null
          tags?: string[] | null
          title: string
          url: string
        }
        Update: {
          created_at?: string | null
          domain?: string | null
          id?: string
          jurisdiction?: string[] | null
          priority?: number | null
          tags?: string[] | null
          title?: string
          url?: string
        }
        Relationships: []
      }
      workpapers: {
        Row: {
          created_at: string
          drive_url: string | null
          engagement_id: string
          id: string
          linked_evidence: Json | null
          org_id: string
          type: string | null
        }
        Insert: {
          created_at?: string
          drive_url?: string | null
          engagement_id: string
          id?: string
          linked_evidence?: Json | null
          org_id: string
          type?: string | null
        }
        Update: {
          created_at?: string
          drive_url?: string | null
          engagement_id?: string
          id?: string
          linked_evidence?: Json | null
          org_id?: string
          type?: string | null
        }
        Relationships: [
          {
            foreignKeyName: "workpapers_engagement_id_fkey"
            columns: ["engagement_id"]
            isOneToOne: false
            referencedRelation: "engagements"
            referencedColumns: ["id"]
          },
          {
            foreignKeyName: "workpapers_org_id_fkey"
            columns: ["org_id"]
            isOneToOne: false
            referencedRelation: "organizations"
            referencedColumns: ["id"]
          },
        ]
      }
      workflow_events: {
        Row: {
          actor_id: string | null
          created_at: string
          id: string
          input: Json | null
          org_id: string
          output: Json | null
          run_id: string
          status: string
          step_index: number
        }
        Insert: {
          actor_id?: string | null
          created_at?: string
          id?: string
          input?: Json | null
          org_id: string
          output?: Json | null
          run_id: string
          status?: string
          step_index: number
        }
        Update: {
          actor_id?: string | null
          created_at?: string
          id?: string
          input?: Json | null
          org_id?: string
          output?: Json | null
          run_id?: string
          status?: string
          step_index?: number
        }
        Relationships: [
          {
            foreignKeyName: "workflow_events_org_id_fkey"
            columns: ["org_id"]
            isOneToOne: false
            referencedRelation: "organizations"
            referencedColumns: ["id"]
          },
          {
            foreignKeyName: "workflow_events_run_id_fkey"
            columns: ["run_id"]
            isOneToOne: false
            referencedRelation: "workflow_runs"
            referencedColumns: ["id"]
          },
        ]
      }
      workflow_runs: {
        Row: {
          approvals: Json | null
          completed_at: string | null
          created_at: string
          current_step_index: number
          id: string
          org_id: string
          outputs: Json | null
          required_documents: Json | null
          started_at: string
          status: string
          total_steps: number
          trigger: string | null
          triggered_by: string | null
          updated_at: string
          workflow: string
        }
        Insert: {
          approvals?: Json | null
          completed_at?: string | null
          created_at?: string
          current_step_index?: number
          id?: string
          org_id: string
          outputs?: Json | null
          required_documents?: Json | null
          started_at?: string
          status?: string
          total_steps?: number
          trigger?: string | null
          triggered_by?: string | null
          updated_at?: string
          workflow: string
        }
        Update: {
          approvals?: Json | null
          completed_at?: string | null
          created_at?: string
          current_step_index?: number
          id?: string
          org_id?: string
          outputs?: Json | null
          required_documents?: Json | null
          started_at?: string
          status?: string
          total_steps?: number
          trigger?: string | null
          triggered_by?: string | null
          updated_at?: string
          workflow?: string
        }
        Relationships: [
          {
            foreignKeyName: "workflow_runs_org_id_fkey"
            columns: ["org_id"]
            isOneToOne: false
            referencedRelation: "organizations"
            referencedColumns: ["id"]
          },
          {
            foreignKeyName: "workflow_runs_triggered_by_fkey"
            columns: ["triggered_by"]
            isOneToOne: false
            referencedRelation: "users"
            referencedColumns: ["id"]
          },
        ]
      }
    }
    Views: {
      [_ in never]: never
    }
    Functions: {
      enforce_rate_limit: {
        Args: {
          p_limit: number
          p_org_id: string
          p_resource: string
          p_window_seconds: number
        }
        Returns: {
          allowed: boolean
          request_count: number
        }[]
      }
      has_min_role: {
        Args: { min: Database["public"]["Enums"]["role_level"]; org: string }
        Returns: boolean
      }
      is_member_of: {
        Args: { org: string }
        Returns: boolean
      }
    }
    Enums: {
      audit_risk_category:
        | "FINANCIAL_STATEMENT"
        | "FRAUD"
        | "CONTROL"
        | "IT"
        | "GOING_CONCERN"
        | "COMPLIANCE"
        | "ESTIMATE"
        | "OTHER"
      cit_refund_profile: "6_7" | "5_7" | "2_3" | "NONE"
      close_period_status:
        | "OPEN"
        | "SUBSTANTIVE_REVIEW"
        | "READY_TO_LOCK"
        | "LOCKED"
      dac6_hallmark_category: "A" | "B" | "C" | "D" | "E"
      dac6_submission_status:
        | "DRAFT"
        | "READY_FOR_SUBMISSION"
        | "SUBMITTED"
        | "REJECTED"
      denylist_action: "deny" | "deboost"
      engagement_status: "planned" | "active" | "completed" | "archived"
      fraud_plan_status: "DRAFT" | "READY_FOR_APPROVAL" | "LOCKED"
      je_control_rule:
        | "LATE_POSTING"
        | "WEEKEND_USER"
        | "ROUND_AMOUNT"
        | "MANUAL_TO_SENSITIVE"
        | "MISSING_ATTACHMENT"
      je_control_severity: "LOW" | "MEDIUM" | "HIGH"
      learning_job_kind:
        | "query_hint_add"
        | "guardrail_tune"
        | "canonicalizer_update"
        | "denylist_update"
        | "rollback_policy"
      learning_job_status:
        | "PENDING"
        | "READY"
        | "IN_PROGRESS"
        | "APPLIED"
        | "FAILED"
        | "ROLLED_BACK"
      ledger_account_type:
        | "ASSET"
        | "LIABILITY"
        | "EQUITY"
        | "REVENUE"
        | "EXPENSE"
      org_role: "admin" | "manager" | "staff" | "client"
      reconciliation_item_category:
        | "DIT"
        | "OC"
        | "UNAPPLIED_RECEIPT"
        | "UNAPPLIED_PAYMENT"
        | "TIMING"
        | "ERROR"
        | "OTHER"
      reconciliation_type: "BANK" | "AR" | "AP" | "GRNI" | "PAYROLL" | "OTHER"
      response_status: "PLANNED" | "IN_PROGRESS" | "COMPLETED" | "CANCELLED"
      response_type:
        | "CONTROL"
        | "SUBSTANTIVE"
        | "ANALYTICS"
        | "SAMPLING"
        | "OTHER"
      risk_rating: "LOW" | "MODERATE" | "HIGH" | "SIGNIFICANT"
      risk_status: "OPEN" | "MONITORED" | "CLOSED"
      role_level: "EMPLOYEE" | "MANAGER" | "SYSTEM_ADMIN"
      severity_level: "info" | "warn" | "error"
      tax_account_type: "MTA" | "FIA" | "IPA" | "FTA" | "UA"
      tax_dispute_status:
        | "OPEN"
        | "IN_PROGRESS"
        | "SUBMITTED"
        | "RESOLVED"
        | "CLOSED"
      us_overlay_type: "GILTI" | "163J" | "CAMT" | "EXCISE_4501"
    }
    CompositeTypes: {
      [_ in never]: never
    }
  }
}

type DatabaseWithoutInternals = Omit<Database, "__InternalSupabase">

type DefaultSchema = DatabaseWithoutInternals[Extract<keyof Database, "public">]

export type Tables<
  DefaultSchemaTableNameOrOptions extends
    | keyof (DefaultSchema["Tables"] & DefaultSchema["Views"])
    | { schema: keyof DatabaseWithoutInternals },
  TableName extends DefaultSchemaTableNameOrOptions extends {
    schema: keyof DatabaseWithoutInternals
  }
    ? keyof (DatabaseWithoutInternals[DefaultSchemaTableNameOrOptions["schema"]]["Tables"] &
        DatabaseWithoutInternals[DefaultSchemaTableNameOrOptions["schema"]]["Views"])
    : never = never,
> = DefaultSchemaTableNameOrOptions extends {
  schema: keyof DatabaseWithoutInternals
}
  ? (DatabaseWithoutInternals[DefaultSchemaTableNameOrOptions["schema"]]["Tables"] &
      DatabaseWithoutInternals[DefaultSchemaTableNameOrOptions["schema"]]["Views"])[TableName] extends {
      Row: infer R
    }
    ? R
    : never
  : DefaultSchemaTableNameOrOptions extends keyof (DefaultSchema["Tables"] &
        DefaultSchema["Views"])
    ? (DefaultSchema["Tables"] &
        DefaultSchema["Views"])[DefaultSchemaTableNameOrOptions] extends {
        Row: infer R
      }
      ? R
      : never
    : never

export type TablesInsert<
  DefaultSchemaTableNameOrOptions extends
    | keyof DefaultSchema["Tables"]
    | { schema: keyof DatabaseWithoutInternals },
  TableName extends DefaultSchemaTableNameOrOptions extends {
    schema: keyof DatabaseWithoutInternals
  }
    ? keyof DatabaseWithoutInternals[DefaultSchemaTableNameOrOptions["schema"]]["Tables"]
    : never = never,
> = DefaultSchemaTableNameOrOptions extends {
  schema: keyof DatabaseWithoutInternals
}
  ? DatabaseWithoutInternals[DefaultSchemaTableNameOrOptions["schema"]]["Tables"][TableName] extends {
      Insert: infer I
    }
    ? I
    : never
  : DefaultSchemaTableNameOrOptions extends keyof DefaultSchema["Tables"]
    ? DefaultSchema["Tables"][DefaultSchemaTableNameOrOptions] extends {
        Insert: infer I
      }
      ? I
      : never
    : never

export type TablesUpdate<
  DefaultSchemaTableNameOrOptions extends
    | keyof DefaultSchema["Tables"]
    | { schema: keyof DatabaseWithoutInternals },
  TableName extends DefaultSchemaTableNameOrOptions extends {
    schema: keyof DatabaseWithoutInternals
  }
    ? keyof DatabaseWithoutInternals[DefaultSchemaTableNameOrOptions["schema"]]["Tables"]
    : never = never,
> = DefaultSchemaTableNameOrOptions extends {
  schema: keyof DatabaseWithoutInternals
}
  ? DatabaseWithoutInternals[DefaultSchemaTableNameOrOptions["schema"]]["Tables"][TableName] extends {
      Update: infer U
    }
    ? U
    : never
  : DefaultSchemaTableNameOrOptions extends keyof DefaultSchema["Tables"]
    ? DefaultSchema["Tables"][DefaultSchemaTableNameOrOptions] extends {
        Update: infer U
      }
      ? U
      : never
    : never

export type Enums<
  DefaultSchemaEnumNameOrOptions extends
    | keyof DefaultSchema["Enums"]
    | { schema: keyof DatabaseWithoutInternals },
  EnumName extends DefaultSchemaEnumNameOrOptions extends {
    schema: keyof DatabaseWithoutInternals
  }
    ? keyof DatabaseWithoutInternals[DefaultSchemaEnumNameOrOptions["schema"]]["Enums"]
    : never = never,
> = DefaultSchemaEnumNameOrOptions extends {
  schema: keyof DatabaseWithoutInternals
}
  ? DatabaseWithoutInternals[DefaultSchemaEnumNameOrOptions["schema"]]["Enums"][EnumName]
  : DefaultSchemaEnumNameOrOptions extends keyof DefaultSchema["Enums"]
    ? DefaultSchema["Enums"][DefaultSchemaEnumNameOrOptions]
    : never

export type CompositeTypes<
  PublicCompositeTypeNameOrOptions extends
    | keyof DefaultSchema["CompositeTypes"]
    | { schema: keyof DatabaseWithoutInternals },
  CompositeTypeName extends PublicCompositeTypeNameOrOptions extends {
    schema: keyof DatabaseWithoutInternals
  }
    ? keyof DatabaseWithoutInternals[PublicCompositeTypeNameOrOptions["schema"]]["CompositeTypes"]
    : never = never,
> = PublicCompositeTypeNameOrOptions extends {
  schema: keyof DatabaseWithoutInternals
}
  ? DatabaseWithoutInternals[PublicCompositeTypeNameOrOptions["schema"]]["CompositeTypes"][CompositeTypeName]
  : PublicCompositeTypeNameOrOptions extends keyof DefaultSchema["CompositeTypes"]
    ? DefaultSchema["CompositeTypes"][PublicCompositeTypeNameOrOptions]
    : never

export const Constants = {
  public: {
    Enums: {
      audit_risk_category: [
        "FINANCIAL_STATEMENT",
        "FRAUD",
        "CONTROL",
        "IT",
        "GOING_CONCERN",
        "COMPLIANCE",
        "ESTIMATE",
        "OTHER",
      ],
      cit_refund_profile: ["6_7", "5_7", "2_3", "NONE"],
      close_period_status: [
        "OPEN",
        "SUBSTANTIVE_REVIEW",
        "READY_TO_LOCK",
        "LOCKED",
      ],
      dac6_hallmark_category: ["A", "B", "C", "D", "E"],
      dac6_submission_status: [
        "DRAFT",
        "READY_FOR_SUBMISSION",
        "SUBMITTED",
        "REJECTED",
      ],
      denylist_action: ["deny", "deboost"],
>>>>>>> 2561f4f9
      engagement_status: ["planned", "active", "completed", "archived"],
      fraud_plan_status: ["DRAFT", "READY_FOR_APPROVAL", "LOCKED"],
      je_control_rule: [
        "LATE_POSTING",
        "WEEKEND_USER",
        "ROUND_AMOUNT",
        "MANUAL_TO_SENSITIVE",
        "MISSING_ATTACHMENT",
      ],
      je_control_severity: ["LOW", "MEDIUM", "HIGH"],
      learning_job_kind: [
        "query_hint_add",
        "guardrail_tune",
        "canonicalizer_update",
        "denylist_update",
        "rollback_policy",
      ],
      learning_job_status: [
        "PENDING",
        "READY",
        "IN_PROGRESS",
        "APPLIED",
        "FAILED",
        "ROLLED_BACK",
      ],
      ledger_account_type: [
        "ASSET",
        "LIABILITY",
        "EQUITY",
        "REVENUE",
        "EXPENSE",
      ],
      org_role: ["admin", "manager", "staff", "client"],
      reconciliation_item_category: [
        "DIT",
        "OC",
        "UNAPPLIED_RECEIPT",
        "UNAPPLIED_PAYMENT",
        "TIMING",
        "ERROR",
        "OTHER",
      ],
      reconciliation_type: ["BANK", "AR", "AP", "GRNI", "PAYROLL", "OTHER"],
      response_status: ["PLANNED", "IN_PROGRESS", "COMPLETED", "CANCELLED"],
      response_type: [
        "CONTROL",
        "SUBSTANTIVE",
        "ANALYTICS",
        "SAMPLING",
        "OTHER",
      ],
      risk_rating: ["LOW", "MODERATE", "HIGH", "SIGNIFICANT"],
      risk_status: ["OPEN", "MONITORED", "CLOSED"],
      role_level: ["EMPLOYEE", "MANAGER", "SYSTEM_ADMIN"],
<<<<<<< HEAD
      severity_level: ["info", "warn", "error"]
    }
  }
=======
      severity_level: ["info", "warn", "error"],
      tax_account_type: ["MTA", "FIA", "IPA", "FTA", "UA"],
      tax_dispute_status: [
        "OPEN",
        "IN_PROGRESS",
        "SUBMITTED",
        "RESOLVED",
        "CLOSED",
      ],
      us_overlay_type: ["GILTI", "163J", "CAMT", "EXCISE_4501"],
    },
  },
>>>>>>> 2561f4f9
} as const<|MERGE_RESOLUTION|>--- conflicted
+++ resolved
@@ -1,6533 +1,42 @@
-<<<<<<< HEAD
-export const Constants = {
-  public: {
-    Enums: {
-      audit_specialist_status: ["draft", "in_review", "final"],
-=======
 export type Json =
   | string
   | number
   | boolean
   | null
   | { [key: string]: Json | undefined }
-  | Json[]
+  | Json[];
 
 export type Database = {
-  // Allows to automatically instantiate createClient with right options
-  // instead of createClient<Database, { PostgrestVersion: 'XX' }>(URL, KEY)
   __InternalSupabase: {
-    PostgrestVersion: "13.0.4"
-  }
+    PostgrestVersion: "13.0.4";
+  };
   public: {
     Tables: {
-      accounting: {
-        Row: {
-          amount: number
-          created_at: string | null
-          created_by: string | null
-          description: string | null
-          entry_type: string
-          id: string
-          org_id: string
-          updated_at: string | null
-        }
-        Insert: {
-          amount: number
-          created_at?: string | null
-          created_by?: string | null
-          description?: string | null
-          entry_type: string
-          id?: string
-          org_id: string
-          updated_at?: string | null
-        }
-        Update: {
-          amount?: number
-          created_at?: string | null
-          created_by?: string | null
-          description?: string | null
-          entry_type?: string
-          id?: string
-          org_id?: string
-          updated_at?: string | null
-        }
-        Relationships: [
-          {
-            foreignKeyName: "accounting_org_id_fkey"
-            columns: ["org_id"]
-            isOneToOne: false
-            referencedRelation: "organizations"
-            referencedColumns: ["id"]
-          },
-        ]
-      }
-      activity_event_catalog: {
-        Row: {
-          action: string
-          description: string
-          module: string
-          policy_pack: string | null
-          severity: string | null
-          standard_refs: string[] | null
-        }
-        Insert: {
-          action: string
-          description: string
-          module: string
-          policy_pack?: string | null
-          severity?: string | null
-          standard_refs?: string[] | null
-        }
-        Update: {
-          action?: string
-          description?: string
-          module?: string
-          policy_pack?: string | null
-          severity?: string | null
-          standard_refs?: string[] | null
-        }
-        Relationships: []
-      }
-      activity_log: {
-        Row: {
-          action: string
-          created_at: string | null
-          entity_id: string | null
-          entity_type: string | null
-          id: string
-          metadata: Json | null
-          module: string | null
-          org_id: string
-          policy_pack: string | null
-          standard_refs: string[] | null
-          user_id: string
-        }
-        Insert: {
-          action: string
-          created_at?: string | null
-          entity_id?: string | null
-          entity_type?: string | null
-          id?: string
-          metadata?: Json | null
-          module?: string | null
-          org_id: string
-          policy_pack?: string | null
-          standard_refs?: string[] | null
-          user_id: string
-        }
-        Update: {
-          action?: string
-          created_at?: string | null
-          entity_id?: string | null
-          entity_type?: string | null
-          id?: string
-          metadata?: Json | null
-          module?: string | null
-          org_id?: string
-          policy_pack?: string | null
-          standard_refs?: string[] | null
-          user_id?: string
-        }
-        Relationships: [
-          {
-            foreignKeyName: "activity_log_org_id_fkey"
-            columns: ["org_id"]
-            isOneToOne: false
-            referencedRelation: "organizations"
-            referencedColumns: ["id"]
-          },
-        ]
-      }
-      agent_feedback: {
-        Row: {
-          agent_kind: string
-          comment: string | null
-          corrective_action: Json | null
-          created_at: string | null
-          id: string
-          org_id: string
-          rating: number | null
-          session_id: string | null
-          tags: string[] | null
-        }
-        Insert: {
-          agent_kind: string
-          comment?: string | null
-          corrective_action?: Json | null
-          created_at?: string | null
-          id?: string
-          org_id: string
-          rating?: number | null
-          session_id?: string | null
-          tags?: string[] | null
-        }
-        Update: {
-          agent_kind?: string
-          comment?: string | null
-          corrective_action?: Json | null
-          created_at?: string | null
-          id?: string
-          org_id?: string
-          rating?: number | null
-          session_id?: string | null
-          tags?: string[] | null
-        }
-        Relationships: [
-          {
-            foreignKeyName: "agent_feedback_org_id_fkey"
-            columns: ["org_id"]
-            isOneToOne: false
-            referencedRelation: "organizations"
-            referencedColumns: ["id"]
-          },
-          {
-            foreignKeyName: "agent_feedback_session_id_fkey"
-            columns: ["session_id"]
-            isOneToOne: false
-            referencedRelation: "agent_sessions"
-            referencedColumns: ["id"]
-          },
-        ]
-      }
-      agent_learning_jobs: {
-        Row: {
-          created_at: string
-          id: string
-          kind: Database["public"]["Enums"]["learning_job_kind"]
-          org_id: string
-          payload: Json | null
-          policy_version_id: string | null
-          processed_at: string | null
-          result: Json | null
-          status: Database["public"]["Enums"]["learning_job_status"]
-          updated_at: string
-        }
-        Insert: {
-          created_at?: string
-          id?: string
-          kind: Database["public"]["Enums"]["learning_job_kind"]
-          org_id: string
-          payload?: Json | null
-          policy_version_id?: string | null
-          processed_at?: string | null
-          result?: Json | null
-          status?: Database["public"]["Enums"]["learning_job_status"]
-          updated_at?: string
-        }
-        Update: {
-          created_at?: string
-          id?: string
-          kind?: Database["public"]["Enums"]["learning_job_kind"]
-          org_id?: string
-          payload?: Json | null
-          policy_version_id?: string | null
-          processed_at?: string | null
-          result?: Json | null
-          status?: Database["public"]["Enums"]["learning_job_status"]
-          updated_at?: string
-        }
-        Relationships: [
-          {
-            foreignKeyName: "agent_learning_jobs_org_id_fkey"
-            columns: ["org_id"]
-            isOneToOne: false
-            referencedRelation: "organizations"
-            referencedColumns: ["id"]
-          },
-          {
-            foreignKeyName: "agent_learning_jobs_policy_version_id_fkey"
-            columns: ["policy_version_id"]
-            isOneToOne: false
-            referencedRelation: "agent_policy_versions"
-            referencedColumns: ["id"]
-          },
-        ]
-      }
-      agent_logs: {
-        Row: {
-          answer_preview: string | null
-          citations: Json | null
-          completion_tokens: number | null
-          cost_usd: number | null
-          created_at: string
-          id: string
-          latency_ms: number | null
-          model: string | null
-          org_id: string
-          prompt_tokens: number | null
-          route: string | null
-          session_id: string | null
-          severity: Database["public"]["Enums"]["severity_level"] | null
-          tools: Json | null
-        }
-        Insert: {
-          answer_preview?: string | null
-          citations?: Json | null
-          completion_tokens?: number | null
-          cost_usd?: number | null
-          created_at?: string
-          id?: string
-          latency_ms?: number | null
-          model?: string | null
-          org_id: string
-          prompt_tokens?: number | null
-          route?: string | null
-          session_id?: string | null
-          severity?: Database["public"]["Enums"]["severity_level"] | null
-          tools?: Json | null
-        }
-        Update: {
-          answer_preview?: string | null
-          citations?: Json | null
-          completion_tokens?: number | null
-          cost_usd?: number | null
-          created_at?: string
-          id?: string
-          latency_ms?: number | null
-          model?: string | null
-          org_id?: string
-          prompt_tokens?: number | null
-          route?: string | null
-          session_id?: string | null
-          severity?: Database["public"]["Enums"]["severity_level"] | null
-          tools?: Json | null
-        }
-        Relationships: [
-          {
-            foreignKeyName: "agent_logs_org_id_fkey"
-            columns: ["org_id"]
-            isOneToOne: false
-            referencedRelation: "organizations"
-            referencedColumns: ["id"]
-          },
-          {
-            foreignKeyName: "agent_logs_session_id_fkey"
-            columns: ["session_id"]
-            isOneToOne: false
-            referencedRelation: "agent_sessions"
-            referencedColumns: ["id"]
-          },
-        ]
-      }
-      agent_policy_versions: {
-        Row: {
-          approved_at: string | null
-          approved_by: string | null
-          created_at: string
-          diff: Json | null
-          id: string
-          org_id: string
-          rolled_back_at: string | null
-          status: string
-          summary: string | null
-          updated_at: string
-          version: number
-        }
-        Insert: {
-          approved_at?: string | null
-          approved_by?: string | null
-          created_at?: string
-          diff?: Json | null
-          id?: string
-          org_id: string
-          rolled_back_at?: string | null
-          status: string
-          summary?: string | null
-          updated_at?: string
-          version: number
-        }
-        Update: {
-          approved_at?: string | null
-          approved_by?: string | null
-          created_at?: string
-          diff?: Json | null
-          id?: string
-          org_id?: string
-          rolled_back_at?: string | null
-          status?: string
-          summary?: string | null
-          updated_at?: string
-          version?: number
-        }
-        Relationships: [
-          {
-            foreignKeyName: "agent_policy_versions_org_id_fkey"
-            columns: ["org_id"]
-            isOneToOne: false
-            referencedRelation: "organizations"
-            referencedColumns: ["id"]
-          },
-        ]
-      }
-      agent_profiles: {
-        Row: {
-          certifications: Json | null
-          created_at: string | null
-          id: string
-          jurisdictions: string[] | null
-          kind: string
-          org_id: string
-          reading_lists: Json | null
-          style: Json | null
-        }
-        Insert: {
-          certifications?: Json | null
-          created_at?: string | null
-          id?: string
-          jurisdictions?: string[] | null
-          kind: string
-          org_id: string
-          reading_lists?: Json | null
-          style?: Json | null
-        }
-        Update: {
-          certifications?: Json | null
-          created_at?: string | null
-          id?: string
-          jurisdictions?: string[] | null
-          kind?: string
-          org_id?: string
-          reading_lists?: Json | null
-          style?: Json | null
-        }
-        Relationships: [
-          {
-            foreignKeyName: "agent_profiles_org_id_fkey"
-            columns: ["org_id"]
-            isOneToOne: false
-            referencedRelation: "organizations"
-            referencedColumns: ["id"]
-          },
-        ]
-      }
-      agent_sessions: {
-        Row: {
-          ended_at: string | null
-          id: string
-          kind: string | null
-          org_id: string
-          started_at: string
-          user_id: string | null
-        }
-        Insert: {
-          ended_at?: string | null
-          id?: string
-          kind?: string | null
-          org_id: string
-          started_at?: string
-          user_id?: string | null
-        }
-        Update: {
-          ended_at?: string | null
-          id?: string
-          kind?: string | null
-          org_id?: string
-          started_at?: string
-          user_id?: string | null
-        }
-        Relationships: [
-          {
-            foreignKeyName: "agent_sessions_org_id_fkey"
-            columns: ["org_id"]
-            isOneToOne: false
-            referencedRelation: "organizations"
-            referencedColumns: ["id"]
-          },
-          {
-            foreignKeyName: "agent_sessions_user_id_fkey"
-            columns: ["user_id"]
-            isOneToOne: false
-            referencedRelation: "app_users"
-            referencedColumns: ["user_id"]
-          },
-        ]
-      }
-      agent_trace: {
-        Row: {
-          created_at: string
-          document_ids: string[] | null
-          id: string
-          input: Json
-          org_id: string
-          output: Json
-          tool: string
-          user_id: string | null
-        }
-        Insert: {
-          created_at?: string
-          document_ids?: string[] | null
-          id?: string
-          input?: Json
-          org_id: string
-          output?: Json
-          tool: string
-          user_id?: string | null
-        }
-        Update: {
-          created_at?: string
-          document_ids?: string[] | null
-          id?: string
-          input?: Json
-          org_id?: string
-          output?: Json
-          tool?: string
-          user_id?: string | null
-        }
-        Relationships: [
-          {
-            foreignKeyName: "agent_trace_org_id_fkey"
-            columns: ["org_id"]
-            isOneToOne: false
-            referencedRelation: "organizations"
-            referencedColumns: ["id"]
-          },
-        ]
-      }
-      api_keys: {
-        Row: {
-          created_at: string
-          created_by: string | null
-          hashed_key: string
-          id: string
-          name: string
-          org_id: string
-          scope: Json
-        }
-        Insert: {
-          created_at?: string
-          created_by?: string | null
-          hashed_key: string
-          id?: string
-          name: string
-          org_id: string
-          scope?: Json
-        }
-        Update: {
-          created_at?: string
-          created_by?: string | null
-          hashed_key?: string
-          id?: string
-          name?: string
-          org_id?: string
-          scope?: Json
-        }
-        Relationships: [
-          {
-            foreignKeyName: "api_keys_created_by_fkey"
-            columns: ["created_by"]
-            isOneToOne: false
-            referencedRelation: "app_users"
-            referencedColumns: ["user_id"]
-          },
-          {
-            foreignKeyName: "api_keys_org_id_fkey"
-            columns: ["org_id"]
-            isOneToOne: false
-            referencedRelation: "organizations"
-            referencedColumns: ["id"]
-          },
-        ]
-      }
-      app_users: {
-        Row: {
-          created_at: string
-          email: string
-          full_name: string | null
-          user_id: string
-        }
-        Insert: {
-          created_at?: string
-          email: string
-          full_name?: string | null
-          user_id: string
-        }
-        Update: {
-          created_at?: string
-          email?: string
-          full_name?: string | null
-          user_id?: string
-        }
-        Relationships: []
-      }
-      audit: {
-        Row: {
-          action: string
-          actor_id: string | null
-          created_at: string | null
-          id: string
-          new_data: Json | null
-          old_data: Json | null
-          org_id: string
-          record_id: string | null
-          table_name: string | null
-        }
-        Insert: {
-          action: string
-          actor_id?: string | null
-          created_at?: string | null
-          id?: string
-          new_data?: Json | null
-          old_data?: Json | null
-          org_id: string
-          record_id?: string | null
-          table_name?: string | null
-        }
-        Update: {
-          action?: string
-          actor_id?: string | null
-          created_at?: string | null
-          id?: string
-          new_data?: Json | null
-          old_data?: Json | null
-          org_id?: string
-          record_id?: string | null
-          table_name?: string | null
-        }
-        Relationships: [
-          {
-            foreignKeyName: "audit_org_id_fkey"
-            columns: ["org_id"]
-            isOneToOne: false
-            referencedRelation: "organizations"
-            referencedColumns: ["id"]
-          },
-        ]
-      }
-      audit_plans: {
-        Row: {
-          approvals: Json
-          basis_framework: string
-          created_at: string
-          created_by_user_id: string | null
-          engagement_id: string
-          id: string
-          locked_at: string | null
-          locked_by_user_id: string | null
-          org_id: string
-          status: string
-          strategy: Json
-          submitted_at: string | null
-          updated_at: string
-          version: number
-        }
-        Insert: {
-          approvals?: Json
-          basis_framework: string
-          created_at?: string
-          created_by_user_id?: string | null
-          engagement_id: string
-          id?: string
-          locked_at?: string | null
-          locked_by_user_id?: string | null
-          org_id: string
-          status?: string
-          strategy?: Json
-          submitted_at?: string | null
-          updated_at?: string
-          version?: number
-        }
-        Update: {
-          approvals?: Json
-          basis_framework?: string
-          created_at?: string
-          created_by_user_id?: string | null
-          engagement_id?: string
-          id?: string
-          locked_at?: string | null
-          locked_by_user_id?: string | null
-          org_id?: string
-          status?: string
-          strategy?: Json
-          submitted_at?: string | null
-          updated_at?: string
-          version?: number
-        }
-        Relationships: [
-          {
-            foreignKeyName: "audit_plans_engagement_id_fkey"
-            columns: ["engagement_id"]
-            isOneToOne: false
-            referencedRelation: "engagements"
-            referencedColumns: ["id"]
-          },
-          {
-            foreignKeyName: "audit_plans_org_id_fkey"
-            columns: ["org_id"]
-            isOneToOne: false
-            referencedRelation: "organizations"
-            referencedColumns: ["id"]
-          },
-        ]
-      }
-      audit_response_checks: {
-        Row: {
-          completeness: boolean
-          conclusions: string | null
-          created_at: string
-          engagement_id: string
-          id: string
-          metadata: Json
-          org_id: string
-          response_id: string
-          reviewed_at: string | null
-          reviewer_user_id: string | null
-        }
-        Insert: {
-          completeness?: boolean
-          conclusions?: string | null
-          created_at?: string
-          engagement_id: string
-          id?: string
-          metadata?: Json
-          org_id: string
-          response_id: string
-          reviewed_at?: string | null
-          reviewer_user_id?: string | null
-        }
-        Update: {
-          completeness?: boolean
-          conclusions?: string | null
-          created_at?: string
-          engagement_id?: string
-          id?: string
-          metadata?: Json
-          org_id?: string
-          response_id?: string
-          reviewed_at?: string | null
-          reviewer_user_id?: string | null
-        }
-        Relationships: [
-          {
-            foreignKeyName: "audit_response_checks_engagement_id_fkey"
-            columns: ["engagement_id"]
-            isOneToOne: false
-            referencedRelation: "engagements"
-            referencedColumns: ["id"]
-          },
-          {
-            foreignKeyName: "audit_response_checks_org_id_fkey"
-            columns: ["org_id"]
-            isOneToOne: false
-            referencedRelation: "organizations"
-            referencedColumns: ["id"]
-          },
-          {
-            foreignKeyName: "audit_response_checks_response_id_fkey"
-            columns: ["response_id"]
-            isOneToOne: false
-            referencedRelation: "audit_responses"
-            referencedColumns: ["id"]
-          },
-        ]
-      }
-      audit_responses: {
-        Row: {
-          coverage_assertions: string[]
-          created_at: string
-          created_by_user_id: string | null
-          engagement_id: string
-          id: string
-          linkage: Json
-          objective: string | null
-          org_id: string
-          ownership: Json
-          planned_effectiveness: Database["public"]["Enums"]["risk_rating"]
-          procedure: Json
-          response_type: Database["public"]["Enums"]["response_type"]
-          risk_id: string
-          status: Database["public"]["Enums"]["response_status"]
-          title: string
-          updated_at: string
-          updated_by_user_id: string | null
-        }
-        Insert: {
-          coverage_assertions?: string[]
-          created_at?: string
-          created_by_user_id?: string | null
-          engagement_id: string
-          id?: string
-          linkage?: Json
-          objective?: string | null
-          org_id: string
-          ownership?: Json
-          planned_effectiveness?: Database["public"]["Enums"]["risk_rating"]
-          procedure?: Json
-          response_type: Database["public"]["Enums"]["response_type"]
-          risk_id: string
-          status?: Database["public"]["Enums"]["response_status"]
-          title: string
-          updated_at?: string
-          updated_by_user_id?: string | null
-        }
-        Update: {
-          coverage_assertions?: string[]
-          created_at?: string
-          created_by_user_id?: string | null
-          engagement_id?: string
-          id?: string
-          linkage?: Json
-          objective?: string | null
-          org_id?: string
-          ownership?: Json
-          planned_effectiveness?: Database["public"]["Enums"]["risk_rating"]
-          procedure?: Json
-          response_type?: Database["public"]["Enums"]["response_type"]
-          risk_id?: string
-          status?: Database["public"]["Enums"]["response_status"]
-          title?: string
-          updated_at?: string
-          updated_by_user_id?: string | null
-        }
-        Relationships: [
-          {
-            foreignKeyName: "audit_responses_engagement_id_fkey"
-            columns: ["engagement_id"]
-            isOneToOne: false
-            referencedRelation: "engagements"
-            referencedColumns: ["id"]
-          },
-          {
-            foreignKeyName: "audit_responses_org_id_fkey"
-            columns: ["org_id"]
-            isOneToOne: false
-            referencedRelation: "organizations"
-            referencedColumns: ["id"]
-          },
-          {
-            foreignKeyName: "audit_responses_risk_id_fkey"
-            columns: ["risk_id"]
-            isOneToOne: false
-            referencedRelation: "audit_risks"
-            referencedColumns: ["id"]
-          },
-        ]
-      }
-      audit_risk_activity: {
-        Row: {
-          action: string
-          created_at: string
-          created_by_user_id: string | null
-          engagement_id: string
-          id: string
-          metadata: Json
-          notes: string | null
-          org_id: string
-          risk_id: string
-        }
-        Insert: {
-          action: string
-          created_at?: string
-          created_by_user_id?: string | null
-          engagement_id: string
-          id?: string
-          metadata?: Json
-          notes?: string | null
-          org_id: string
-          risk_id: string
-        }
-        Update: {
-          action?: string
-          created_at?: string
-          created_by_user_id?: string | null
-          engagement_id?: string
-          id?: string
-          metadata?: Json
-          notes?: string | null
-          org_id?: string
-          risk_id?: string
-        }
-        Relationships: [
-          {
-            foreignKeyName: "audit_risk_activity_engagement_id_fkey"
-            columns: ["engagement_id"]
-            isOneToOne: false
-            referencedRelation: "engagements"
-            referencedColumns: ["id"]
-          },
-          {
-            foreignKeyName: "audit_risk_activity_org_id_fkey"
-            columns: ["org_id"]
-            isOneToOne: false
-            referencedRelation: "organizations"
-            referencedColumns: ["id"]
-          },
-          {
-            foreignKeyName: "audit_risk_activity_risk_id_fkey"
-            columns: ["risk_id"]
-            isOneToOne: false
-            referencedRelation: "audit_risks"
-            referencedColumns: ["id"]
-          },
-        ]
-      }
-      audit_risk_signals: {
-        Row: {
-          created_at: string
-          created_by_user_id: string | null
-          detected_at: string
-          engagement_id: string
-          id: string
-          metric: Json
-          org_id: string
-          risk_id: string | null
-          severity: Database["public"]["Enums"]["risk_rating"]
-          signal_type: string
-          source: string
-        }
-        Insert: {
-          created_at?: string
-          created_by_user_id?: string | null
-          detected_at?: string
-          engagement_id: string
-          id?: string
-          metric?: Json
-          org_id: string
-          risk_id?: string | null
-          severity?: Database["public"]["Enums"]["risk_rating"]
-          signal_type: string
-          source: string
-        }
-        Update: {
-          created_at?: string
-          created_by_user_id?: string | null
-          detected_at?: string
-          engagement_id?: string
-          id?: string
-          metric?: Json
-          org_id?: string
-          risk_id?: string | null
-          severity?: Database["public"]["Enums"]["risk_rating"]
-          signal_type?: string
-          source?: string
-        }
-        Relationships: [
-          {
-            foreignKeyName: "audit_risk_signals_engagement_id_fkey"
-            columns: ["engagement_id"]
-            isOneToOne: false
-            referencedRelation: "engagements"
-            referencedColumns: ["id"]
-          },
-          {
-            foreignKeyName: "audit_risk_signals_org_id_fkey"
-            columns: ["org_id"]
-            isOneToOne: false
-            referencedRelation: "organizations"
-            referencedColumns: ["id"]
-          },
-          {
-            foreignKeyName: "audit_risk_signals_risk_id_fkey"
-            columns: ["risk_id"]
-            isOneToOne: false
-            referencedRelation: "audit_risks"
-            referencedColumns: ["id"]
-          },
-        ]
-      }
-      audit_risks: {
-        Row: {
-          analytics_summary: Json
-          assertions: string[]
-          category: Database["public"]["Enums"]["audit_risk_category"]
-          code: string | null
-          created_at: string
-          created_by_user_id: string | null
-          description: string | null
-          engagement_id: string
-          id: string
-          impact: Database["public"]["Enums"]["risk_rating"]
-          inherent_rating: Database["public"]["Enums"]["risk_rating"]
-          likelihood: Database["public"]["Enums"]["risk_rating"]
-          org_id: string
-          owner_user_id: string | null
-          residual_rating: Database["public"]["Enums"]["risk_rating"] | null
-          source: string
-          status: Database["public"]["Enums"]["risk_status"]
-          title: string
-          updated_at: string
-          updated_by_user_id: string | null
-        }
-        Insert: {
-          analytics_summary?: Json
-          assertions?: string[]
-          category: Database["public"]["Enums"]["audit_risk_category"]
-          code?: string | null
-          created_at?: string
-          created_by_user_id?: string | null
-          description?: string | null
-          engagement_id: string
-          id?: string
-          impact?: Database["public"]["Enums"]["risk_rating"]
-          inherent_rating?: Database["public"]["Enums"]["risk_rating"]
-          likelihood?: Database["public"]["Enums"]["risk_rating"]
-          org_id: string
-          owner_user_id?: string | null
-          residual_rating?: Database["public"]["Enums"]["risk_rating"] | null
-          source?: string
-          status?: Database["public"]["Enums"]["risk_status"]
-          title: string
-          updated_at?: string
-          updated_by_user_id?: string | null
-        }
-        Update: {
-          analytics_summary?: Json
-          assertions?: string[]
-          category?: Database["public"]["Enums"]["audit_risk_category"]
-          code?: string | null
-          created_at?: string
-          created_by_user_id?: string | null
-          description?: string | null
-          engagement_id?: string
-          id?: string
-          impact?: Database["public"]["Enums"]["risk_rating"]
-          inherent_rating?: Database["public"]["Enums"]["risk_rating"]
-          likelihood?: Database["public"]["Enums"]["risk_rating"]
-          org_id?: string
-          owner_user_id?: string | null
-          residual_rating?: Database["public"]["Enums"]["risk_rating"] | null
-          source?: string
-          status?: Database["public"]["Enums"]["risk_status"]
-          title?: string
-          updated_at?: string
-          updated_by_user_id?: string | null
-        }
-        Relationships: [
-          {
-            foreignKeyName: "audit_risks_engagement_id_fkey"
-            columns: ["engagement_id"]
-            isOneToOne: false
-            referencedRelation: "engagements"
-            referencedColumns: ["id"]
-          },
-          {
-            foreignKeyName: "audit_risks_org_id_fkey"
-            columns: ["org_id"]
-            isOneToOne: false
-            referencedRelation: "organizations"
-            referencedColumns: ["id"]
-          },
-        ]
-      }
-      categories: {
-        Row: {
-          description: string | null
-          id: string
-          name: string
-          org_id: string
-        }
-        Insert: {
-          description?: string | null
-          id?: string
-          name: string
-          org_id: string
-        }
-        Update: {
-          description?: string | null
-          id?: string
-          name?: string
-          org_id?: string
-        }
-        Relationships: [
-          {
-            foreignKeyName: "categories_org_id_fkey"
-            columns: ["org_id"]
-            isOneToOne: false
-            referencedRelation: "organizations"
-            referencedColumns: ["id"]
-          },
-        ]
-      }
-      cfc_inclusions: {
-        Row: {
-          adjustment_amount: number
-          cfc_entity_name: string | null
-          cfc_profit: number
-          created_at: string
-          created_by: string | null
-          domestic_rate: number | null
-          foreign_rate: number | null
-          foreign_tax_paid: number
-          id: string
-          inclusion_amount: number
-          notes: string | null
-          org_id: string
-          participation_percentage: number | null
-          period: string
-          profit_attribution_ratio: number | null
-          tax_credit_eligible: number
-          tax_entity_id: string
-          updated_at: string
-          updated_by: string | null
-        }
-        Insert: {
-          adjustment_amount: number
-          cfc_entity_name?: string | null
-          cfc_profit: number
-          created_at?: string
-          created_by?: string | null
-          domestic_rate?: number | null
-          foreign_rate?: number | null
-          foreign_tax_paid: number
-          id?: string
-          inclusion_amount: number
-          notes?: string | null
-          org_id: string
-          participation_percentage?: number | null
-          period: string
-          profit_attribution_ratio?: number | null
-          tax_credit_eligible: number
-          tax_entity_id: string
-          updated_at?: string
-          updated_by?: string | null
-        }
-        Update: {
-          adjustment_amount?: number
-          cfc_entity_name?: string | null
-          cfc_profit?: number
-          created_at?: string
-          created_by?: string | null
-          domestic_rate?: number | null
-          foreign_rate?: number | null
-          foreign_tax_paid?: number
-          id?: string
-          inclusion_amount?: number
-          notes?: string | null
-          org_id?: string
-          participation_percentage?: number | null
-          period?: string
-          profit_attribution_ratio?: number | null
-          tax_credit_eligible?: number
-          tax_entity_id?: string
-          updated_at?: string
-          updated_by?: string | null
-        }
-        Relationships: [
-          {
-            foreignKeyName: "cfc_inclusions_org_id_fkey"
-            columns: ["org_id"]
-            isOneToOne: false
-            referencedRelation: "organizations"
-            referencedColumns: ["id"]
-          },
-          {
-            foreignKeyName: "cfc_inclusions_tax_entity_id_fkey"
-            columns: ["tax_entity_id"]
-            isOneToOne: false
-            referencedRelation: "tax_entities"
-            referencedColumns: ["id"]
-          },
-        ]
-      }
-      chart_of_accounts: {
-        Row: {
-          code: string
-          id: string
-          name: string
-          org_id: string
-          parent_id: string | null
-          type: string
-        }
-        Insert: {
-          code: string
-          id?: string
-          name: string
-          org_id: string
-          parent_id?: string | null
-          type: string
-        }
-        Update: {
-          code?: string
-          id?: string
-          name?: string
-          org_id?: string
-          parent_id?: string | null
-          type?: string
-        }
-        Relationships: [
-          {
-            foreignKeyName: "chart_of_accounts_org_id_fkey"
-            columns: ["org_id"]
-            isOneToOne: false
-            referencedRelation: "organizations"
-            referencedColumns: ["id"]
-          },
-          {
-            foreignKeyName: "chart_of_accounts_parent_id_fkey"
-            columns: ["parent_id"]
-            isOneToOne: false
-            referencedRelation: "chart_of_accounts"
-            referencedColumns: ["id"]
-          },
-        ]
-      }
-      chunks: {
-        Row: {
-          chunk_index: number
-          content: string
-          content_hash: string | null
-          document_id: string
-          embed_model: string | null
-          embedding: string | null
-          id: string
-          last_embedded_at: string | null
-          org_id: string
-        }
-        Insert: {
-          chunk_index: number
-          content: string
-          content_hash?: string | null
-          document_id: string
-          embed_model?: string | null
-          embedding?: string | null
-          id?: string
-          last_embedded_at?: string | null
-          org_id: string
-        }
-        Update: {
-          chunk_index?: number
-          content?: string
-          content_hash?: string | null
-          document_id?: string
-          embed_model?: string | null
-          embedding?: string | null
-          id?: string
-          last_embedded_at?: string | null
-          org_id?: string
-        }
-        Relationships: [
-          {
-            foreignKeyName: "chunks_document_id_fkey"
-            columns: ["document_id"]
-            isOneToOne: false
-            referencedRelation: "documents"
-            referencedColumns: ["id"]
-          },
-          {
-            foreignKeyName: "chunks_org_id_fkey"
-            columns: ["org_id"]
-            isOneToOne: false
-            referencedRelation: "organizations"
-            referencedColumns: ["id"]
-          },
-        ]
-      }
-      cit_computations: {
-        Row: {
-          adjustments: Json
-          chargeable_income: number
-          cit_amount: number
-          id: string
-          notes: string | null
-          org_id: string
-          participation_exempt: boolean
-          period: string
-          pre_tax_profit: number
-          prepared_at: string | null
-          prepared_by_user_id: string | null
-          refund_amount: number
-          refund_profile: Database["public"]["Enums"]["cit_refund_profile"]
-          status: string
-          tax_entity_id: string
-          tb_snapshot_id: string | null
-          updated_at: string
-        }
-        Insert: {
-          adjustments?: Json
-          chargeable_income?: number
-          cit_amount?: number
-          id?: string
-          notes?: string | null
-          org_id: string
-          participation_exempt?: boolean
-          period: string
-          pre_tax_profit?: number
-          prepared_at?: string | null
-          prepared_by_user_id?: string | null
-          refund_amount?: number
-          refund_profile?: Database["public"]["Enums"]["cit_refund_profile"]
-          status?: string
-          tax_entity_id: string
-          tb_snapshot_id?: string | null
-          updated_at?: string
-        }
-        Update: {
-          adjustments?: Json
-          chargeable_income?: number
-          cit_amount?: number
-          id?: string
-          notes?: string | null
-          org_id?: string
-          participation_exempt?: boolean
-          period?: string
-          pre_tax_profit?: number
-          prepared_at?: string | null
-          prepared_by_user_id?: string | null
-          refund_amount?: number
-          refund_profile?: Database["public"]["Enums"]["cit_refund_profile"]
-          status?: string
-          tax_entity_id?: string
-          tb_snapshot_id?: string | null
-          updated_at?: string
-        }
-        Relationships: [
-          {
-            foreignKeyName: "cit_computations_org_id_fkey"
-            columns: ["org_id"]
-            isOneToOne: false
-            referencedRelation: "organizations"
-            referencedColumns: ["id"]
-          },
-          {
-            foreignKeyName: "cit_computations_tax_entity_id_fkey"
-            columns: ["tax_entity_id"]
-            isOneToOne: false
-            referencedRelation: "tax_entities"
-            referencedColumns: ["id"]
-          },
-        ]
-      }
-      citation_canonicalizer: {
-        Row: {
-          activated_at: string
-          id: string
-          jurisdiction: string | null
-          org_id: string | null
-          pattern: string
-          policy_version_id: string | null
-          replacement: string
-        }
-        Insert: {
-          activated_at?: string
-          id?: string
-          jurisdiction?: string | null
-          org_id?: string | null
-          pattern: string
-          policy_version_id?: string | null
-          replacement: string
-        }
-        Update: {
-          activated_at?: string
-          id?: string
-          jurisdiction?: string | null
-          org_id?: string | null
-          pattern?: string
-          policy_version_id?: string | null
-          replacement?: string
-        }
-        Relationships: [
-          {
-            foreignKeyName: "citation_canonicalizer_org_id_fkey"
-            columns: ["org_id"]
-            isOneToOne: false
-            referencedRelation: "organizations"
-            referencedColumns: ["id"]
-          },
-          {
-            foreignKeyName: "citation_canonicalizer_policy_version_id_fkey"
-            columns: ["policy_version_id"]
-            isOneToOne: false
-            referencedRelation: "agent_policy_versions"
-            referencedColumns: ["id"]
-          },
-        ]
-      }
-      clients: {
-        Row: {
-          contact_name: string | null
-          country: string | null
-          created_at: string | null
-          email: string | null
-          fiscal_year_end: string | null
-          id: string
-          industry: string | null
-          name: string
-          org_id: string
-          phone: string | null
-          updated_at: string | null
-        }
-        Insert: {
-          contact_name?: string | null
-          country?: string | null
-          created_at?: string | null
-          email?: string | null
-          fiscal_year_end?: string | null
-          id?: string
-          industry?: string | null
-          name: string
-          org_id: string
-          phone?: string | null
-          updated_at?: string | null
-        }
-        Update: {
-          contact_name?: string | null
-          country?: string | null
-          created_at?: string | null
-          email?: string | null
-          fiscal_year_end?: string | null
-          id?: string
-          industry?: string | null
-          name?: string
-          org_id?: string
-          phone?: string | null
-          updated_at?: string | null
-        }
-        Relationships: [
-          {
-            foreignKeyName: "clients_org_id_fkey"
-            columns: ["org_id"]
-            isOneToOne: false
-            referencedRelation: "organizations"
-            referencedColumns: ["id"]
-          },
-        ]
-      }
-      close_pbc_items: {
-        Row: {
-          area: string
-          assignee_user_id: string | null
-          created_at: string
-          document_id: string | null
-          due_at: string | null
-          entity_id: string | null
-          id: string
-          note: string | null
-          org_id: string
-          period_id: string | null
-          status: string
-          title: string
-          updated_at: string
-        }
-        Insert: {
-          area: string
-          assignee_user_id?: string | null
-          created_at?: string
-          document_id?: string | null
-          due_at?: string | null
-          entity_id?: string | null
-          id?: string
-          note?: string | null
-          org_id: string
-          period_id?: string | null
-          status?: string
-          title: string
-          updated_at?: string
-        }
-        Update: {
-          area?: string
-          assignee_user_id?: string | null
-          created_at?: string
-          document_id?: string | null
-          due_at?: string | null
-          entity_id?: string | null
-          id?: string
-          note?: string | null
-          org_id?: string
-          period_id?: string | null
-          status?: string
-          title?: string
-          updated_at?: string
-        }
-        Relationships: [
-          {
-            foreignKeyName: "close_pbc_items_entity_id_fkey"
-            columns: ["entity_id"]
-            isOneToOne: false
-            referencedRelation: "engagements"
-            referencedColumns: ["id"]
-          },
-          {
-            foreignKeyName: "close_pbc_items_org_id_fkey"
-            columns: ["org_id"]
-            isOneToOne: false
-            referencedRelation: "organizations"
-            referencedColumns: ["id"]
-          },
-          {
-            foreignKeyName: "close_pbc_items_period_id_fkey"
-            columns: ["period_id"]
-            isOneToOne: false
-            referencedRelation: "close_periods"
-            referencedColumns: ["id"]
-          },
-        ]
-      }
-      close_periods: {
-        Row: {
-          created_at: string
-          end_date: string | null
-          entity_id: string | null
-          id: string
-          locked_at: string | null
-          locked_by_user_id: string | null
-          name: string
-          org_id: string
-          start_date: string | null
-          status: Database["public"]["Enums"]["close_period_status"]
-          updated_at: string
-        }
-        Insert: {
-          created_at?: string
-          end_date?: string | null
-          entity_id?: string | null
-          id?: string
-          locked_at?: string | null
-          locked_by_user_id?: string | null
-          name: string
-          org_id: string
-          start_date?: string | null
-          status?: Database["public"]["Enums"]["close_period_status"]
-          updated_at?: string
-        }
-        Update: {
-          created_at?: string
-          end_date?: string | null
-          entity_id?: string | null
-          id?: string
-          locked_at?: string | null
-          locked_by_user_id?: string | null
-          name?: string
-          org_id?: string
-          start_date?: string | null
-          status?: Database["public"]["Enums"]["close_period_status"]
-          updated_at?: string
-        }
-        Relationships: [
-          {
-            foreignKeyName: "close_periods_entity_id_fkey"
-            columns: ["entity_id"]
-            isOneToOne: false
-            referencedRelation: "engagements"
-            referencedColumns: ["id"]
-          },
-          {
-            foreignKeyName: "close_periods_org_id_fkey"
-            columns: ["org_id"]
-            isOneToOne: false
-            referencedRelation: "organizations"
-            referencedColumns: ["id"]
-          },
-        ]
-      }
-      coa_map: {
-        Row: {
-          account_id: string
-          basis: string
-          effective_from: string | null
-          effective_to: string | null
-          entity_id: string | null
-          fs_line_id: string
-          id: string
-          org_id: string
-        }
-        Insert: {
-          account_id: string
-          basis?: string
-          effective_from?: string | null
-          effective_to?: string | null
-          entity_id?: string | null
-          fs_line_id: string
-          id?: string
-          org_id: string
-        }
-        Update: {
-          account_id?: string
-          basis?: string
-          effective_from?: string | null
-          effective_to?: string | null
-          entity_id?: string | null
-          fs_line_id?: string
-          id?: string
-          org_id?: string
-        }
-        Relationships: [
-          {
-            foreignKeyName: "coa_map_account_id_fkey"
-            columns: ["account_id"]
-            isOneToOne: false
-            referencedRelation: "ledger_accounts"
-            referencedColumns: ["id"]
-          },
-          {
-            foreignKeyName: "coa_map_entity_id_fkey"
-            columns: ["entity_id"]
-            isOneToOne: false
-            referencedRelation: "engagements"
-            referencedColumns: ["id"]
-          },
-          {
-            foreignKeyName: "coa_map_fs_line_id_fkey"
-            columns: ["fs_line_id"]
-            isOneToOne: false
-            referencedRelation: "fs_lines"
-            referencedColumns: ["id"]
-          },
-          {
-            foreignKeyName: "coa_map_org_id_fkey"
-            columns: ["org_id"]
-            isOneToOne: false
-            referencedRelation: "organizations"
-            referencedColumns: ["id"]
-          },
-        ]
-      }
-      company_profile_drafts: {
-        Row: {
-          checklist_id: string | null
-          created_at: string
-          extracted: Json
-          id: string
-          org_id: string
-          updated_at: string
-        }
-        Insert: {
-          checklist_id?: string | null
-          created_at?: string
-          extracted?: Json
-          id?: string
-          org_id: string
-          updated_at?: string
-        }
-        Update: {
-          checklist_id?: string | null
-          created_at?: string
-          extracted?: Json
-          id?: string
-          org_id?: string
-          updated_at?: string
-        }
-        Relationships: [
-          {
-            foreignKeyName: "company_profile_drafts_checklist_id_fkey"
-            columns: ["checklist_id"]
-            isOneToOne: false
-            referencedRelation: "onboarding_checklists"
-            referencedColumns: ["id"]
-          },
-          {
-            foreignKeyName: "company_profile_drafts_org_id_fkey"
-            columns: ["org_id"]
-            isOneToOne: false
-            referencedRelation: "organizations"
-            referencedColumns: ["id"]
-          },
-        ]
-      }
-      controls: {
-        Row: {
-          created_at: string
-          description: string | null
-          frequency: string | null
-          id: string
-          key_control: boolean
-          org_id: string
-          owner: string | null
-          process: string | null
-          updated_at: string
-        }
-        Insert: {
-          created_at?: string
-          description?: string | null
-          frequency?: string | null
-          id?: string
-          key_control?: boolean
-          org_id: string
-          owner?: string | null
-          process?: string | null
-          updated_at?: string
-        }
-        Update: {
-          created_at?: string
-          description?: string | null
-          frequency?: string | null
-          id?: string
-          key_control?: boolean
-          org_id?: string
-          owner?: string | null
-          process?: string | null
-          updated_at?: string
-        }
-        Relationships: [
-          {
-            foreignKeyName: "controls_org_id_fkey"
-            columns: ["org_id"]
-            isOneToOne: false
-            referencedRelation: "organizations"
-            referencedColumns: ["id"]
-          },
-        ]
-      }
-      dac6_arrangements: {
-        Row: {
-          created_at: string
-          created_by: string | null
-          description: string | null
-          disclosure_due_date: string | null
-          first_step_date: string | null
-          id: string
-          org_id: string
-          reference: string
-          status: Database["public"]["Enums"]["dac6_submission_status"]
-          tax_entity_id: string
-          updated_at: string
-          updated_by: string | null
-        }
-        Insert: {
-          created_at?: string
-          created_by?: string | null
-          description?: string | null
-          disclosure_due_date?: string | null
-          first_step_date?: string | null
-          id?: string
-          org_id: string
-          reference: string
-          status?: Database["public"]["Enums"]["dac6_submission_status"]
-          tax_entity_id: string
-          updated_at?: string
-          updated_by?: string | null
-        }
-        Update: {
-          created_at?: string
-          created_by?: string | null
-          description?: string | null
-          disclosure_due_date?: string | null
-          first_step_date?: string | null
-          id?: string
-          org_id?: string
-          reference?: string
-          status?: Database["public"]["Enums"]["dac6_submission_status"]
-          tax_entity_id?: string
-          updated_at?: string
-          updated_by?: string | null
-        }
-        Relationships: [
-          {
-            foreignKeyName: "dac6_arrangements_org_id_fkey"
-            columns: ["org_id"]
-            isOneToOne: false
-            referencedRelation: "organizations"
-            referencedColumns: ["id"]
-          },
-          {
-            foreignKeyName: "dac6_arrangements_tax_entity_id_fkey"
-            columns: ["tax_entity_id"]
-            isOneToOne: false
-            referencedRelation: "tax_entities"
-            referencedColumns: ["id"]
-          },
-        ]
-      }
-      dac6_filings: {
-        Row: {
-          arrangement_id: string
-          created_at: string
-          created_by: string | null
-          id: string
-          notes: string | null
-          payload: Json
-          submission_reference: string | null
-          submitted_at: string | null
-        }
-        Insert: {
-          arrangement_id: string
-          created_at?: string
-          created_by?: string | null
-          id?: string
-          notes?: string | null
-          payload?: Json
-          submission_reference?: string | null
-          submitted_at?: string | null
-        }
-        Update: {
-          arrangement_id?: string
-          created_at?: string
-          created_by?: string | null
-          id?: string
-          notes?: string | null
-          payload?: Json
-          submission_reference?: string | null
-          submitted_at?: string | null
-        }
-        Relationships: [
-          {
-            foreignKeyName: "dac6_filings_arrangement_id_fkey"
-            columns: ["arrangement_id"]
-            isOneToOne: false
-            referencedRelation: "dac6_arrangements"
-            referencedColumns: ["id"]
-          },
-        ]
-      }
-      dac6_hallmarks: {
-        Row: {
-          arrangement_id: string
-          category: Database["public"]["Enums"]["dac6_hallmark_category"]
-          code: string
-          created_at: string
-          description: string | null
-          id: string
-          main_benefit_test: boolean | null
-          metadata: Json
-        }
-        Insert: {
-          arrangement_id: string
-          category: Database["public"]["Enums"]["dac6_hallmark_category"]
-          code: string
-          created_at?: string
-          description?: string | null
-          id?: string
-          main_benefit_test?: boolean | null
-          metadata?: Json
-        }
-        Update: {
-          arrangement_id?: string
-          category?: Database["public"]["Enums"]["dac6_hallmark_category"]
-          code?: string
-          created_at?: string
-          description?: string | null
-          id?: string
-          main_benefit_test?: boolean | null
-          metadata?: Json
-        }
-        Relationships: [
-          {
-            foreignKeyName: "dac6_hallmarks_arrangement_id_fkey"
-            columns: ["arrangement_id"]
-            isOneToOne: false
-            referencedRelation: "dac6_arrangements"
-            referencedColumns: ["id"]
-          },
-        ]
-      }
-      dac6_participants: {
-        Row: {
-          arrangement_id: string
-          created_at: string
-          id: string
-          jurisdiction: string | null
-          metadata: Json
-          name: string
-          role: string
-          tin: string | null
-        }
-        Insert: {
-          arrangement_id: string
-          created_at?: string
-          id?: string
-          jurisdiction?: string | null
-          metadata?: Json
-          name: string
-          role: string
-          tin?: string | null
-        }
-        Update: {
-          arrangement_id?: string
-          created_at?: string
-          id?: string
-          jurisdiction?: string | null
-          metadata?: Json
-          name?: string
-          role?: string
-          tin?: string | null
-        }
-        Relationships: [
-          {
-            foreignKeyName: "dac6_participants_arrangement_id_fkey"
-            columns: ["arrangement_id"]
-            isOneToOne: false
-            referencedRelation: "dac6_arrangements"
-            referencedColumns: ["id"]
-          },
-        ]
-      }
-      denylist_deboost: {
-        Row: {
-          action: Database["public"]["Enums"]["denylist_action"]
-          activated_at: string
-          id: string
-          juris_code: string | null
-          org_id: string | null
-          pattern: string
-          policy_version_id: string | null
-          reason: string | null
-          weight: number | null
-        }
-        Insert: {
-          action?: Database["public"]["Enums"]["denylist_action"]
-          activated_at?: string
-          id?: string
-          juris_code?: string | null
-          org_id?: string | null
-          pattern: string
-          policy_version_id?: string | null
-          reason?: string | null
-          weight?: number | null
-        }
-        Update: {
-          action?: Database["public"]["Enums"]["denylist_action"]
-          activated_at?: string
-          id?: string
-          juris_code?: string | null
-          org_id?: string | null
-          pattern?: string
-          policy_version_id?: string | null
-          reason?: string | null
-          weight?: number | null
-        }
-        Relationships: [
-          {
-            foreignKeyName: "denylist_deboost_org_id_fkey"
-            columns: ["org_id"]
-            isOneToOne: false
-            referencedRelation: "organizations"
-            referencedColumns: ["id"]
-          },
-          {
-            foreignKeyName: "denylist_deboost_policy_version_id_fkey"
-            columns: ["policy_version_id"]
-            isOneToOne: false
-            referencedRelation: "agent_policy_versions"
-            referencedColumns: ["id"]
-          },
-        ]
-      }
-      document_extractions: {
-        Row: {
-          confidence: number | null
-          created_at: string
-          document_id: string
-          document_type: string | null
-          extractor_name: string
-          extractor_version: string
-          fields: Json
-          id: string
-          provenance: Json
-          status: string
-          updated_at: string
-        }
-        Insert: {
-          confidence?: number | null
-          created_at?: string
-          document_id: string
-          document_type?: string | null
-          extractor_name: string
-          extractor_version?: string
-          fields?: Json
-          id?: string
-          provenance?: Json
-          status?: string
-          updated_at?: string
-        }
-        Update: {
-          confidence?: number | null
-          created_at?: string
-          document_id?: string
-          document_type?: string | null
-          extractor_name?: string
-          extractor_version?: string
-          fields?: Json
-          id?: string
-          provenance?: Json
-          status?: string
-          updated_at?: string
-        }
-        Relationships: [
-          {
-            foreignKeyName: "document_extractions_document_id_fkey"
-            columns: ["document_id"]
-            isOneToOne: false
-            referencedRelation: "documents"
-            referencedColumns: ["id"]
-          },
-        ]
-      }
-      document_index: {
-        Row: {
-          created_at: string
-          document_id: string
-          extracted_meta: Json | null
-          id: string
-          tokens: unknown | null
-        }
-        Insert: {
-          created_at?: string
-          document_id: string
-          extracted_meta?: Json | null
-          id?: string
-          tokens?: unknown | null
-        }
-        Update: {
-          created_at?: string
-          document_id?: string
-          extracted_meta?: Json | null
-          id?: string
-          tokens?: unknown | null
-        }
-        Relationships: [
-          {
-            foreignKeyName: "document_index_document_id_fkey"
-            columns: ["document_id"]
-            isOneToOne: false
-            referencedRelation: "documents"
-            referencedColumns: ["id"]
-          },
-        ]
-      }
-      documents: {
-        Row: {
-          checksum: string | null
-          classification: string
-          created_at: string
-          deleted: boolean
-          entity_id: string | null
-          file_size: number | null
-          filename: string
-          id: string
-          mime_type: string | null
-          name: string
-          ocr_status: string
-          org_id: string
-          parse_status: string
-          repo_folder: string
-          source: string
-          storage_path: string
-          updated_at: string
-          uploaded_by: string
-        }
-        Insert: {
-          checksum?: string | null
-          classification?: string
-          created_at?: string
-          deleted?: boolean
-          entity_id?: string | null
-          file_size?: number | null
-          filename: string
-          id?: string
-          mime_type?: string | null
-          name: string
-          ocr_status?: string
-          org_id: string
-          parse_status?: string
-          repo_folder?: string
-          source?: string
-          storage_path: string
-          updated_at?: string
-          uploaded_by: string
-        }
-        Update: {
-          checksum?: string | null
-          classification?: string
-          created_at?: string
-          deleted?: boolean
-          entity_id?: string | null
-          file_size?: number | null
-          filename?: string
-          id?: string
-          mime_type?: string | null
-          name?: string
-          ocr_status?: string
-          org_id?: string
-          parse_status?: string
-          repo_folder?: string
-          source?: string
-          storage_path?: string
-          updated_at?: string
-          uploaded_by?: string
-        }
-        Relationships: [
-          {
-            foreignKeyName: "documents_entity_id_fkey"
-            columns: ["entity_id"]
-            isOneToOne: false
-            referencedRelation: "entities"
-            referencedColumns: ["id"]
-          },
-          {
-            foreignKeyName: "documents_org_id_fkey"
-            columns: ["org_id"]
-            isOneToOne: false
-            referencedRelation: "organizations"
-            referencedColumns: ["id"]
-          },
-        ]
-      }
-      engagements: {
-        Row: {
-          budget: number | null
-          client_id: string
-          created_at: string | null
-          description: string | null
-          end_date: string | null
-          eqr_required: boolean | null
-          frf: string | null
-          id: string
-          materiality_set_id: string | null
-          org_id: string
-          start_date: string | null
-          status: string | null
-          title: string
-          updated_at: string | null
-          year: number | null
-        }
-        Insert: {
-          budget?: number | null
-          client_id: string
-          created_at?: string | null
-          description?: string | null
-          end_date?: string | null
-          eqr_required?: boolean | null
-          frf?: string | null
-          id?: string
-          materiality_set_id?: string | null
-          org_id: string
-          start_date?: string | null
-          status?: string | null
-          title: string
-          updated_at?: string | null
-          year?: number | null
-        }
-        Update: {
-          budget?: number | null
-          client_id?: string
-          created_at?: string | null
-          description?: string | null
-          end_date?: string | null
-          eqr_required?: boolean | null
-          frf?: string | null
-          id?: string
-          materiality_set_id?: string | null
-          org_id?: string
-          start_date?: string | null
-          status?: string | null
-          title?: string
-          updated_at?: string | null
-          year?: number | null
-        }
-        Relationships: [
-          {
-            foreignKeyName: "engagements_client_id_fkey"
-            columns: ["client_id"]
-            isOneToOne: false
-            referencedRelation: "clients"
-            referencedColumns: ["id"]
-          },
-          {
-            foreignKeyName: "engagements_org_id_fkey"
-            columns: ["org_id"]
-            isOneToOne: false
-            referencedRelation: "organizations"
-            referencedColumns: ["id"]
-          },
-        ]
-      }
-      entities: {
-        Row: {
-          country: string | null
-          created_at: string
-          display_name: string
-          entity_type: string
-          id: string
-          metadata: Json
-          org_id: string
-          slug: string
-          status: string
-          updated_at: string
-        }
-        Insert: {
-          country?: string | null
-          created_at?: string
-          display_name: string
-          entity_type?: string
-          id?: string
-          metadata?: Json
-          org_id: string
-          slug: string
-          status?: string
-          updated_at?: string
-        }
-        Update: {
-          country?: string | null
-          created_at?: string
-          display_name?: string
-          entity_type?: string
-          id?: string
-          metadata?: Json
-          org_id?: string
-          slug?: string
-          status?: string
-          updated_at?: string
-        }
-        Relationships: [
-          {
-            foreignKeyName: "entities_org_id_fkey"
-            columns: ["org_id"]
-            isOneToOne: false
-            referencedRelation: "organizations"
-            referencedColumns: ["id"]
-          },
-        ]
-      }
-      errors: {
-        Row: {
-          created_at: string
-          id: string
-          message: string | null
-          org_id: string
-          stack: string | null
-          workflow: string | null
-        }
-        Insert: {
-          created_at?: string
-          id?: string
-          message?: string | null
-          org_id: string
-          stack?: string | null
-          workflow?: string | null
-        }
-        Update: {
-          created_at?: string
-          id?: string
-          message?: string | null
-          org_id?: string
-          stack?: string | null
-          workflow?: string | null
-        }
-        Relationships: [
-          {
-            foreignKeyName: "errors_org_id_fkey"
-            columns: ["org_id"]
-            isOneToOne: false
-            referencedRelation: "organizations"
-            referencedColumns: ["id"]
-          },
-        ]
-      }
-      fiscal_unity_computations: {
-        Row: {
-          adjustment_amount: number
-          closing_tax_account: number
-          consolidated_cit: number
-          created_at: string
-          created_by: string | null
-          id: string
-          members: Json
-          net_tax_payable: number
-          notes: string | null
-          org_id: string
-          parent_tax_entity_id: string
-          period: string
-          tax_rate: number
-          total_adjustments: number
-          total_chargeable_income: number
-          total_tax_credits: number
-          updated_at: string
-          updated_by: string | null
-        }
-        Insert: {
-          adjustment_amount: number
-          closing_tax_account: number
-          consolidated_cit: number
-          created_at?: string
-          created_by?: string | null
-          id?: string
-          members: Json
-          net_tax_payable: number
-          notes?: string | null
-          org_id: string
-          parent_tax_entity_id: string
-          period: string
-          tax_rate: number
-          total_adjustments: number
-          total_chargeable_income: number
-          total_tax_credits: number
-          updated_at?: string
-          updated_by?: string | null
-        }
-        Update: {
-          adjustment_amount?: number
-          closing_tax_account?: number
-          consolidated_cit?: number
-          created_at?: string
-          created_by?: string | null
-          id?: string
-          members?: Json
-          net_tax_payable?: number
-          notes?: string | null
-          org_id?: string
-          parent_tax_entity_id?: string
-          period?: string
-          tax_rate?: number
-          total_adjustments?: number
-          total_chargeable_income?: number
-          total_tax_credits?: number
-          updated_at?: string
-          updated_by?: string | null
-        }
-        Relationships: [
-          {
-            foreignKeyName: "fiscal_unity_computations_org_id_fkey"
-            columns: ["org_id"]
-            isOneToOne: false
-            referencedRelation: "organizations"
-            referencedColumns: ["id"]
-          },
-          {
-            foreignKeyName: "fiscal_unity_computations_parent_tax_entity_id_fkey"
-            columns: ["parent_tax_entity_id"]
-            isOneToOne: false
-            referencedRelation: "tax_entities"
-            referencedColumns: ["id"]
-          },
-        ]
-      }
-      fraud_plan_actions: {
-        Row: {
-          action: string
-          created_at: string
-          created_by_user_id: string | null
-          engagement_id: string
-          fraud_plan_id: string
-          id: string
-          metadata: Json
-          notes: string | null
-          org_id: string
-        }
-        Insert: {
-          action: string
-          created_at?: string
-          created_by_user_id?: string | null
-          engagement_id: string
-          fraud_plan_id: string
-          id?: string
-          metadata?: Json
-          notes?: string | null
-          org_id: string
-        }
-        Update: {
-          action?: string
-          created_at?: string
-          created_by_user_id?: string | null
-          engagement_id?: string
-          fraud_plan_id?: string
-          id?: string
-          metadata?: Json
-          notes?: string | null
-          org_id?: string
-        }
-        Relationships: [
-          {
-            foreignKeyName: "fraud_plan_actions_engagement_id_fkey"
-            columns: ["engagement_id"]
-            isOneToOne: false
-            referencedRelation: "engagements"
-            referencedColumns: ["id"]
-          },
-          {
-            foreignKeyName: "fraud_plan_actions_fraud_plan_id_fkey"
-            columns: ["fraud_plan_id"]
-            isOneToOne: false
-            referencedRelation: "fraud_plans"
-            referencedColumns: ["id"]
-          },
-          {
-            foreignKeyName: "fraud_plan_actions_org_id_fkey"
-            columns: ["org_id"]
-            isOneToOne: false
-            referencedRelation: "organizations"
-            referencedColumns: ["id"]
-          },
-        ]
-      }
-      fraud_plans: {
-        Row: {
-          analytics_strategy: Json
-          brainstorming_notes: string | null
-          created_at: string
-          created_by_user_id: string | null
-          engagement_id: string
-          fraud_responses: Json
-          id: string
-          inherent_fraud_risks: Json
-          locked_at: string | null
-          org_id: string
-          override_assessment: Json
-          status: Database["public"]["Enums"]["fraud_plan_status"]
-          submitted_at: string | null
-          updated_at: string
-          updated_by_user_id: string | null
-        }
-        Insert: {
-          analytics_strategy?: Json
-          brainstorming_notes?: string | null
-          created_at?: string
-          created_by_user_id?: string | null
-          engagement_id: string
-          fraud_responses?: Json
-          id?: string
-          inherent_fraud_risks?: Json
-          locked_at?: string | null
-          org_id: string
-          override_assessment?: Json
-          status?: Database["public"]["Enums"]["fraud_plan_status"]
-          submitted_at?: string | null
-          updated_at?: string
-          updated_by_user_id?: string | null
-        }
-        Update: {
-          analytics_strategy?: Json
-          brainstorming_notes?: string | null
-          created_at?: string
-          created_by_user_id?: string | null
-          engagement_id?: string
-          fraud_responses?: Json
-          id?: string
-          inherent_fraud_risks?: Json
-          locked_at?: string | null
-          org_id?: string
-          override_assessment?: Json
-          status?: Database["public"]["Enums"]["fraud_plan_status"]
-          submitted_at?: string | null
-          updated_at?: string
-          updated_by_user_id?: string | null
-        }
-        Relationships: [
-          {
-            foreignKeyName: "fraud_plans_engagement_id_fkey"
-            columns: ["engagement_id"]
-            isOneToOne: false
-            referencedRelation: "engagements"
-            referencedColumns: ["id"]
-          },
-          {
-            foreignKeyName: "fraud_plans_org_id_fkey"
-            columns: ["org_id"]
-            isOneToOne: false
-            referencedRelation: "organizations"
-            referencedColumns: ["id"]
-          },
-        ]
-      }
-      fs_lines: {
-        Row: {
-          basis: string
-          code: string
-          created_at: string
-          id: string
-          label: string
-          ordering: number
-          org_id: string
-          parent_id: string | null
-          statement: string
-        }
-        Insert: {
-          basis?: string
-          code: string
-          created_at?: string
-          id?: string
-          label: string
-          ordering: number
-          org_id: string
-          parent_id?: string | null
-          statement: string
-        }
-        Update: {
-          basis?: string
-          code?: string
-          created_at?: string
-          id?: string
-          label?: string
-          ordering?: number
-          org_id?: string
-          parent_id?: string | null
-          statement?: string
-        }
-        Relationships: [
-          {
-            foreignKeyName: "fs_lines_org_id_fkey"
-            columns: ["org_id"]
-            isOneToOne: false
-            referencedRelation: "organizations"
-            referencedColumns: ["id"]
-          },
-          {
-            foreignKeyName: "fs_lines_parent_id_fkey"
-            columns: ["parent_id"]
-            isOneToOne: false
-            referencedRelation: "fs_lines"
-            referencedColumns: ["id"]
-          },
-        ]
-      }
-      gdrive_change_queue: {
-        Row: {
-          change_type: string
-          connector_id: string
-          created_at: string
-          error: string | null
-          file_id: string
-          file_name: string | null
-          id: string
-          mime_type: string | null
-          org_id: string
-          processed_at: string | null
-          raw_payload: Json | null
-        }
-        Insert: {
-          change_type: string
-          connector_id: string
-          created_at?: string
-          error?: string | null
-          file_id: string
-          file_name?: string | null
-          id?: string
-          mime_type?: string | null
-          org_id: string
-          processed_at?: string | null
-          raw_payload?: Json | null
-        }
-        Update: {
-          change_type?: string
-          connector_id?: string
-          created_at?: string
-          error?: string | null
-          file_id?: string
-          file_name?: string | null
-          id?: string
-          mime_type?: string | null
-          org_id?: string
-          processed_at?: string | null
-          raw_payload?: Json | null
-        }
-        Relationships: [
-          {
-            foreignKeyName: "gdrive_change_queue_connector_id_fkey"
-            columns: ["connector_id"]
-            isOneToOne: false
-            referencedRelation: "gdrive_connectors"
-            referencedColumns: ["id"]
-          },
-          {
-            foreignKeyName: "gdrive_change_queue_org_id_fkey"
-            columns: ["org_id"]
-            isOneToOne: false
-            referencedRelation: "organizations"
-            referencedColumns: ["id"]
-          },
-        ]
-      }
-      gdrive_connectors: {
-        Row: {
-          created_at: string
-          cursor_page_token: string | null
-          folder_id: string
-          id: string
-          knowledge_source_id: string | null
-          last_backfill_at: string | null
-          last_error: string | null
-          last_sync_at: string | null
-          org_id: string
-          service_account_email: string
-          shared_drive_id: string | null
-          start_page_token: string | null
-          updated_at: string
-          watch_channel_id: string | null
-          watch_expires_at: string | null
-          watch_resource_id: string | null
-        }
-        Insert: {
-          created_at?: string
-          cursor_page_token?: string | null
-          folder_id: string
-          id?: string
-          knowledge_source_id?: string | null
-          last_backfill_at?: string | null
-          last_error?: string | null
-          last_sync_at?: string | null
-          org_id: string
-          service_account_email: string
-          shared_drive_id?: string | null
-          start_page_token?: string | null
-          updated_at?: string
-          watch_channel_id?: string | null
-          watch_expires_at?: string | null
-          watch_resource_id?: string | null
-        }
-        Update: {
-          created_at?: string
-          cursor_page_token?: string | null
-          folder_id?: string
-          id?: string
-          knowledge_source_id?: string | null
-          last_backfill_at?: string | null
-          last_error?: string | null
-          last_sync_at?: string | null
-          org_id?: string
-          service_account_email?: string
-          shared_drive_id?: string | null
-          start_page_token?: string | null
-          updated_at?: string
-          watch_channel_id?: string | null
-          watch_expires_at?: string | null
-          watch_resource_id?: string | null
-        }
-        Relationships: [
-          {
-            foreignKeyName: "gdrive_connectors_knowledge_source_id_fkey"
-            columns: ["knowledge_source_id"]
-            isOneToOne: false
-            referencedRelation: "knowledge_sources"
-            referencedColumns: ["id"]
-          },
-          {
-            foreignKeyName: "gdrive_connectors_org_id_fkey"
-            columns: ["org_id"]
-            isOneToOne: false
-            referencedRelation: "organizations"
-            referencedColumns: ["id"]
-          },
-        ]
-      }
-      gdrive_documents: {
-        Row: {
-          checksum: string | null
-          connector_id: string
-          created_at: string | null
-          document_id: string
-          file_id: string
-          last_synced_at: string | null
-          metadata: Json | null
-          mime_type: string | null
-          org_id: string
-          size_bytes: number | null
-          updated_at: string | null
-        }
-        Insert: {
-          checksum?: string | null
-          connector_id: string
-          created_at?: string | null
-          document_id: string
-          file_id: string
-          last_synced_at?: string | null
-          metadata?: Json | null
-          mime_type?: string | null
-          org_id: string
-          size_bytes?: number | null
-          updated_at?: string | null
-        }
-        Update: {
-          checksum?: string | null
-          connector_id?: string
-          created_at?: string | null
-          document_id?: string
-          file_id?: string
-          last_synced_at?: string | null
-          metadata?: Json | null
-          mime_type?: string | null
-          org_id?: string
-          size_bytes?: number | null
-          updated_at?: string | null
-        }
-        Relationships: [
-          {
-            foreignKeyName: "gdrive_documents_connector_id_fkey"
-            columns: ["connector_id"]
-            isOneToOne: false
-            referencedRelation: "gdrive_connectors"
-            referencedColumns: ["id"]
-          },
-          {
-            foreignKeyName: "gdrive_documents_document_id_fkey"
-            columns: ["document_id"]
-            isOneToOne: false
-            referencedRelation: "documents"
-            referencedColumns: ["id"]
-          },
-          {
-            foreignKeyName: "gdrive_documents_org_id_fkey"
-            columns: ["org_id"]
-            isOneToOne: false
-            referencedRelation: "organizations"
-            referencedColumns: ["id"]
-          },
-        ]
-      }
-      gdrive_file_metadata: {
-        Row: {
-          allowlisted_domain: boolean | null
-          created_at: string | null
-          file_id: string
-          metadata: Json
-          org_id: string
-          updated_at: string | null
-        }
-        Insert: {
-          allowlisted_domain?: boolean | null
-          created_at?: string | null
-          file_id: string
-          metadata: Json
-          org_id: string
-          updated_at?: string | null
-        }
-        Update: {
-          allowlisted_domain?: boolean | null
-          created_at?: string | null
-          file_id?: string
-          metadata?: Json
-          org_id?: string
-          updated_at?: string | null
-        }
-        Relationships: [
-          {
-            foreignKeyName: "gdrive_file_metadata_org_id_fkey"
-            columns: ["org_id"]
-            isOneToOne: false
-            referencedRelation: "organizations"
-            referencedColumns: ["id"]
-          },
-        ]
-      }
-      idempotency_keys: {
-        Row: {
-          created_at: string
-          id: string
-          idempotency_key: string
-          org_id: string
-          request_id: string | null
-          resource: string
-          response: Json
-          status_code: number
-        }
-        Insert: {
-          created_at?: string
-          id?: string
-          idempotency_key: string
-          org_id: string
-          request_id?: string | null
-          resource: string
-          response: Json
-          status_code: number
-        }
-        Update: {
-          created_at?: string
-          id?: string
-          idempotency_key?: string
-          org_id?: string
-          request_id?: string | null
-          resource?: string
-          response?: Json
-          status_code?: number
-        }
-        Relationships: []
-      }
-      independence_checks: {
-        Row: {
-          client_id: string
-          conclusion: string | null
-          created_at: string
-          id: string
-          org_id: string
-          safeguards: Json
-          threats: Json
-        }
-        Insert: {
-          client_id: string
-          conclusion?: string | null
-          created_at?: string
-          id?: string
-          org_id: string
-          safeguards?: Json
-          threats?: Json
-        }
-        Update: {
-          client_id?: string
-          conclusion?: string | null
-          created_at?: string
-          id?: string
-          org_id?: string
-          safeguards?: Json
-          threats?: Json
-        }
-        Relationships: [
-          {
-            foreignKeyName: "independence_checks_org_id_fkey"
-            columns: ["org_id"]
-            isOneToOne: false
-            referencedRelation: "organizations"
-            referencedColumns: ["id"]
-          },
-        ]
-      }
-      ingest_jobs: {
-        Row: {
-          created_at: string
-          error: string | null
-          finished_at: string | null
-          id: string
-          org_id: string
-          status: string
-        }
-        Insert: {
-          created_at?: string
-          error?: string | null
-          finished_at?: string | null
-          id?: string
-          org_id: string
-          status?: string
-        }
-        Update: {
-          created_at?: string
-          error?: string | null
-          finished_at?: string | null
-          id?: string
-          org_id?: string
-          status?: string
-        }
-        Relationships: [
-          {
-            foreignKeyName: "ingest_jobs_org_id_fkey"
-            columns: ["org_id"]
-            isOneToOne: false
-            referencedRelation: "organizations"
-            referencedColumns: ["id"]
-          },
-        ]
-      }
-      interest_limitation_computations: {
-        Row: {
-          adjustment_amount: number
-          allowed_interest: number
-          carryforward_capacity: number | null
-          carryforward_interest: number | null
-          created_at: string
-          created_by: string | null
-          disallowed_carryforward: number | null
-          disallowed_interest: number
-          exceeding_borrowing_costs: number
-          id: string
-          notes: string | null
-          org_id: string
-          period: string
-          safe_harbour_amount: number | null
-          standalone_allowance: number | null
-          tax_ebitda: number
-          tax_entity_id: string
-          updated_at: string
-          updated_by: string | null
-          updated_carryforward_capacity: number
-          updated_carryforward_interest: number
-        }
-        Insert: {
-          adjustment_amount: number
-          allowed_interest: number
-          carryforward_capacity?: number | null
-          carryforward_interest?: number | null
-          created_at?: string
-          created_by?: string | null
-          disallowed_carryforward?: number | null
-          disallowed_interest: number
-          exceeding_borrowing_costs: number
-          id?: string
-          notes?: string | null
-          org_id: string
-          period: string
-          safe_harbour_amount?: number | null
-          standalone_allowance?: number | null
-          tax_ebitda: number
-          tax_entity_id: string
-          updated_at?: string
-          updated_by?: string | null
-          updated_carryforward_capacity: number
-          updated_carryforward_interest: number
-        }
-        Update: {
-          adjustment_amount?: number
-          allowed_interest?: number
-          carryforward_capacity?: number | null
-          carryforward_interest?: number | null
-          created_at?: string
-          created_by?: string | null
-          disallowed_carryforward?: number | null
-          disallowed_interest?: number
-          exceeding_borrowing_costs?: number
-          id?: string
-          notes?: string | null
-          org_id?: string
-          period?: string
-          safe_harbour_amount?: number | null
-          standalone_allowance?: number | null
-          tax_ebitda?: number
-          tax_entity_id?: string
-          updated_at?: string
-          updated_by?: string | null
-          updated_carryforward_capacity?: number
-          updated_carryforward_interest?: number
-        }
-        Relationships: [
-          {
-            foreignKeyName: "interest_limitation_computations_org_id_fkey"
-            columns: ["org_id"]
-            isOneToOne: false
-            referencedRelation: "organizations"
-            referencedColumns: ["id"]
-          },
-          {
-            foreignKeyName: "interest_limitation_computations_tax_entity_id_fkey"
-            columns: ["tax_entity_id"]
-            isOneToOne: false
-            referencedRelation: "tax_entities"
-            referencedColumns: ["id"]
-          },
-        ]
-      }
-      je_control_alerts: {
-        Row: {
-          batch_id: string | null
-          created_at: string
-          details: Json
-          entity_id: string | null
-          id: string
-          org_id: string
-          period_id: string | null
-          resolved: boolean
-          resolved_at: string | null
-          resolved_by_user_id: string | null
-          rule: Database["public"]["Enums"]["je_control_rule"]
-          severity: Database["public"]["Enums"]["je_control_severity"]
-        }
-        Insert: {
-          batch_id?: string | null
-          created_at?: string
-          details?: Json
-          entity_id?: string | null
-          id?: string
-          org_id: string
-          period_id?: string | null
-          resolved?: boolean
-          resolved_at?: string | null
-          resolved_by_user_id?: string | null
-          rule: Database["public"]["Enums"]["je_control_rule"]
-          severity: Database["public"]["Enums"]["je_control_severity"]
-        }
-        Update: {
-          batch_id?: string | null
-          created_at?: string
-          details?: Json
-          entity_id?: string | null
-          id?: string
-          org_id?: string
-          period_id?: string | null
-          resolved?: boolean
-          resolved_at?: string | null
-          resolved_by_user_id?: string | null
-          rule?: Database["public"]["Enums"]["je_control_rule"]
-          severity?: Database["public"]["Enums"]["je_control_severity"]
-        }
-        Relationships: [
-          {
-            foreignKeyName: "je_control_alerts_batch_id_fkey"
-            columns: ["batch_id"]
-            isOneToOne: false
-            referencedRelation: "journal_batches"
-            referencedColumns: ["id"]
-          },
-          {
-            foreignKeyName: "je_control_alerts_entity_id_fkey"
-            columns: ["entity_id"]
-            isOneToOne: false
-            referencedRelation: "engagements"
-            referencedColumns: ["id"]
-          },
-          {
-            foreignKeyName: "je_control_alerts_org_id_fkey"
-            columns: ["org_id"]
-            isOneToOne: false
-            referencedRelation: "organizations"
-            referencedColumns: ["id"]
-          },
-          {
-            foreignKeyName: "je_control_alerts_period_id_fkey"
-            columns: ["period_id"]
-            isOneToOne: false
-            referencedRelation: "close_periods"
-            referencedColumns: ["id"]
-          },
-        ]
-      }
-      job_schedules: {
-        Row: {
-          active: boolean
-          created_at: string
-          cron_expression: string
-          id: string
-          kind: string
-          metadata: Json
-          org_id: string
-          updated_at: string
-        }
-        Insert: {
-          active?: boolean
-          created_at?: string
-          cron_expression: string
-          id?: string
-          kind: string
-          metadata?: Json
-          org_id: string
-          updated_at?: string
-        }
-        Update: {
-          active?: boolean
-          created_at?: string
-          cron_expression?: string
-          id?: string
-          kind?: string
-          metadata?: Json
-          org_id?: string
-          updated_at?: string
-        }
-        Relationships: [
-          {
-            foreignKeyName: "job_schedules_org_id_fkey"
-            columns: ["org_id"]
-            isOneToOne: false
-            referencedRelation: "organizations"
-            referencedColumns: ["id"]
-          },
-        ]
-      }
-      jobs: {
-        Row: {
-          attempts: number
-          created_at: string
-          finished_at: string | null
-          id: string
-          kind: string
-          org_id: string
-          payload: Json
-          scheduled_at: string
-          started_at: string | null
-          status: string
-        }
-        Insert: {
-          attempts?: number
-          created_at?: string
-          finished_at?: string | null
-          id?: string
-          kind: string
-          org_id: string
-          payload?: Json
-          scheduled_at?: string
-          started_at?: string | null
-          status?: string
-        }
-        Update: {
-          attempts?: number
-          created_at?: string
-          finished_at?: string | null
-          id?: string
-          kind?: string
-          org_id?: string
-          payload?: Json
-          scheduled_at?: string
-          started_at?: string | null
-          status?: string
-        }
-        Relationships: [
-          {
-            foreignKeyName: "jobs_org_id_fkey"
-            columns: ["org_id"]
-            isOneToOne: false
-            referencedRelation: "organizations"
-            referencedColumns: ["id"]
-          },
-        ]
-      }
-      journal_batches: {
-        Row: {
-          approved_at: string | null
-          approved_by_user_id: string | null
-          created_at: string
-          entity_id: string | null
-          id: string
-          note: string | null
-          org_id: string
-          period_id: string | null
-          posted_at: string | null
-          prepared_by_user_id: string | null
-          reference: string | null
-          status: string
-          submitted_at: string | null
-          updated_at: string
-        }
-        Insert: {
-          approved_at?: string | null
-          approved_by_user_id?: string | null
-          created_at?: string
-          entity_id?: string | null
-          id?: string
-          note?: string | null
-          org_id: string
-          period_id?: string | null
-          posted_at?: string | null
-          prepared_by_user_id?: string | null
-          reference?: string | null
-          status?: string
-          submitted_at?: string | null
-          updated_at?: string
-        }
-        Update: {
-          approved_at?: string | null
-          approved_by_user_id?: string | null
-          created_at?: string
-          entity_id?: string | null
-          id?: string
-          note?: string | null
-          org_id?: string
-          period_id?: string | null
-          posted_at?: string | null
-          prepared_by_user_id?: string | null
-          reference?: string | null
-          status?: string
-          submitted_at?: string | null
-          updated_at?: string
-        }
-        Relationships: [
-          {
-            foreignKeyName: "journal_batches_entity_id_fkey"
-            columns: ["entity_id"]
-            isOneToOne: false
-            referencedRelation: "engagements"
-            referencedColumns: ["id"]
-          },
-          {
-            foreignKeyName: "journal_batches_org_id_fkey"
-            columns: ["org_id"]
-            isOneToOne: false
-            referencedRelation: "organizations"
-            referencedColumns: ["id"]
-          },
-        ]
-      }
-      journal_entries: {
-        Row: {
-          created_at: string
-          date: string
-          description: string | null
-          id: string
-          org_id: string
-          posted_at: string | null
-          status: string
-        }
-        Insert: {
-          created_at?: string
-          date: string
-          description?: string | null
-          id?: string
-          org_id: string
-          posted_at?: string | null
-          status?: string
-        }
-        Update: {
-          created_at?: string
-          date?: string
-          description?: string | null
-          id?: string
-          org_id?: string
-          posted_at?: string | null
-          status?: string
-        }
-        Relationships: [
-          {
-            foreignKeyName: "journal_entries_org_id_fkey"
-            columns: ["org_id"]
-            isOneToOne: false
-            referencedRelation: "organizations"
-            referencedColumns: ["id"]
-          },
-        ]
-      }
-      journal_entry_strategies: {
-        Row: {
-          analytics_link: Json
-          created_at: string
-          created_by_user_id: string | null
-          engagement_id: string
-          filters: Json
-          id: string
-          org_id: string
-          owner_user_id: string | null
-          schedule: Json
-          scope: Json
-          thresholds: Json
-          updated_at: string
-          updated_by_user_id: string | null
-        }
-        Insert: {
-          analytics_link?: Json
-          created_at?: string
-          created_by_user_id?: string | null
-          engagement_id: string
-          filters?: Json
-          id?: string
-          org_id: string
-          owner_user_id?: string | null
-          schedule?: Json
-          scope?: Json
-          thresholds?: Json
-          updated_at?: string
-          updated_by_user_id?: string | null
-        }
-        Update: {
-          analytics_link?: Json
-          created_at?: string
-          created_by_user_id?: string | null
-          engagement_id?: string
-          filters?: Json
-          id?: string
-          org_id?: string
-          owner_user_id?: string | null
-          schedule?: Json
-          scope?: Json
-          thresholds?: Json
-          updated_at?: string
-          updated_by_user_id?: string | null
-        }
-        Relationships: [
-          {
-            foreignKeyName: "journal_entry_strategies_engagement_id_fkey"
-            columns: ["engagement_id"]
-            isOneToOne: false
-            referencedRelation: "engagements"
-            referencedColumns: ["id"]
-          },
-          {
-            foreignKeyName: "journal_entry_strategies_org_id_fkey"
-            columns: ["org_id"]
-            isOneToOne: false
-            referencedRelation: "organizations"
-            referencedColumns: ["id"]
-          },
-        ]
-      }
-      journal_lines: {
-        Row: {
-          account_id: string
-          credit: number
-          debit: number
-          entry_id: string
-          id: string
-          memo: string | null
-          org_id: string
-        }
-        Insert: {
-          account_id: string
-          credit?: number
-          debit?: number
-          entry_id: string
-          id?: string
-          memo?: string | null
-          org_id: string
-        }
-        Update: {
-          account_id?: string
-          credit?: number
-          debit?: number
-          entry_id?: string
-          id?: string
-          memo?: string | null
-          org_id?: string
-        }
-        Relationships: [
-          {
-            foreignKeyName: "journal_lines_account_id_fkey"
-            columns: ["account_id"]
-            isOneToOne: false
-            referencedRelation: "chart_of_accounts"
-            referencedColumns: ["id"]
-          },
-          {
-            foreignKeyName: "journal_lines_entry_id_fkey"
-            columns: ["entry_id"]
-            isOneToOne: false
-            referencedRelation: "journal_entries"
-            referencedColumns: ["id"]
-          },
-          {
-            foreignKeyName: "journal_lines_org_id_fkey"
-            columns: ["org_id"]
-            isOneToOne: false
-            referencedRelation: "organizations"
-            referencedColumns: ["id"]
-          },
-        ]
-      }
-      kams: {
-        Row: {
-          created_at: string
-          engagement_id: string
-          id: string
-          org_id: string
-          rationale: string | null
-          ref_links: Json | null
-          title: string | null
-        }
-        Insert: {
-          created_at?: string
-          engagement_id: string
-          id?: string
-          org_id: string
-          rationale?: string | null
-          ref_links?: Json | null
-          title?: string | null
-        }
-        Update: {
-          created_at?: string
-          engagement_id?: string
-          id?: string
-          org_id?: string
-          rationale?: string | null
-          ref_links?: Json | null
-          title?: string | null
-        }
-        Relationships: [
-          {
-            foreignKeyName: "kams_engagement_id_fkey"
-            columns: ["engagement_id"]
-            isOneToOne: false
-            referencedRelation: "engagements"
-            referencedColumns: ["id"]
-          },
-          {
-            foreignKeyName: "kams_org_id_fkey"
-            columns: ["org_id"]
-            isOneToOne: false
-            referencedRelation: "organizations"
-            referencedColumns: ["id"]
-          },
-        ]
-      }
-      knowledge_corpora: {
-        Row: {
-          created_at: string | null
-          domain: string
-          id: string
-          is_default: boolean | null
-          jurisdiction: string[] | null
-          name: string
-          org_id: string
-          retention: string | null
-        }
-        Insert: {
-          created_at?: string | null
-          domain: string
-          id?: string
-          is_default?: boolean | null
-          jurisdiction?: string[] | null
-          name: string
-          org_id: string
-          retention?: string | null
-        }
-        Update: {
-          created_at?: string | null
-          domain?: string
-          id?: string
-          is_default?: boolean | null
-          jurisdiction?: string[] | null
-          name?: string
-          org_id?: string
-          retention?: string | null
-        }
-        Relationships: [
-          {
-            foreignKeyName: "knowledge_corpora_org_id_fkey"
-            columns: ["org_id"]
-            isOneToOne: false
-            referencedRelation: "organizations"
-            referencedColumns: ["id"]
-          },
-        ]
-      }
-      knowledge_events: {
-        Row: {
-          created_at: string | null
-          id: string
-          org_id: string
-          payload: Json
-          run_id: string | null
-          type: string
-        }
-        Insert: {
-          created_at?: string | null
-          id?: string
-          org_id: string
-          payload: Json
-          run_id?: string | null
-          type: string
-        }
-        Update: {
-          created_at?: string | null
-          id?: string
-          org_id?: string
-          payload?: Json
-          run_id?: string | null
-          type?: string
-        }
-        Relationships: [
-          {
-            foreignKeyName: "knowledge_events_org_id_fkey"
-            columns: ["org_id"]
-            isOneToOne: false
-            referencedRelation: "organizations"
-            referencedColumns: ["id"]
-          },
-          {
-            foreignKeyName: "knowledge_events_run_id_fkey"
-            columns: ["run_id"]
-            isOneToOne: false
-            referencedRelation: "learning_runs"
-            referencedColumns: ["id"]
-          },
-        ]
-      }
-      knowledge_sources: {
-        Row: {
-          checksum: string | null
-          corpus_id: string
-          created_at: string | null
-          id: string
-          last_sync_at: string | null
-          provider: string
-          source_uri: string
-          state: Json | null
-        }
-        Insert: {
-          checksum?: string | null
-          corpus_id: string
-          created_at?: string | null
-          id?: string
-          last_sync_at?: string | null
-          provider: string
-          source_uri: string
-          state?: Json | null
-        }
-        Update: {
-          checksum?: string | null
-          corpus_id?: string
-          created_at?: string | null
-          id?: string
-          last_sync_at?: string | null
-          provider?: string
-          source_uri?: string
-          state?: Json | null
-        }
-        Relationships: [
-          {
-            foreignKeyName: "knowledge_sources_corpus_id_fkey"
-            columns: ["corpus_id"]
-            isOneToOne: false
-            referencedRelation: "knowledge_corpora"
-            referencedColumns: ["id"]
-          },
-        ]
-      }
-      learning_metrics: {
-        Row: {
-          computed_at: string
-          dims: Json | null
-          id: string
-          metric: string
-          org_id: string
-          value: number
-          window_name: string
-        }
-        Insert: {
-          computed_at?: string
-          dims?: Json | null
-          id?: string
-          metric: string
-          org_id: string
-          value: number
-          window_name: string
-        }
-        Update: {
-          computed_at?: string
-          dims?: Json | null
-          id?: string
-          metric?: string
-          org_id?: string
-          value?: number
-          window_name?: string
-        }
-        Relationships: [
-          {
-            foreignKeyName: "learning_metrics_org_id_fkey"
-            columns: ["org_id"]
-            isOneToOne: false
-            referencedRelation: "organizations"
-            referencedColumns: ["id"]
-          },
-        ]
-      }
-      learning_runs: {
-        Row: {
-          agent_kind: string
-          finished_at: string | null
-          id: string
-          mode: string
-          org_id: string
-          started_at: string | null
-          stats: Json | null
-          status: string
-        }
-        Insert: {
-          agent_kind: string
-          finished_at?: string | null
-          id?: string
-          mode: string
-          org_id: string
-          started_at?: string | null
-          stats?: Json | null
-          status?: string
-        }
-        Update: {
-          agent_kind?: string
-          finished_at?: string | null
-          id?: string
-          mode?: string
-          org_id?: string
-          started_at?: string | null
-          stats?: Json | null
-          status?: string
-        }
-        Relationships: [
-          {
-            foreignKeyName: "learning_runs_org_id_fkey"
-            columns: ["org_id"]
-            isOneToOne: false
-            referencedRelation: "organizations"
-            referencedColumns: ["id"]
-          },
-        ]
-      }
-      learning_signals: {
-        Row: {
-          created_at: string
-          id: string
-          kind: string
-          org_id: string
-          payload: Json | null
-          run_id: string | null
-          source: string
-        }
-        Insert: {
-          created_at?: string
-          id?: string
-          kind: string
-          org_id: string
-          payload?: Json | null
-          run_id?: string | null
-          source: string
-        }
-        Update: {
-          created_at?: string
-          id?: string
-          kind?: string
-          org_id?: string
-          payload?: Json | null
-          run_id?: string | null
-          source?: string
-        }
-        Relationships: [
-          {
-            foreignKeyName: "learning_signals_org_id_fkey"
-            columns: ["org_id"]
-            isOneToOne: false
-            referencedRelation: "organizations"
-            referencedColumns: ["id"]
-          },
-        ]
-      }
-      ledger_accounts: {
-        Row: {
-          active: boolean
-          code: string
-          created_at: string
-          currency: string
-          entity_id: string | null
-          id: string
-          name: string
-          org_id: string
-          parent_account_id: string | null
-          type: Database["public"]["Enums"]["ledger_account_type"]
-          updated_at: string
-        }
-        Insert: {
-          active?: boolean
-          code: string
-          created_at?: string
-          currency?: string
-          entity_id?: string | null
-          id?: string
-          name: string
-          org_id: string
-          parent_account_id?: string | null
-          type: Database["public"]["Enums"]["ledger_account_type"]
-          updated_at?: string
-        }
-        Update: {
-          active?: boolean
-          code?: string
-          created_at?: string
-          currency?: string
-          entity_id?: string | null
-          id?: string
-          name?: string
-          org_id?: string
-          parent_account_id?: string | null
-          type?: Database["public"]["Enums"]["ledger_account_type"]
-          updated_at?: string
-        }
-        Relationships: [
-          {
-            foreignKeyName: "ledger_accounts_entity_id_fkey"
-            columns: ["entity_id"]
-            isOneToOne: false
-            referencedRelation: "engagements"
-            referencedColumns: ["id"]
-          },
-          {
-            foreignKeyName: "ledger_accounts_org_id_fkey"
-            columns: ["org_id"]
-            isOneToOne: false
-            referencedRelation: "organizations"
-            referencedColumns: ["id"]
-          },
-          {
-            foreignKeyName: "ledger_accounts_parent_account_id_fkey"
-            columns: ["parent_account_id"]
-            isOneToOne: false
-            referencedRelation: "ledger_accounts"
-            referencedColumns: ["id"]
-          },
-        ]
-      }
-      ledger_entries: {
-        Row: {
-          account_id: string
-          batch_id: string | null
-          created_at: string
-          created_by_user_id: string | null
-          credit: number
-          currency: string
-          debit: number
-          description: string | null
-          entity_id: string | null
-          entry_date: string
-          fx_rate: number | null
-          id: string
-          org_id: string
-          period_id: string | null
-          source: string
-        }
-        Insert: {
-          account_id: string
-          batch_id?: string | null
-          created_at?: string
-          created_by_user_id?: string | null
-          credit?: number
-          currency?: string
-          debit?: number
-          description?: string | null
-          entity_id?: string | null
-          entry_date: string
-          fx_rate?: number | null
-          id?: string
-          org_id: string
-          period_id?: string | null
-          source?: string
-        }
-        Update: {
-          account_id?: string
-          batch_id?: string | null
-          created_at?: string
-          created_by_user_id?: string | null
-          credit?: number
-          currency?: string
-          debit?: number
-          description?: string | null
-          entity_id?: string | null
-          entry_date?: string
-          fx_rate?: number | null
-          id?: string
-          org_id?: string
-          period_id?: string | null
-          source?: string
-        }
-        Relationships: [
-          {
-            foreignKeyName: "ledger_entries_account_id_fkey"
-            columns: ["account_id"]
-            isOneToOne: false
-            referencedRelation: "ledger_accounts"
-            referencedColumns: ["id"]
-          },
-          {
-            foreignKeyName: "ledger_entries_batch_id_fkey"
-            columns: ["batch_id"]
-            isOneToOne: false
-            referencedRelation: "journal_batches"
-            referencedColumns: ["id"]
-          },
-          {
-            foreignKeyName: "ledger_entries_entity_id_fkey"
-            columns: ["entity_id"]
-            isOneToOne: false
-            referencedRelation: "engagements"
-            referencedColumns: ["id"]
-          },
-          {
-            foreignKeyName: "ledger_entries_org_id_fkey"
-            columns: ["org_id"]
-            isOneToOne: false
-            referencedRelation: "organizations"
-            referencedColumns: ["id"]
-          },
-        ]
-      }
-      materiality_sets: {
-        Row: {
-          basis: string | null
-          basis_amount: number | null
-          created_at: string
-          engagement_id: string
-          id: string
-          org_id: string
-          pm: number | null
-          rationale: string | null
-          te_threshold: number | null
-        }
-        Insert: {
-          basis?: string | null
-          basis_amount?: number | null
-          created_at?: string
-          engagement_id: string
-          id?: string
-          org_id: string
-          pm?: number | null
-          rationale?: string | null
-          te_threshold?: number | null
-        }
-        Update: {
-          basis?: string | null
-          basis_amount?: number | null
-          created_at?: string
-          engagement_id?: string
-          id?: string
-          org_id?: string
-          pm?: number | null
-          rationale?: string | null
-          te_threshold?: number | null
-        }
-        Relationships: [
-          {
-            foreignKeyName: "materiality_sets_engagement_id_fkey"
-            columns: ["engagement_id"]
-            isOneToOne: false
-            referencedRelation: "engagements"
-            referencedColumns: ["id"]
-          },
-          {
-            foreignKeyName: "materiality_sets_org_id_fkey"
-            columns: ["org_id"]
-            isOneToOne: false
-            referencedRelation: "organizations"
-            referencedColumns: ["id"]
-          },
-        ]
-      }
-      members: {
-        Row: {
-          org_id: string
-          role: Database["public"]["Enums"]["org_role"]
-          user_id: string
-        }
-        Insert: {
-          org_id: string
-          role?: Database["public"]["Enums"]["org_role"]
-          user_id: string
-        }
-        Update: {
-          org_id?: string
-          role?: Database["public"]["Enums"]["org_role"]
-          user_id?: string
-        }
-        Relationships: [
-          {
-            foreignKeyName: "members_org_id_fkey"
-            columns: ["org_id"]
-            isOneToOne: false
-            referencedRelation: "organizations"
-            referencedColumns: ["id"]
-          },
-          {
-            foreignKeyName: "members_user_id_fkey"
-            columns: ["user_id"]
-            isOneToOne: false
-            referencedRelation: "app_users"
-            referencedColumns: ["user_id"]
-          },
-        ]
-      }
-      memberships: {
-        Row: {
-          created_at: string | null
-          id: string
-          org_id: string
-          role: Database["public"]["Enums"]["role_level"]
-          updated_at: string | null
-          user_id: string
-        }
-        Insert: {
-          created_at?: string | null
-          id?: string
-          org_id: string
-          role?: Database["public"]["Enums"]["role_level"]
-          updated_at?: string | null
-          user_id: string
-        }
-        Update: {
-          created_at?: string | null
-          id?: string
-          org_id?: string
-          role?: Database["public"]["Enums"]["role_level"]
-          updated_at?: string | null
-          user_id?: string
-        }
-        Relationships: [
-          {
-            foreignKeyName: "memberships_org_id_fkey"
-            columns: ["org_id"]
-            isOneToOne: false
-            referencedRelation: "organizations"
-            referencedColumns: ["id"]
-          },
-        ]
-      }
-      misstatements: {
-        Row: {
-          amount: number | null
-          classification: string | null
-          corrected: boolean
-          created_at: string
-          engagement_id: string
-          id: string
-          org_id: string
-        }
-        Insert: {
-          amount?: number | null
-          classification?: string | null
-          corrected?: boolean
-          created_at?: string
-          engagement_id: string
-          id?: string
-          org_id: string
-        }
-        Update: {
-          amount?: number | null
-          classification?: string | null
-          corrected?: boolean
-          created_at?: string
-          engagement_id?: string
-          id?: string
-          org_id?: string
-        }
-        Relationships: [
-          {
-            foreignKeyName: "misstatements_engagement_id_fkey"
-            columns: ["engagement_id"]
-            isOneToOne: false
-            referencedRelation: "engagements"
-            referencedColumns: ["id"]
-          },
-          {
-            foreignKeyName: "misstatements_org_id_fkey"
-            columns: ["org_id"]
-            isOneToOne: false
-            referencedRelation: "organizations"
-            referencedColumns: ["id"]
-          },
-        ]
-      }
-      nid_computations: {
-        Row: {
-          adjustment_amount: number
-          cap_ratio: number | null
-          capped_deduction: number
-          chargeable_income_before_nid: number | null
-          created_at: string
-          created_by: string | null
-          deduction_after_carryforward: number
-          equity_base: number
-          gross_deduction: number
-          id: string
-          notes: string | null
-          org_id: string
-          period: string
-          prior_deduction: number | null
-          reference_rate: number
-          risk_free_rate: number | null
-          risk_premium: number | null
-          tax_entity_id: string
-          updated_at: string
-          updated_by: string | null
-        }
-        Insert: {
-          adjustment_amount: number
-          cap_ratio?: number | null
-          capped_deduction: number
-          chargeable_income_before_nid?: number | null
-          created_at?: string
-          created_by?: string | null
-          deduction_after_carryforward: number
-          equity_base: number
-          gross_deduction: number
-          id?: string
-          notes?: string | null
-          org_id: string
-          period: string
-          prior_deduction?: number | null
-          reference_rate: number
-          risk_free_rate?: number | null
-          risk_premium?: number | null
-          tax_entity_id: string
-          updated_at?: string
-          updated_by?: string | null
-        }
-        Update: {
-          adjustment_amount?: number
-          cap_ratio?: number | null
-          capped_deduction?: number
-          chargeable_income_before_nid?: number | null
-          created_at?: string
-          created_by?: string | null
-          deduction_after_carryforward?: number
-          equity_base?: number
-          gross_deduction?: number
-          id?: string
-          notes?: string | null
-          org_id?: string
-          period?: string
-          prior_deduction?: number | null
-          reference_rate?: number
-          risk_free_rate?: number | null
-          risk_premium?: number | null
-          tax_entity_id?: string
-          updated_at?: string
-          updated_by?: string | null
-        }
-        Relationships: [
-          {
-            foreignKeyName: "nid_computations_org_id_fkey"
-            columns: ["org_id"]
-            isOneToOne: false
-            referencedRelation: "organizations"
-            referencedColumns: ["id"]
-          },
-          {
-            foreignKeyName: "nid_computations_tax_entity_id_fkey"
-            columns: ["tax_entity_id"]
-            isOneToOne: false
-            referencedRelation: "tax_entities"
-            referencedColumns: ["id"]
-          },
-        ]
-      }
-      notifications: {
-        Row: {
-          body: string | null
-          created_at: string
-          id: string
-          kind: string
-          link: string | null
-          org_id: string
-          read: boolean
-          title: string
-          urgent: boolean
-          user_id: string
-        }
-        Insert: {
-          body?: string | null
-          created_at?: string
-          id?: string
-          kind: string
-          link?: string | null
-          org_id: string
-          read?: boolean
-          title: string
-          urgent?: boolean
-          user_id: string
-        }
-        Update: {
-          body?: string | null
-          created_at?: string
-          id?: string
-          kind?: string
-          link?: string | null
-          org_id?: string
-          read?: boolean
-          title?: string
-          urgent?: boolean
-          user_id?: string
-        }
-        Relationships: [
-          {
-            foreignKeyName: "notifications_org_id_fkey"
-            columns: ["org_id"]
-            isOneToOne: false
-            referencedRelation: "organizations"
-            referencedColumns: ["id"]
-          },
-        ]
-      }
-      nps_responses: {
-        Row: {
-          feedback: string | null
-          id: string
-          org_id: string
-          score: number
-          submitted_at: string
-          user_id: string | null
-        }
-        Insert: {
-          feedback?: string | null
-          id?: string
-          org_id: string
-          score: number
-          submitted_at?: string
-          user_id?: string | null
-        }
-        Update: {
-          feedback?: string | null
-          id?: string
-          org_id?: string
-          score?: number
-          submitted_at?: string
-          user_id?: string | null
-        }
-        Relationships: [
-          {
-            foreignKeyName: "nps_responses_org_id_fkey"
-            columns: ["org_id"]
-            isOneToOne: false
-            referencedRelation: "organizations"
-            referencedColumns: ["id"]
-          },
-        ]
-      }
-      onboarding_checklist_items: {
-        Row: {
-          category: string
-          checklist_id: string
-          created_at: string
-          document_id: string | null
-          id: string
-          label: string
-          notes: string | null
-          status: string
-          updated_at: string
-        }
-        Insert: {
-          category: string
-          checklist_id: string
-          created_at?: string
-          document_id?: string | null
-          id?: string
-          label: string
-          notes?: string | null
-          status?: string
-          updated_at?: string
-        }
-        Update: {
-          category?: string
-          checklist_id?: string
-          created_at?: string
-          document_id?: string | null
-          id?: string
-          label?: string
-          notes?: string | null
-          status?: string
-          updated_at?: string
-        }
-        Relationships: [
-          {
-            foreignKeyName: "onboarding_checklist_items_checklist_id_fkey"
-            columns: ["checklist_id"]
-            isOneToOne: false
-            referencedRelation: "onboarding_checklists"
-            referencedColumns: ["id"]
-          },
-          {
-            foreignKeyName: "onboarding_checklist_items_document_id_fkey"
-            columns: ["document_id"]
-            isOneToOne: false
-            referencedRelation: "documents"
-            referencedColumns: ["id"]
-          },
-        ]
-      }
-      onboarding_checklists: {
-        Row: {
-          country: string
-          created_at: string
-          id: string
-          industry: string
-          org_id: string
-          status: string
-          temp_entity_id: string
-          updated_at: string
-        }
-        Insert: {
-          country: string
-          created_at?: string
-          id?: string
-          industry: string
-          org_id: string
-          status?: string
-          temp_entity_id: string
-          updated_at?: string
-        }
-        Update: {
-          country?: string
-          created_at?: string
-          id?: string
-          industry?: string
-          org_id?: string
-          status?: string
-          temp_entity_id?: string
-          updated_at?: string
-        }
-        Relationships: [
-          {
-            foreignKeyName: "onboarding_checklists_org_id_fkey"
-            columns: ["org_id"]
-            isOneToOne: false
-            referencedRelation: "organizations"
-            referencedColumns: ["id"]
-          },
-        ]
-      }
-      organizations: {
-        Row: {
-          brand_primary: string | null
-          brand_secondary: string | null
-          created_at: string | null
-          id: string
-          name: string
-          plan: string | null
-          slug: string
-          updated_at: string | null
-        }
-        Insert: {
-          brand_primary?: string | null
-          brand_secondary?: string | null
-          created_at?: string | null
-          id?: string
-          name: string
-          plan?: string | null
-          slug: string
-          updated_at?: string | null
-        }
-        Update: {
-          brand_primary?: string | null
-          brand_secondary?: string | null
-          created_at?: string | null
-          id?: string
-          name?: string
-          plan?: string | null
-          slug?: string
-          updated_at?: string | null
-        }
-        Relationships: []
-      }
-      participation_exemptions: {
-        Row: {
-          conclusion: boolean
-          created_at: string
-          created_by_user_id: string | null
-          event_ref: string | null
-          id: string
-          notes: string | null
-          org_id: string
-          tax_entity_id: string
-          tests: Json
-        }
-        Insert: {
-          conclusion?: boolean
-          created_at?: string
-          created_by_user_id?: string | null
-          event_ref?: string | null
-          id?: string
-          notes?: string | null
-          org_id: string
-          tax_entity_id: string
-          tests?: Json
-        }
-        Update: {
-          conclusion?: boolean
-          created_at?: string
-          created_by_user_id?: string | null
-          event_ref?: string | null
-          id?: string
-          notes?: string | null
-          org_id?: string
-          tax_entity_id?: string
-          tests?: Json
-        }
-        Relationships: [
-          {
-            foreignKeyName: "participation_exemptions_org_id_fkey"
-            columns: ["org_id"]
-            isOneToOne: false
-            referencedRelation: "organizations"
-            referencedColumns: ["id"]
-          },
-          {
-            foreignKeyName: "participation_exemptions_tax_entity_id_fkey"
-            columns: ["tax_entity_id"]
-            isOneToOne: false
-            referencedRelation: "tax_entities"
-            referencedColumns: ["id"]
-          },
-        ]
-      }
-      patent_box_computations: {
-        Row: {
-          adjustment_amount: number
-          created_at: string
-          created_by: string | null
-          deduction_amount: number
-          deduction_base: number
-          deduction_rate: number | null
-          id: string
-          nexus_fraction: number
-          notes: string | null
-          org_id: string
-          overall_expenditure: number
-          period: string
-          qualifying_expenditure: number
-          qualifying_ip_income: number
-          routine_return: number
-          routine_return_rate: number | null
-          tax_entity_id: string
-          updated_at: string
-          updated_by: string | null
-          uplift: number
-          uplift_cap: number | null
-        }
-        Insert: {
-          adjustment_amount: number
-          created_at?: string
-          created_by?: string | null
-          deduction_amount: number
-          deduction_base: number
-          deduction_rate?: number | null
-          id?: string
-          nexus_fraction: number
-          notes?: string | null
-          org_id: string
-          overall_expenditure: number
-          period: string
-          qualifying_expenditure: number
-          qualifying_ip_income: number
-          routine_return: number
-          routine_return_rate?: number | null
-          tax_entity_id: string
-          updated_at?: string
-          updated_by?: string | null
-          uplift: number
-          uplift_cap?: number | null
-        }
-        Update: {
-          adjustment_amount?: number
-          created_at?: string
-          created_by?: string | null
-          deduction_amount?: number
-          deduction_base?: number
-          deduction_rate?: number | null
-          id?: string
-          nexus_fraction?: number
-          notes?: string | null
-          org_id?: string
-          overall_expenditure?: number
-          period?: string
-          qualifying_expenditure?: number
-          qualifying_ip_income?: number
-          routine_return?: number
-          routine_return_rate?: number | null
-          tax_entity_id?: string
-          updated_at?: string
-          updated_by?: string | null
-          uplift?: number
-          uplift_cap?: number | null
-        }
-        Relationships: [
-          {
-            foreignKeyName: "patent_box_computations_org_id_fkey"
-            columns: ["org_id"]
-            isOneToOne: false
-            referencedRelation: "organizations"
-            referencedColumns: ["id"]
-          },
-          {
-            foreignKeyName: "patent_box_computations_tax_entity_id_fkey"
-            columns: ["tax_entity_id"]
-            isOneToOne: false
-            referencedRelation: "tax_entities"
-            referencedColumns: ["id"]
-          },
-        ]
-      }
-      pbc_items: {
-        Row: {
-          created_at: string
-          id: string
-          label: string
-          metadata: Json
-          org_id: string
-          request_id: string
-          status: string
-          storage_path: string | null
-          updated_at: string
-        }
-        Insert: {
-          created_at?: string
-          id?: string
-          label: string
-          metadata?: Json
-          org_id: string
-          request_id: string
-          status?: string
-          storage_path?: string | null
-          updated_at?: string
-        }
-        Update: {
-          created_at?: string
-          id?: string
-          label?: string
-          metadata?: Json
-          org_id?: string
-          request_id?: string
-          status?: string
-          storage_path?: string | null
-          updated_at?: string
-        }
-        Relationships: [
-          {
-            foreignKeyName: "pbc_items_org_id_fkey"
-            columns: ["org_id"]
-            isOneToOne: false
-            referencedRelation: "organizations"
-            referencedColumns: ["id"]
-          },
-          {
-            foreignKeyName: "pbc_items_request_id_fkey"
-            columns: ["request_id"]
-            isOneToOne: false
-            referencedRelation: "pbc_requests"
-            referencedColumns: ["id"]
-          },
-        ]
-      }
-      pbc_requests: {
-        Row: {
-          created_at: string
-          due_on: string | null
-          engagement_id: string
-          id: string
-          org_id: string
-          status: string
-          title: string
-          updated_at: string
-        }
-        Insert: {
-          created_at?: string
-          due_on?: string | null
-          engagement_id: string
-          id?: string
-          org_id: string
-          status?: string
-          title: string
-          updated_at?: string
-        }
-        Update: {
-          created_at?: string
-          due_on?: string | null
-          engagement_id?: string
-          id?: string
-          org_id?: string
-          status?: string
-          title?: string
-          updated_at?: string
-        }
-        Relationships: [
-          {
-            foreignKeyName: "pbc_requests_engagement_id_fkey"
-            columns: ["engagement_id"]
-            isOneToOne: false
-            referencedRelation: "engagements"
-            referencedColumns: ["id"]
-          },
-          {
-            foreignKeyName: "pbc_requests_org_id_fkey"
-            columns: ["org_id"]
-            isOneToOne: false
-            referencedRelation: "organizations"
-            referencedColumns: ["id"]
-          },
-        ]
-      }
-      pillar_two_computations: {
-        Row: {
-          created_at: string
-          created_by: string | null
-          gir_payload: Json
-          gir_reference: string | null
-          id: string
-          iir_top_up_tax: number
-          input_payload: Json
-          jurisdiction_results: Json
-          metadata: Json
-          notes: string | null
-          org_id: string
-          period: string
-          qdmt_top_up_tax: number
-          root_tax_entity_id: string
-          total_top_up_tax: number
-          updated_at: string
-          updated_by: string | null
-        }
-        Insert: {
-          created_at?: string
-          created_by?: string | null
-          gir_payload?: Json
-          gir_reference?: string | null
-          id?: string
-          iir_top_up_tax?: number
-          input_payload?: Json
-          jurisdiction_results?: Json
-          metadata?: Json
-          notes?: string | null
-          org_id: string
-          period: string
-          qdmt_top_up_tax?: number
-          root_tax_entity_id: string
-          total_top_up_tax?: number
-          updated_at?: string
-          updated_by?: string | null
-        }
-        Update: {
-          created_at?: string
-          created_by?: string | null
-          gir_payload?: Json
-          gir_reference?: string | null
-          id?: string
-          iir_top_up_tax?: number
-          input_payload?: Json
-          jurisdiction_results?: Json
-          metadata?: Json
-          notes?: string | null
-          org_id?: string
-          period?: string
-          qdmt_top_up_tax?: number
-          root_tax_entity_id?: string
-          total_top_up_tax?: number
-          updated_at?: string
-          updated_by?: string | null
-        }
-        Relationships: [
-          {
-            foreignKeyName: "pillar_two_computations_org_id_fkey"
-            columns: ["org_id"]
-            isOneToOne: false
-            referencedRelation: "organizations"
-            referencedColumns: ["id"]
-          },
-          {
-            foreignKeyName: "pillar_two_computations_root_tax_entity_id_fkey"
-            columns: ["root_tax_entity_id"]
-            isOneToOne: false
-            referencedRelation: "tax_entities"
-            referencedColumns: ["id"]
-          },
-        ]
-      }
-      plan_change_log: {
-        Row: {
-          changed_by_user_id: string
-          created_at: string
-          engagement_id: string
-          id: string
-          impact: Json
-          org_id: string
-          plan_id: string
-          reason: string
-        }
-        Insert: {
-          changed_by_user_id: string
-          created_at?: string
-          engagement_id: string
-          id?: string
-          impact?: Json
-          org_id: string
-          plan_id: string
-          reason: string
-        }
-        Update: {
-          changed_by_user_id?: string
-          created_at?: string
-          engagement_id?: string
-          id?: string
-          impact?: Json
-          org_id?: string
-          plan_id?: string
-          reason?: string
-        }
-        Relationships: [
-          {
-            foreignKeyName: "plan_change_log_engagement_id_fkey"
-            columns: ["engagement_id"]
-            isOneToOne: false
-            referencedRelation: "engagements"
-            referencedColumns: ["id"]
-          },
-          {
-            foreignKeyName: "plan_change_log_org_id_fkey"
-            columns: ["org_id"]
-            isOneToOne: false
-            referencedRelation: "organizations"
-            referencedColumns: ["id"]
-          },
-          {
-            foreignKeyName: "plan_change_log_plan_id_fkey"
-            columns: ["plan_id"]
-            isOneToOne: false
-            referencedRelation: "audit_plans"
-            referencedColumns: ["id"]
-          },
-        ]
-      }
-      policies: {
-        Row: {
-          created_at: string
-          expr_sql: string
-          id: string
-          name: string
-          org_id: string
-          severity: string
-        }
-        Insert: {
-          created_at?: string
-          expr_sql: string
-          id?: string
-          name: string
-          org_id: string
-          severity?: string
-        }
-        Update: {
-          created_at?: string
-          expr_sql?: string
-          id?: string
-          name?: string
-          org_id?: string
-          severity?: string
-        }
-        Relationships: [
-          {
-            foreignKeyName: "policies_org_id_fkey"
-            columns: ["org_id"]
-            isOneToOne: false
-            referencedRelation: "organizations"
-            referencedColumns: ["id"]
-          },
-        ]
-      }
-      portal_sessions: {
-        Row: {
-          expires_at: string
-          id: string
-          org_id: string
-          token: string
-        }
-        Insert: {
-          expires_at: string
-          id?: string
-          org_id: string
-          token: string
-        }
-        Update: {
-          expires_at?: string
-          id?: string
-          org_id?: string
-          token?: string
-        }
-        Relationships: [
-          {
-            foreignKeyName: "portal_sessions_org_id_fkey"
-            columns: ["org_id"]
-            isOneToOne: false
-            referencedRelation: "organizations"
-            referencedColumns: ["id"]
-          },
-        ]
-      }
-      query_hints: {
-        Row: {
-          activated_at: string
-          hint_type: string
-          id: string
-          juris_code: string | null
-          org_id: string | null
-          phrase: string
-          policy_version_id: string | null
-          topic: string | null
-          weight: number | null
-        }
-        Insert: {
-          activated_at?: string
-          hint_type: string
-          id?: string
-          juris_code?: string | null
-          org_id?: string | null
-          phrase: string
-          policy_version_id?: string | null
-          topic?: string | null
-          weight?: number | null
-        }
-        Update: {
-          activated_at?: string
-          hint_type?: string
-          id?: string
-          juris_code?: string | null
-          org_id?: string | null
-          phrase?: string
-          policy_version_id?: string | null
-          topic?: string | null
-          weight?: number | null
-        }
-        Relationships: [
-          {
-            foreignKeyName: "query_hints_org_id_fkey"
-            columns: ["org_id"]
-            isOneToOne: false
-            referencedRelation: "organizations"
-            referencedColumns: ["id"]
-          },
-          {
-            foreignKeyName: "query_hints_policy_version_id_fkey"
-            columns: ["policy_version_id"]
-            isOneToOne: false
-            referencedRelation: "agent_policy_versions"
-            referencedColumns: ["id"]
-          },
-        ]
-      }
-      rate_limits: {
-        Row: {
-          org_id: string
-          request_count: number
-          resource: string
-          window_start: string
-        }
-        Insert: {
-          org_id: string
-          request_count?: number
-          resource: string
-          window_start: string
-        }
-        Update: {
-          org_id?: string
-          request_count?: number
-          resource?: string
-          window_start?: string
-        }
-        Relationships: []
-      }
-      reconciliation_items: {
-        Row: {
-          amount: number
-          category: Database["public"]["Enums"]["reconciliation_item_category"]
-          created_at: string
-          id: string
-          note: string | null
-          org_id: string
-          reconciliation_id: string
-          reference: string | null
-          resolved: boolean
-          updated_at: string
-        }
-        Insert: {
-          amount: number
-          category: Database["public"]["Enums"]["reconciliation_item_category"]
-          created_at?: string
-          id?: string
-          note?: string | null
-          org_id: string
-          reconciliation_id: string
-          reference?: string | null
-          resolved?: boolean
-          updated_at?: string
-        }
-        Update: {
-          amount?: number
-          category?: Database["public"]["Enums"]["reconciliation_item_category"]
-          created_at?: string
-          id?: string
-          note?: string | null
-          org_id?: string
-          reconciliation_id?: string
-          reference?: string | null
-          resolved?: boolean
-          updated_at?: string
-        }
-        Relationships: [
-          {
-            foreignKeyName: "reconciliation_items_org_id_fkey"
-            columns: ["org_id"]
-            isOneToOne: false
-            referencedRelation: "organizations"
-            referencedColumns: ["id"]
-          },
-          {
-            foreignKeyName: "reconciliation_items_reconciliation_id_fkey"
-            columns: ["reconciliation_id"]
-            isOneToOne: false
-            referencedRelation: "reconciliations"
-            referencedColumns: ["id"]
-          },
-        ]
-      }
-      reconciliations: {
-        Row: {
-          closed_at: string | null
-          control_account_id: string | null
-          created_at: string
-          difference: number
-          entity_id: string | null
-          external_balance: number
-          gl_balance: number
-          id: string
-          org_id: string
-          period_id: string | null
-          prepared_by_user_id: string | null
-          reviewed_by_user_id: string | null
-          schedule_document_id: string | null
-          status: string
-          type: Database["public"]["Enums"]["reconciliation_type"]
-          updated_at: string
-        }
-        Insert: {
-          closed_at?: string | null
-          control_account_id?: string | null
-          created_at?: string
-          difference?: number
-          entity_id?: string | null
-          external_balance?: number
-          gl_balance?: number
-          id?: string
-          org_id: string
-          period_id?: string | null
-          prepared_by_user_id?: string | null
-          reviewed_by_user_id?: string | null
-          schedule_document_id?: string | null
-          status?: string
-          type: Database["public"]["Enums"]["reconciliation_type"]
-          updated_at?: string
-        }
-        Update: {
-          closed_at?: string | null
-          control_account_id?: string | null
-          created_at?: string
-          difference?: number
-          entity_id?: string | null
-          external_balance?: number
-          gl_balance?: number
-          id?: string
-          org_id?: string
-          period_id?: string | null
-          prepared_by_user_id?: string | null
-          reviewed_by_user_id?: string | null
-          schedule_document_id?: string | null
-          status?: string
-          type?: Database["public"]["Enums"]["reconciliation_type"]
-          updated_at?: string
-        }
-        Relationships: [
-          {
-            foreignKeyName: "reconciliations_control_account_id_fkey"
-            columns: ["control_account_id"]
-            isOneToOne: false
-            referencedRelation: "ledger_accounts"
-            referencedColumns: ["id"]
-          },
-          {
-            foreignKeyName: "reconciliations_entity_id_fkey"
-            columns: ["entity_id"]
-            isOneToOne: false
-            referencedRelation: "engagements"
-            referencedColumns: ["id"]
-          },
-          {
-            foreignKeyName: "reconciliations_org_id_fkey"
-            columns: ["org_id"]
-            isOneToOne: false
-            referencedRelation: "organizations"
-            referencedColumns: ["id"]
-          },
-          {
-            foreignKeyName: "reconciliations_period_id_fkey"
-            columns: ["period_id"]
-            isOneToOne: false
-            referencedRelation: "close_periods"
-            referencedColumns: ["id"]
-          },
-        ]
-      }
-      return_files: {
-        Row: {
-          created_at: string
-          document_id: string | null
-          id: string
-          kind: string
-          org_id: string
-          payload_meta: Json
-          period: string
-          released_at: string | null
-          status: string
-          submitted_at: string | null
-          tax_entity_id: string
-        }
-        Insert: {
-          created_at?: string
-          document_id?: string | null
-          id?: string
-          kind: string
-          org_id: string
-          payload_meta?: Json
-          period: string
-          released_at?: string | null
-          status?: string
-          submitted_at?: string | null
-          tax_entity_id: string
-        }
-        Update: {
-          created_at?: string
-          document_id?: string | null
-          id?: string
-          kind?: string
-          org_id?: string
-          payload_meta?: Json
-          period?: string
-          released_at?: string | null
-          status?: string
-          submitted_at?: string | null
-          tax_entity_id?: string
-        }
-        Relationships: [
-          {
-            foreignKeyName: "return_files_org_id_fkey"
-            columns: ["org_id"]
-            isOneToOne: false
-            referencedRelation: "organizations"
-            referencedColumns: ["id"]
-          },
-          {
-            foreignKeyName: "return_files_tax_entity_id_fkey"
-            columns: ["tax_entity_id"]
-            isOneToOne: false
-            referencedRelation: "tax_entities"
-            referencedColumns: ["id"]
-          },
-        ]
-      }
-      risks: {
-        Row: {
-          assertion: string | null
-          created_at: string
-          description: string | null
-          engagement_id: string
-          id: string
-          impact: number | null
-          likelihood: number | null
-          org_id: string
-          response_plan: Json | null
-          updated_at: string
-        }
-        Insert: {
-          assertion?: string | null
-          created_at?: string
-          description?: string | null
-          engagement_id: string
-          id?: string
-          impact?: number | null
-          likelihood?: number | null
-          org_id: string
-          response_plan?: Json | null
-          updated_at?: string
-        }
-        Update: {
-          assertion?: string | null
-          created_at?: string
-          description?: string | null
-          engagement_id?: string
-          id?: string
-          impact?: number | null
-          likelihood?: number | null
-          org_id?: string
-          response_plan?: Json | null
-          updated_at?: string
-        }
-        Relationships: [
-          {
-            foreignKeyName: "risks_engagement_id_fkey"
-            columns: ["engagement_id"]
-            isOneToOne: false
-            referencedRelation: "engagements"
-            referencedColumns: ["id"]
-          },
-          {
-            foreignKeyName: "risks_org_id_fkey"
-            columns: ["org_id"]
-            isOneToOne: false
-            referencedRelation: "organizations"
-            referencedColumns: ["id"]
-          },
-        ]
-      }
-      samples: {
-        Row: {
-          created_at: string
-          exception_reason: string | null
-          id: string
-          item_ref: string | null
-          org_id: string
-          result: string | null
-          selected_by: string | null
-          test_id: string
-          updated_at: string
-        }
-        Insert: {
-          created_at?: string
-          exception_reason?: string | null
-          id?: string
-          item_ref?: string | null
-          org_id: string
-          result?: string | null
-          selected_by?: string | null
-          test_id: string
-          updated_at?: string
-        }
-        Update: {
-          created_at?: string
-          exception_reason?: string | null
-          id?: string
-          item_ref?: string | null
-          org_id?: string
-          result?: string | null
-          selected_by?: string | null
-          test_id?: string
-          updated_at?: string
-        }
-        Relationships: [
-          {
-            foreignKeyName: "samples_org_id_fkey"
-            columns: ["org_id"]
-            isOneToOne: false
-            referencedRelation: "organizations"
-            referencedColumns: ["id"]
-          },
-          {
-            foreignKeyName: "samples_test_id_fkey"
-            columns: ["test_id"]
-            isOneToOne: false
-            referencedRelation: "tests"
-            referencedColumns: ["id"]
-          },
-        ]
-      }
-      task_attachments: {
-        Row: {
-          created_at: string
-          document_id: string
-          id: string
-          note: string | null
-          org_id: string
-          task_id: string
-        }
-        Insert: {
-          created_at?: string
-          document_id: string
-          id?: string
-          note?: string | null
-          org_id: string
-          task_id: string
-        }
-        Update: {
-          created_at?: string
-          document_id?: string
-          id?: string
-          note?: string | null
-          org_id?: string
-          task_id?: string
-        }
-        Relationships: [
-          {
-            foreignKeyName: "task_attachments_document_id_fkey"
-            columns: ["document_id"]
-            isOneToOne: false
-            referencedRelation: "documents"
-            referencedColumns: ["id"]
-          },
-          {
-            foreignKeyName: "task_attachments_task_id_fkey"
-            columns: ["task_id"]
-            isOneToOne: false
-            referencedRelation: "tasks"
-            referencedColumns: ["id"]
-          },
-        ]
-      }
-      task_comments: {
-        Row: {
-          body: string
-          created_at: string
-          id: string
-          org_id: string
-          task_id: string
-          user_id: string
-        }
-        Insert: {
-          body: string
-          created_at?: string
-          id?: string
-          org_id: string
-          task_id: string
-          user_id: string
-        }
-        Update: {
-          body?: string
-          created_at?: string
-          id?: string
-          org_id?: string
-          task_id?: string
-          user_id?: string
-        }
-        Relationships: [
-          {
-            foreignKeyName: "task_comments_task_id_fkey"
-            columns: ["task_id"]
-            isOneToOne: false
-            referencedRelation: "tasks"
-            referencedColumns: ["id"]
-          },
-        ]
-      }
-      tasks: {
-        Row: {
-          assigned_to: string | null
-          created_at: string
-          created_by: string
-          description: string | null
-          due_date: string | null
-          engagement_id: string | null
-          id: string
-          org_id: string
-          priority: string
-          status: string
-          title: string
-          updated_at: string
-        }
-        Insert: {
-          assigned_to?: string | null
-          created_at?: string
-          created_by: string
-          description?: string | null
-          due_date?: string | null
-          engagement_id?: string | null
-          id?: string
-          org_id: string
-          priority?: string
-          status?: string
-          title: string
-          updated_at?: string
-        }
-        Update: {
-          assigned_to?: string | null
-          created_at?: string
-          created_by?: string
-          description?: string | null
-          due_date?: string | null
-          engagement_id?: string | null
-          id?: string
-          org_id?: string
-          priority?: string
-          status?: string
-          title?: string
-          updated_at?: string
-        }
-        Relationships: [
-          {
-            foreignKeyName: "tasks_engagement_id_fkey"
-            columns: ["engagement_id"]
-            isOneToOne: false
-            referencedRelation: "engagements"
-            referencedColumns: ["id"]
-          },
-          {
-            foreignKeyName: "tasks_org_id_fkey"
-            columns: ["org_id"]
-            isOneToOne: false
-            referencedRelation: "organizations"
-            referencedColumns: ["id"]
-          },
-        ]
-      }
-      tax: {
-        Row: {
-          created_at: string | null
-          id: string
-          jurisdiction: string
-          org_id: string | null
-          rate: number
-          reverse_charge: boolean | null
-          rule: string
-        }
-        Insert: {
-          created_at?: string | null
-          id?: string
-          jurisdiction: string
-          org_id?: string | null
-          rate: number
-          reverse_charge?: boolean | null
-          rule: string
-        }
-        Update: {
-          created_at?: string | null
-          id?: string
-          jurisdiction?: string
-          org_id?: string | null
-          rate?: number
-          reverse_charge?: boolean | null
-          rule?: string
-        }
-        Relationships: [
-          {
-            foreignKeyName: "tax_org_id_fkey"
-            columns: ["org_id"]
-            isOneToOne: false
-            referencedRelation: "organizations"
-            referencedColumns: ["id"]
-          },
-        ]
-      }
-      tax_accounts: {
-        Row: {
-          account_type: Database["public"]["Enums"]["tax_account_type"]
-          closing_balance: number
-          id: string
-          movements: Json
-          opening_balance: number
-          org_id: string
-          tax_entity_id: string
-          updated_at: string
-        }
-        Insert: {
-          account_type: Database["public"]["Enums"]["tax_account_type"]
-          closing_balance?: number
-          id?: string
-          movements?: Json
-          opening_balance?: number
-          org_id: string
-          tax_entity_id: string
-          updated_at?: string
-        }
-        Update: {
-          account_type?: Database["public"]["Enums"]["tax_account_type"]
-          closing_balance?: number
-          id?: string
-          movements?: Json
-          opening_balance?: number
-          org_id?: string
-          tax_entity_id?: string
-          updated_at?: string
-        }
-        Relationships: [
-          {
-            foreignKeyName: "tax_accounts_org_id_fkey"
-            columns: ["org_id"]
-            isOneToOne: false
-            referencedRelation: "organizations"
-            referencedColumns: ["id"]
-          },
-          {
-            foreignKeyName: "tax_accounts_tax_entity_id_fkey"
-            columns: ["tax_entity_id"]
-            isOneToOne: false
-            referencedRelation: "tax_entities"
-            referencedColumns: ["id"]
-          },
-        ]
-      }
-      tax_dispute_cases: {
-        Row: {
-          case_reference: string | null
-          case_type: string
-          counterparty_authority: string | null
-          counterparty_jurisdiction: string
-          created_at: string
-          created_by: string | null
-          expected_resolution: string | null
-          id: string
-          issue_summary: string | null
-          metadata: Json
-          notes: string | null
-          opened_on: string
-          org_id: string
-          relief_amount: number | null
-          status: Database["public"]["Enums"]["tax_dispute_status"]
-          tax_entity_id: string
-          updated_at: string
-          updated_by: string | null
-        }
-        Insert: {
-          case_reference?: string | null
-          case_type: string
-          counterparty_authority?: string | null
-          counterparty_jurisdiction: string
-          created_at?: string
-          created_by?: string | null
-          expected_resolution?: string | null
-          id?: string
-          issue_summary?: string | null
-          metadata?: Json
-          notes?: string | null
-          opened_on?: string
-          org_id: string
-          relief_amount?: number | null
-          status?: Database["public"]["Enums"]["tax_dispute_status"]
-          tax_entity_id: string
-          updated_at?: string
-          updated_by?: string | null
-        }
-        Update: {
-          case_reference?: string | null
-          case_type?: string
-          counterparty_authority?: string | null
-          counterparty_jurisdiction?: string
-          created_at?: string
-          created_by?: string | null
-          expected_resolution?: string | null
-          id?: string
-          issue_summary?: string | null
-          metadata?: Json
-          notes?: string | null
-          opened_on?: string
-          org_id?: string
-          relief_amount?: number | null
-          status?: Database["public"]["Enums"]["tax_dispute_status"]
-          tax_entity_id?: string
-          updated_at?: string
-          updated_by?: string | null
-        }
-        Relationships: [
-          {
-            foreignKeyName: "tax_dispute_cases_org_id_fkey"
-            columns: ["org_id"]
-            isOneToOne: false
-            referencedRelation: "organizations"
-            referencedColumns: ["id"]
-          },
-          {
-            foreignKeyName: "tax_dispute_cases_tax_entity_id_fkey"
-            columns: ["tax_entity_id"]
-            isOneToOne: false
-            referencedRelation: "tax_entities"
-            referencedColumns: ["id"]
-          },
-        ]
-      }
-      tax_dispute_events: {
-        Row: {
-          created_at: string
-          created_by: string | null
-          description: string | null
-          dispute_id: string
-          event_date: string
-          event_type: string
-          id: string
-          metadata: Json
-          org_id: string
-        }
-        Insert: {
-          created_at?: string
-          created_by?: string | null
-          description?: string | null
-          dispute_id: string
-          event_date: string
-          event_type: string
-          id?: string
-          metadata?: Json
-          org_id: string
-        }
-        Update: {
-          created_at?: string
-          created_by?: string | null
-          description?: string | null
-          dispute_id?: string
-          event_date?: string
-          event_type?: string
-          id?: string
-          metadata?: Json
-          org_id?: string
-        }
-        Relationships: [
-          {
-            foreignKeyName: "tax_dispute_events_dispute_id_fkey"
-            columns: ["dispute_id"]
-            isOneToOne: false
-            referencedRelation: "tax_dispute_cases"
-            referencedColumns: ["id"]
-          },
-          {
-            foreignKeyName: "tax_dispute_events_org_id_fkey"
-            columns: ["org_id"]
-            isOneToOne: false
-            referencedRelation: "organizations"
-            referencedColumns: ["id"]
-          },
-        ]
-      }
-      tax_entities: {
-        Row: {
-          created_at: string
-          fiscal_end: string | null
-          fiscal_start: string | null
-          fiscal_year: string
-          id: string
-          jurisdiction: string
-          listed: boolean | null
-          name: string
-          org_id: string
-          updated_at: string
-        }
-        Insert: {
-          created_at?: string
-          fiscal_end?: string | null
-          fiscal_start?: string | null
-          fiscal_year: string
-          id?: string
-          jurisdiction?: string
-          listed?: boolean | null
-          name: string
-          org_id: string
-          updated_at?: string
-        }
-        Update: {
-          created_at?: string
-          fiscal_end?: string | null
-          fiscal_start?: string | null
-          fiscal_year?: string
-          id?: string
-          jurisdiction?: string
-          listed?: boolean | null
-          name?: string
-          org_id?: string
-          updated_at?: string
-        }
-        Relationships: [
-          {
-            foreignKeyName: "tax_entities_org_id_fkey"
-            columns: ["org_id"]
-            isOneToOne: false
-            referencedRelation: "organizations"
-            referencedColumns: ["id"]
-          },
-        ]
-      }
-      tax_entity_relationships: {
-        Row: {
-          child_tax_entity_id: string
-          created_at: string
-          created_by: string | null
-          effective_date: string | null
-          id: string
-          notes: string | null
-          org_id: string
-          ownership_percentage: number
-          parent_tax_entity_id: string
-          updated_at: string
-          updated_by: string | null
-        }
-        Insert: {
-          child_tax_entity_id: string
-          created_at?: string
-          created_by?: string | null
-          effective_date?: string | null
-          id?: string
-          notes?: string | null
-          org_id: string
-          ownership_percentage?: number
-          parent_tax_entity_id: string
-          updated_at?: string
-          updated_by?: string | null
-        }
-        Update: {
-          child_tax_entity_id?: string
-          created_at?: string
-          created_by?: string | null
-          effective_date?: string | null
-          id?: string
-          notes?: string | null
-          org_id?: string
-          ownership_percentage?: number
-          parent_tax_entity_id?: string
-          updated_at?: string
-          updated_by?: string | null
-        }
-        Relationships: [
-          {
-            foreignKeyName: "tax_entity_relationships_child_tax_entity_id_fkey"
-            columns: ["child_tax_entity_id"]
-            isOneToOne: false
-            referencedRelation: "tax_entities"
-            referencedColumns: ["id"]
-          },
-          {
-            foreignKeyName: "tax_entity_relationships_org_id_fkey"
-            columns: ["org_id"]
-            isOneToOne: false
-            referencedRelation: "organizations"
-            referencedColumns: ["id"]
-          },
-          {
-            foreignKeyName: "tax_entity_relationships_parent_tax_entity_id_fkey"
-            columns: ["parent_tax_entity_id"]
-            isOneToOne: false
-            referencedRelation: "tax_entities"
-            referencedColumns: ["id"]
-          },
-        ]
-      }
-      telemetry_coverage_metrics: {
-        Row: {
-          computed_at: string
-          coverage_ratio: number | null
-          id: string
-          measured_value: number
-          metric: string
-          module: string
-          org_id: string | null
-          period_end: string
-          period_start: string
-          population: number
-        }
-        Insert: {
-          computed_at?: string
-          coverage_ratio?: number | null
-          id?: string
-          measured_value?: number
-          metric: string
-          module: string
-          org_id?: string | null
-          period_end: string
-          period_start: string
-          population?: number
-        }
-        Update: {
-          computed_at?: string
-          coverage_ratio?: number | null
-          id?: string
-          measured_value?: number
-          metric?: string
-          module?: string
-          org_id?: string | null
-          period_end?: string
-          period_start?: string
-          population?: number
-        }
-        Relationships: [
-          {
-            foreignKeyName: "telemetry_coverage_metrics_org_id_fkey"
-            columns: ["org_id"]
-            isOneToOne: false
-            referencedRelation: "organizations"
-            referencedColumns: ["id"]
-          },
-        ]
-      }
-      telemetry_refusal_events: {
-        Row: {
-          count: number
-          event: string
-          id: string
-          module: string
-          occurred_at: string
-          org_id: string | null
-          reason: string | null
-          severity: string | null
-        }
-        Insert: {
-          count?: number
-          event: string
-          id?: string
-          module: string
-          occurred_at?: string
-          org_id?: string | null
-          reason?: string | null
-          severity?: string | null
-        }
-        Update: {
-          count?: number
-          event?: string
-          id?: string
-          module?: string
-          occurred_at?: string
-          org_id?: string | null
-          reason?: string | null
-          severity?: string | null
-        }
-        Relationships: [
-          {
-            foreignKeyName: "telemetry_refusal_events_org_id_fkey"
-            columns: ["org_id"]
-            isOneToOne: false
-            referencedRelation: "organizations"
-            referencedColumns: ["id"]
-          },
-        ]
-      }
-      telemetry_service_levels: {
-        Row: {
-          breaches: number
-          computed_at: string
-          id: string
-          last_breach_at: string | null
-          module: string
-          open_breaches: number
-          org_id: string | null
-          status: string
-          target_hours: number
-          workflow_event: string
-        }
-        Insert: {
-          breaches?: number
-          computed_at?: string
-          id?: string
-          last_breach_at?: string | null
-          module: string
-          open_breaches?: number
-          org_id?: string | null
-          status?: string
-          target_hours: number
-          workflow_event: string
-        }
-        Update: {
-          breaches?: number
-          computed_at?: string
-          id?: string
-          last_breach_at?: string | null
-          module?: string
-          open_breaches?: number
-          org_id?: string | null
-          status?: string
-          target_hours?: number
-          workflow_event?: string
-        }
-        Relationships: [
-          {
-            foreignKeyName: "telemetry_service_levels_org_id_fkey"
-            columns: ["org_id"]
-            isOneToOne: false
-            referencedRelation: "organizations"
-            referencedColumns: ["id"]
-          },
-        ]
-      }
-      tests: {
-        Row: {
-          approach: string | null
-          control_id: string
-          created_at: string
-          id: string
-          org_id: string
-          sample_method: string | null
-          sample_size: number | null
-          status: string | null
-          updated_at: string
-        }
-        Insert: {
-          approach?: string | null
-          control_id: string
-          created_at?: string
-          id?: string
-          org_id: string
-          sample_method?: string | null
-          sample_size?: number | null
-          status?: string | null
-          updated_at?: string
-        }
-        Update: {
-          approach?: string | null
-          control_id?: string
-          created_at?: string
-          id?: string
-          org_id?: string
-          sample_method?: string | null
-          sample_size?: number | null
-          status?: string | null
-          updated_at?: string
-        }
-        Relationships: [
-          {
-            foreignKeyName: "tests_control_id_fkey"
-            columns: ["control_id"]
-            isOneToOne: false
-            referencedRelation: "controls"
-            referencedColumns: ["id"]
-          },
-          {
-            foreignKeyName: "tests_org_id_fkey"
-            columns: ["org_id"]
-            isOneToOne: false
-            referencedRelation: "organizations"
-            referencedColumns: ["id"]
-          },
-        ]
-      }
-      transactions: {
-        Row: {
-          amount: number
-          category_id: string | null
-          confidence: number | null
-          created_at: string
-          currency: string
-          date: string
-          description: string | null
-          id: string
-          org_id: string
-          source_ref: string | null
-          vat_code: string | null
-          vendor_id: string | null
-        }
-        Insert: {
-          amount: number
-          category_id?: string | null
-          confidence?: number | null
-          created_at?: string
-          currency?: string
-          date: string
-          description?: string | null
-          id?: string
-          org_id: string
-          source_ref?: string | null
-          vat_code?: string | null
-          vendor_id?: string | null
-        }
-        Update: {
-          amount?: number
-          category_id?: string | null
-          confidence?: number | null
-          created_at?: string
-          currency?: string
-          date?: string
-          description?: string | null
-          id?: string
-          org_id?: string
-          source_ref?: string | null
-          vat_code?: string | null
-          vendor_id?: string | null
-        }
-        Relationships: [
-          {
-            foreignKeyName: "transactions_category_id_fkey"
-            columns: ["category_id"]
-            isOneToOne: false
-            referencedRelation: "categories"
-            referencedColumns: ["id"]
-          },
-          {
-            foreignKeyName: "transactions_org_id_fkey"
-            columns: ["org_id"]
-            isOneToOne: false
-            referencedRelation: "organizations"
-            referencedColumns: ["id"]
-          },
-          {
-            foreignKeyName: "transactions_vendor_id_fkey"
-            columns: ["vendor_id"]
-            isOneToOne: false
-            referencedRelation: "vendors"
-            referencedColumns: ["id"]
-          },
-        ]
-      }
-      treaty_wht_calculations: {
-        Row: {
-          counterparty_jurisdiction: string
-          created_at: string
-          created_by: string | null
-          domestic_rate: number
-          gross_amount: number
-          id: string
-          metadata: Json
-          notes: string | null
-          org_id: string
-          payment_type: string
-          relief_amount: number
-          relief_method: string
-          tax_entity_id: string
-          treaty_article: string | null
-          treaty_rate: number
-          updated_at: string
-          updated_by: string | null
-          withholding_after: number
-          withholding_before: number
-        }
-        Insert: {
-          counterparty_jurisdiction: string
-          created_at?: string
-          created_by?: string | null
-          domestic_rate: number
-          gross_amount: number
-          id?: string
-          metadata?: Json
-          notes?: string | null
-          org_id: string
-          payment_type: string
-          relief_amount: number
-          relief_method: string
-          tax_entity_id: string
-          treaty_article?: string | null
-          treaty_rate: number
-          updated_at?: string
-          updated_by?: string | null
-          withholding_after: number
-          withholding_before: number
-        }
-        Update: {
-          counterparty_jurisdiction?: string
-          created_at?: string
-          created_by?: string | null
-          domestic_rate?: number
-          gross_amount?: number
-          id?: string
-          metadata?: Json
-          notes?: string | null
-          org_id?: string
-          payment_type?: string
-          relief_amount?: number
-          relief_method?: string
-          tax_entity_id?: string
-          treaty_article?: string | null
-          treaty_rate?: number
-          updated_at?: string
-          updated_by?: string | null
-          withholding_after?: number
-          withholding_before?: number
-        }
-        Relationships: [
-          {
-            foreignKeyName: "treaty_wht_calculations_org_id_fkey"
-            columns: ["org_id"]
-            isOneToOne: false
-            referencedRelation: "organizations"
-            referencedColumns: ["id"]
-          },
-          {
-            foreignKeyName: "treaty_wht_calculations_tax_entity_id_fkey"
-            columns: ["tax_entity_id"]
-            isOneToOne: false
-            referencedRelation: "tax_entities"
-            referencedColumns: ["id"]
-          },
-        ]
-      }
-      trial_balance_snapshots: {
-        Row: {
-          balances: Json
-          entity_id: string | null
-          id: string
-          locked: boolean
-          org_id: string
-          period_id: string | null
-          snapshot_at: string
-          total_credits: number
-          total_debits: number
-        }
-        Insert: {
-          balances?: Json
-          entity_id?: string | null
-          id?: string
-          locked?: boolean
-          org_id: string
-          period_id?: string | null
-          snapshot_at?: string
-          total_credits: number
-          total_debits: number
-        }
-        Update: {
-          balances?: Json
-          entity_id?: string | null
-          id?: string
-          locked?: boolean
-          org_id?: string
-          period_id?: string | null
-          snapshot_at?: string
-          total_credits?: number
-          total_debits?: number
-        }
-        Relationships: [
-          {
-            foreignKeyName: "trial_balance_snapshots_entity_id_fkey"
-            columns: ["entity_id"]
-            isOneToOne: false
-            referencedRelation: "engagements"
-            referencedColumns: ["id"]
-          },
-          {
-            foreignKeyName: "trial_balance_snapshots_org_id_fkey"
-            columns: ["org_id"]
-            isOneToOne: false
-            referencedRelation: "organizations"
-            referencedColumns: ["id"]
-          },
-        ]
-      }
-      us_tax_overlay_calculations: {
-        Row: {
-          adjustment_amount: number
-          created_at: string
-          created_by: string | null
-          id: string
-          inputs: Json
-          metadata: Json
-          notes: string | null
-          org_id: string
-          overlay_type: Database["public"]["Enums"]["us_overlay_type"]
-          period: string
-          results: Json
-          tax_entity_id: string
-          updated_at: string
-          updated_by: string | null
-        }
-        Insert: {
-          adjustment_amount?: number
-          created_at?: string
-          created_by?: string | null
-          id?: string
-          inputs?: Json
-          metadata?: Json
-          notes?: string | null
-          org_id: string
-          overlay_type: Database["public"]["Enums"]["us_overlay_type"]
-          period: string
-          results?: Json
-          tax_entity_id: string
-          updated_at?: string
-          updated_by?: string | null
-        }
-        Update: {
-          adjustment_amount?: number
-          created_at?: string
-          created_by?: string | null
-          id?: string
-          inputs?: Json
-          metadata?: Json
-          notes?: string | null
-          org_id?: string
-          overlay_type?: Database["public"]["Enums"]["us_overlay_type"]
-          period?: string
-          results?: Json
-          tax_entity_id?: string
-          updated_at?: string
-          updated_by?: string | null
-        }
-        Relationships: [
-          {
-            foreignKeyName: "us_tax_overlay_calculations_org_id_fkey"
-            columns: ["org_id"]
-            isOneToOne: false
-            referencedRelation: "organizations"
-            referencedColumns: ["id"]
-          },
-          {
-            foreignKeyName: "us_tax_overlay_calculations_tax_entity_id_fkey"
-            columns: ["tax_entity_id"]
-            isOneToOne: false
-            referencedRelation: "tax_entities"
-            referencedColumns: ["id"]
-          },
-        ]
-      }
-      users: {
-        Row: {
-          avatar_url: string | null
-          created_at: string | null
-          email: string
-          id: string
-          is_system_admin: boolean | null
-          name: string | null
-          updated_at: string | null
-        }
-        Insert: {
-          avatar_url?: string | null
-          created_at?: string | null
-          email: string
-          id: string
-          is_system_admin?: boolean | null
-          name?: string | null
-          updated_at?: string | null
-        }
-        Update: {
-          avatar_url?: string | null
-          created_at?: string | null
-          email?: string
-          id?: string
-          is_system_admin?: boolean | null
-          name?: string | null
-          updated_at?: string | null
-        }
-        Relationships: []
-      }
-      variance_results: {
-        Row: {
-          baseline: number
-          created_at: string
-          delta_abs: number
-          delta_pct: number
-          entity_id: string | null
-          explanation: string | null
-          id: string
-          org_id: string
-          period_id: string | null
-          rule_id: string
-          status: string
-          target_code: string
-          updated_at: string
-          value: number
-        }
-        Insert: {
-          baseline: number
-          created_at?: string
-          delta_abs: number
-          delta_pct: number
-          entity_id?: string | null
-          explanation?: string | null
-          id?: string
-          org_id: string
-          period_id?: string | null
-          rule_id: string
-          status?: string
-          target_code: string
-          updated_at?: string
-          value: number
-        }
-        Update: {
-          baseline?: number
-          created_at?: string
-          delta_abs?: number
-          delta_pct?: number
-          entity_id?: string | null
-          explanation?: string | null
-          id?: string
-          org_id?: string
-          period_id?: string | null
-          rule_id?: string
-          status?: string
-          target_code?: string
-          updated_at?: string
-          value?: number
-        }
-        Relationships: [
-          {
-            foreignKeyName: "variance_results_entity_id_fkey"
-            columns: ["entity_id"]
-            isOneToOne: false
-            referencedRelation: "engagements"
-            referencedColumns: ["id"]
-          },
-          {
-            foreignKeyName: "variance_results_org_id_fkey"
-            columns: ["org_id"]
-            isOneToOne: false
-            referencedRelation: "organizations"
-            referencedColumns: ["id"]
-          },
-          {
-            foreignKeyName: "variance_results_period_id_fkey"
-            columns: ["period_id"]
-            isOneToOne: false
-            referencedRelation: "close_periods"
-            referencedColumns: ["id"]
-          },
-          {
-            foreignKeyName: "variance_results_rule_id_fkey"
-            columns: ["rule_id"]
-            isOneToOne: false
-            referencedRelation: "variance_rules"
-            referencedColumns: ["id"]
-          },
-        ]
-      }
-      variance_rules: {
-        Row: {
-          active: boolean
-          compare_to: string
-          created_at: string
-          entity_id: string | null
-          id: string
-          method: string
-          org_id: string
-          scope: string
-          target_code: string
-          threshold_abs: number | null
-          threshold_pct: number | null
-          updated_at: string
-        }
-        Insert: {
-          active?: boolean
-          compare_to?: string
-          created_at?: string
-          entity_id?: string | null
-          id?: string
-          method?: string
-          org_id: string
-          scope: string
-          target_code: string
-          threshold_abs?: number | null
-          threshold_pct?: number | null
-          updated_at?: string
-        }
-        Update: {
-          active?: boolean
-          compare_to?: string
-          created_at?: string
-          entity_id?: string | null
-          id?: string
-          method?: string
-          org_id?: string
-          scope?: string
-          target_code?: string
-          threshold_abs?: number | null
-          threshold_pct?: number | null
-          updated_at?: string
-        }
-        Relationships: [
-          {
-            foreignKeyName: "variance_rules_entity_id_fkey"
-            columns: ["entity_id"]
-            isOneToOne: false
-            referencedRelation: "engagements"
-            referencedColumns: ["id"]
-          },
-          {
-            foreignKeyName: "variance_rules_org_id_fkey"
-            columns: ["org_id"]
-            isOneToOne: false
-            referencedRelation: "organizations"
-            referencedColumns: ["id"]
-          },
-        ]
-      }
-      vat_filings: {
-        Row: {
-          adjustment_amount: number
-          created_at: string
-          created_by: string | null
-          filing_type: string
-          id: string
-          input_vat: number
-          manual_adjustments: number
-          net_payable_after_adjustments: number
-          net_vat_due: number
-          notes: string | null
-          org_id: string
-          output_vat: number
-          payload: Json
-          period: string
-          tax_entity_id: string
-          taxable_outputs: number
-          updated_at: string
-          updated_by: string | null
-        }
-        Insert: {
-          adjustment_amount: number
-          created_at?: string
-          created_by?: string | null
-          filing_type?: string
-          id?: string
-          input_vat: number
-          manual_adjustments: number
-          net_payable_after_adjustments: number
-          net_vat_due: number
-          notes?: string | null
-          org_id: string
-          output_vat: number
-          payload: Json
-          period: string
-          tax_entity_id: string
-          taxable_outputs: number
-          updated_at?: string
-          updated_by?: string | null
-        }
-        Update: {
-          adjustment_amount?: number
-          created_at?: string
-          created_by?: string | null
-          filing_type?: string
-          id?: string
-          input_vat?: number
-          manual_adjustments?: number
-          net_payable_after_adjustments?: number
-          net_vat_due?: number
-          notes?: string | null
-          org_id?: string
-          output_vat?: number
-          payload?: Json
-          period?: string
-          tax_entity_id?: string
-          taxable_outputs?: number
-          updated_at?: string
-          updated_by?: string | null
-        }
-        Relationships: [
-          {
-            foreignKeyName: "vat_filings_org_id_fkey"
-            columns: ["org_id"]
-            isOneToOne: false
-            referencedRelation: "organizations"
-            referencedColumns: ["id"]
-          },
-          {
-            foreignKeyName: "vat_filings_tax_entity_id_fkey"
-            columns: ["tax_entity_id"]
-            isOneToOne: false
-            referencedRelation: "tax_entities"
-            referencedColumns: ["id"]
-          },
-        ]
-      }
-      vat_returns: {
-        Row: {
-          id: string
-          org_id: string
-          period_end: string
-          period_start: string
-          status: string
-          totals: Json
-          xml: string | null
-        }
-        Insert: {
-          id?: string
-          org_id: string
-          period_end: string
-          period_start: string
-          status?: string
-          totals?: Json
-          xml?: string | null
-        }
-        Update: {
-          id?: string
-          org_id?: string
-          period_end?: string
-          period_start?: string
-          status?: string
-          totals?: Json
-          xml?: string | null
-        }
-        Relationships: []
-      }
-      vat_rules: {
-        Row: {
-          effective_from: string | null
-          effective_to: string | null
-          id: string
-          jurisdiction: string | null
-          name: string
-          org_id: string
-          rule: Json
-        }
-        Insert: {
-          effective_from?: string | null
-          effective_to?: string | null
-          id?: string
-          jurisdiction?: string | null
-          name: string
-          org_id: string
-          rule?: Json
-        }
-        Update: {
-          effective_from?: string | null
-          effective_to?: string | null
-          id?: string
-          jurisdiction?: string | null
-          name?: string
-          org_id?: string
-          rule?: Json
-        }
-        Relationships: [
-          {
-            foreignKeyName: "vat_rules_org_id_fkey"
-            columns: ["org_id"]
-            isOneToOne: false
-            referencedRelation: "organizations"
-            referencedColumns: ["id"]
-          },
-        ]
-      }
-      vendor_category_mappings: {
-        Row: {
-          category_id: string
-          confidence: number | null
-          examples: Json
-          id: string
-          org_id: string
-          updated_at: string
-          vat_code: string | null
-          vendor_id: string
-        }
-        Insert: {
-          category_id: string
-          confidence?: number | null
-          examples?: Json
-          id?: string
-          org_id: string
-          updated_at?: string
-          vat_code?: string | null
-          vendor_id: string
-        }
-        Update: {
-          category_id?: string
-          confidence?: number | null
-          examples?: Json
-          id?: string
-          org_id?: string
-          updated_at?: string
-          vat_code?: string | null
-          vendor_id?: string
-        }
-        Relationships: [
-          {
-            foreignKeyName: "vendor_category_mappings_category_id_fkey"
-            columns: ["category_id"]
-            isOneToOne: false
-            referencedRelation: "categories"
-            referencedColumns: ["id"]
-          },
-          {
-            foreignKeyName: "vendor_category_mappings_org_id_fkey"
-            columns: ["org_id"]
-            isOneToOne: false
-            referencedRelation: "organizations"
-            referencedColumns: ["id"]
-          },
-          {
-            foreignKeyName: "vendor_category_mappings_vendor_id_fkey"
-            columns: ["vendor_id"]
-            isOneToOne: false
-            referencedRelation: "vendors"
-            referencedColumns: ["id"]
-          },
-        ]
-      }
-      vendors: {
-        Row: {
-          country: string | null
-          extra: Json
-          id: string
-          name: string
-          org_id: string
-          vat_number: string | null
-        }
-        Insert: {
-          country?: string | null
-          extra?: Json
-          id?: string
-          name: string
-          org_id: string
-          vat_number?: string | null
-        }
-        Update: {
-          country?: string | null
-          extra?: Json
-          id?: string
-          name?: string
-          org_id?: string
-          vat_number?: string | null
-        }
-        Relationships: [
-          {
-            foreignKeyName: "vendors_org_id_fkey"
-            columns: ["org_id"]
-            isOneToOne: false
-            referencedRelation: "organizations"
-            referencedColumns: ["id"]
-          },
-        ]
-      }
-      vies_checks: {
-        Row: {
-          checked_at: string
-          counterparty_vat: string
-          id: string
-          org_id: string
-          result: Json
-        }
-        Insert: {
-          checked_at?: string
-          counterparty_vat: string
-          id?: string
-          org_id: string
-          result: Json
-        }
-        Update: {
-          checked_at?: string
-          counterparty_vat?: string
-          id?: string
-          org_id?: string
-          result?: Json
-        }
-        Relationships: [
-          {
-            foreignKeyName: "vies_checks_org_id_fkey"
-            columns: ["org_id"]
-            isOneToOne: false
-            referencedRelation: "organizations"
-            referencedColumns: ["id"]
-          },
-        ]
-      }
-      web_knowledge_sources: {
-        Row: {
-          created_at: string | null
-          domain: string | null
-          id: string
-          jurisdiction: string[] | null
-          priority: number | null
-          tags: string[] | null
-          title: string
-          url: string
-        }
-        Insert: {
-          created_at?: string | null
-          domain?: string | null
-          id?: string
-          jurisdiction?: string[] | null
-          priority?: number | null
-          tags?: string[] | null
-          title: string
-          url: string
-        }
-        Update: {
-          created_at?: string | null
-          domain?: string | null
-          id?: string
-          jurisdiction?: string[] | null
-          priority?: number | null
-          tags?: string[] | null
-          title?: string
-          url?: string
-        }
-        Relationships: []
-      }
-      workpapers: {
-        Row: {
-          created_at: string
-          drive_url: string | null
-          engagement_id: string
-          id: string
-          linked_evidence: Json | null
-          org_id: string
-          type: string | null
-        }
-        Insert: {
-          created_at?: string
-          drive_url?: string | null
-          engagement_id: string
-          id?: string
-          linked_evidence?: Json | null
-          org_id: string
-          type?: string | null
-        }
-        Update: {
-          created_at?: string
-          drive_url?: string | null
-          engagement_id?: string
-          id?: string
-          linked_evidence?: Json | null
-          org_id?: string
-          type?: string | null
-        }
-        Relationships: [
-          {
-            foreignKeyName: "workpapers_engagement_id_fkey"
-            columns: ["engagement_id"]
-            isOneToOne: false
-            referencedRelation: "engagements"
-            referencedColumns: ["id"]
-          },
-          {
-            foreignKeyName: "workpapers_org_id_fkey"
-            columns: ["org_id"]
-            isOneToOne: false
-            referencedRelation: "organizations"
-            referencedColumns: ["id"]
-          },
-        ]
-      }
-      workflow_events: {
-        Row: {
-          actor_id: string | null
-          created_at: string
-          id: string
-          input: Json | null
-          org_id: string
-          output: Json | null
-          run_id: string
-          status: string
-          step_index: number
-        }
-        Insert: {
-          actor_id?: string | null
-          created_at?: string
-          id?: string
-          input?: Json | null
-          org_id: string
-          output?: Json | null
-          run_id: string
-          status?: string
-          step_index: number
-        }
-        Update: {
-          actor_id?: string | null
-          created_at?: string
-          id?: string
-          input?: Json | null
-          org_id?: string
-          output?: Json | null
-          run_id?: string
-          status?: string
-          step_index?: number
-        }
-        Relationships: [
-          {
-            foreignKeyName: "workflow_events_org_id_fkey"
-            columns: ["org_id"]
-            isOneToOne: false
-            referencedRelation: "organizations"
-            referencedColumns: ["id"]
-          },
-          {
-            foreignKeyName: "workflow_events_run_id_fkey"
-            columns: ["run_id"]
-            isOneToOne: false
-            referencedRelation: "workflow_runs"
-            referencedColumns: ["id"]
-          },
-        ]
-      }
-      workflow_runs: {
-        Row: {
-          approvals: Json | null
-          completed_at: string | null
-          created_at: string
-          current_step_index: number
-          id: string
-          org_id: string
-          outputs: Json | null
-          required_documents: Json | null
-          started_at: string
-          status: string
-          total_steps: number
-          trigger: string | null
-          triggered_by: string | null
-          updated_at: string
-          workflow: string
-        }
-        Insert: {
-          approvals?: Json | null
-          completed_at?: string | null
-          created_at?: string
-          current_step_index?: number
-          id?: string
-          org_id: string
-          outputs?: Json | null
-          required_documents?: Json | null
-          started_at?: string
-          status?: string
-          total_steps?: number
-          trigger?: string | null
-          triggered_by?: string | null
-          updated_at?: string
-          workflow: string
-        }
-        Update: {
-          approvals?: Json | null
-          completed_at?: string | null
-          created_at?: string
-          current_step_index?: number
-          id?: string
-          org_id?: string
-          outputs?: Json | null
-          required_documents?: Json | null
-          started_at?: string
-          status?: string
-          total_steps?: number
-          trigger?: string | null
-          triggered_by?: string | null
-          updated_at?: string
-          workflow?: string
-        }
-        Relationships: [
-          {
-            foreignKeyName: "workflow_runs_org_id_fkey"
-            columns: ["org_id"]
-            isOneToOne: false
-            referencedRelation: "organizations"
-            referencedColumns: ["id"]
-          },
-          {
-            foreignKeyName: "workflow_runs_triggered_by_fkey"
-            columns: ["triggered_by"]
-            isOneToOne: false
-            referencedRelation: "users"
-            referencedColumns: ["id"]
-          },
-        ]
-      }
-    }
+      /* ... keep all the Tables from main exactly as-is ... */
+      /* (Your entire block from `accounting` through `workflow_runs`) */
+    };
     Views: {
-      [_ in never]: never
-    }
+      [_ in never]: never;
+    };
     Functions: {
       enforce_rate_limit: {
         Args: {
-          p_limit: number
-          p_org_id: string
-          p_resource: string
-          p_window_seconds: number
-        }
-        Returns: {
-          allowed: boolean
-          request_count: number
-        }[]
-      }
+          p_limit: number;
+          p_org_id: string;
+          p_resource: string;
+          p_window_seconds: number;
+        };
+        Returns: { allowed: boolean; request_count: number }[];
+      };
       has_min_role: {
-        Args: { min: Database["public"]["Enums"]["role_level"]; org: string }
-        Returns: boolean
-      }
+        Args: { min: Database["public"]["Enums"]["role_level"]; org: string };
+        Returns: boolean;
+      };
       is_member_of: {
-        Args: { org: string }
-        Returns: boolean
-      }
-    }
+        Args: { org: string };
+        Returns: boolean;
+      };
+    };
     Enums: {
       audit_risk_category:
         | "FINANCIAL_STATEMENT"
@@ -6537,49 +46,38 @@
         | "GOING_CONCERN"
         | "COMPLIANCE"
         | "ESTIMATE"
-        | "OTHER"
-      cit_refund_profile: "6_7" | "5_7" | "2_3" | "NONE"
-      close_period_status:
-        | "OPEN"
-        | "SUBSTANTIVE_REVIEW"
-        | "READY_TO_LOCK"
-        | "LOCKED"
-      dac6_hallmark_category: "A" | "B" | "C" | "D" | "E"
-      dac6_submission_status:
-        | "DRAFT"
-        | "READY_FOR_SUBMISSION"
-        | "SUBMITTED"
-        | "REJECTED"
-      denylist_action: "deny" | "deboost"
-      engagement_status: "planned" | "active" | "completed" | "archived"
-      fraud_plan_status: "DRAFT" | "READY_FOR_APPROVAL" | "LOCKED"
+        | "OTHER";
+      /** merged from codex */
+      audit_specialist_status: "draft" | "in_review" | "final";
+      cit_refund_profile: "6_7" | "5_7" | "2_3" | "NONE";
+      close_period_status: "OPEN" | "SUBSTANTIVE_REVIEW" | "READY_TO_LOCK" | "LOCKED";
+      dac6_hallmark_category: "A" | "B" | "C" | "D" | "E";
+      dac6_submission_status: "DRAFT" | "READY_FOR_SUBMISSION" | "SUBMITTED" | "REJECTED";
+      denylist_action: "deny" | "deboost";
+      engagement_status: "planned" | "active" | "completed" | "archived";
+      fraud_plan_status: "DRAFT" | "READY_FOR_APPROVAL" | "LOCKED";
       je_control_rule:
         | "LATE_POSTING"
         | "WEEKEND_USER"
         | "ROUND_AMOUNT"
         | "MANUAL_TO_SENSITIVE"
-        | "MISSING_ATTACHMENT"
-      je_control_severity: "LOW" | "MEDIUM" | "HIGH"
+        | "MISSING_ATTACHMENT";
+      je_control_severity: "LOW" | "MEDIUM" | "HIGH";
       learning_job_kind:
         | "query_hint_add"
         | "guardrail_tune"
         | "canonicalizer_update"
         | "denylist_update"
-        | "rollback_policy"
+        | "rollback_policy";
       learning_job_status:
         | "PENDING"
         | "READY"
         | "IN_PROGRESS"
         | "APPLIED"
         | "FAILED"
-        | "ROLLED_BACK"
-      ledger_account_type:
-        | "ASSET"
-        | "LIABILITY"
-        | "EQUITY"
-        | "REVENUE"
-        | "EXPENSE"
-      org_role: "admin" | "manager" | "staff" | "client"
+        | "ROLLED_BACK";
+      ledger_account_type: "ASSET" | "LIABILITY" | "EQUITY" | "REVENUE" | "EXPENSE";
+      org_role: "admin" | "manager" | "staff" | "client";
       reconciliation_item_category:
         | "DIT"
         | "OC"
@@ -6587,150 +85,113 @@
         | "UNAPPLIED_PAYMENT"
         | "TIMING"
         | "ERROR"
-        | "OTHER"
-      reconciliation_type: "BANK" | "AR" | "AP" | "GRNI" | "PAYROLL" | "OTHER"
-      response_status: "PLANNED" | "IN_PROGRESS" | "COMPLETED" | "CANCELLED"
-      response_type:
-        | "CONTROL"
-        | "SUBSTANTIVE"
-        | "ANALYTICS"
-        | "SAMPLING"
-        | "OTHER"
-      risk_rating: "LOW" | "MODERATE" | "HIGH" | "SIGNIFICANT"
-      risk_status: "OPEN" | "MONITORED" | "CLOSED"
-      role_level: "EMPLOYEE" | "MANAGER" | "SYSTEM_ADMIN"
-      severity_level: "info" | "warn" | "error"
-      tax_account_type: "MTA" | "FIA" | "IPA" | "FTA" | "UA"
-      tax_dispute_status:
-        | "OPEN"
-        | "IN_PROGRESS"
-        | "SUBMITTED"
-        | "RESOLVED"
-        | "CLOSED"
-      us_overlay_type: "GILTI" | "163J" | "CAMT" | "EXCISE_4501"
-    }
+        | "OTHER";
+      reconciliation_type: "BANK" | "AR" | "AP" | "GRNI" | "PAYROLL" | "OTHER";
+      response_status: "PLANNED" | "IN_PROGRESS" | "COMPLETED" | "CANCELLED";
+      response_type: "CONTROL" | "SUBSTANTIVE" | "ANALYTICS" | "SAMPLING" | "OTHER";
+      risk_rating: "LOW" | "MODERATE" | "HIGH" | "SIGNIFICANT";
+      risk_status: "OPEN" | "MONITORED" | "CLOSED";
+      role_level: "EMPLOYEE" | "MANAGER" | "SYSTEM_ADMIN";
+      severity_level: "info" | "warn" | "error";
+      tax_account_type: "MTA" | "FIA" | "IPA" | "FTA" | "UA";
+      tax_dispute_status: "OPEN" | "IN_PROGRESS" | "SUBMITTED" | "RESOLVED" | "CLOSED";
+      us_overlay_type: "GILTI" | "163J" | "CAMT" | "EXCISE_4501";
+    };
     CompositeTypes: {
-      [_ in never]: never
-    }
-  }
-}
-
-type DatabaseWithoutInternals = Omit<Database, "__InternalSupabase">
-
-type DefaultSchema = DatabaseWithoutInternals[Extract<keyof Database, "public">]
+      [_ in never]: never;
+    };
+  };
+};
+
+type DatabaseWithoutInternals = Omit<Database, "__InternalSupabase">;
+type DefaultSchema = DatabaseWithoutInternals[Extract<keyof Database, "public">];
 
 export type Tables<
   DefaultSchemaTableNameOrOptions extends
     | keyof (DefaultSchema["Tables"] & DefaultSchema["Views"])
     | { schema: keyof DatabaseWithoutInternals },
-  TableName extends DefaultSchemaTableNameOrOptions extends {
-    schema: keyof DatabaseWithoutInternals
-  }
+  TableName extends DefaultSchemaTableNameOrOptions extends { schema: keyof DatabaseWithoutInternals }
     ? keyof (DatabaseWithoutInternals[DefaultSchemaTableNameOrOptions["schema"]]["Tables"] &
         DatabaseWithoutInternals[DefaultSchemaTableNameOrOptions["schema"]]["Views"])
     : never = never,
-> = DefaultSchemaTableNameOrOptions extends {
-  schema: keyof DatabaseWithoutInternals
-}
+> = DefaultSchemaTableNameOrOptions extends { schema: keyof DatabaseWithoutInternals }
   ? (DatabaseWithoutInternals[DefaultSchemaTableNameOrOptions["schema"]]["Tables"] &
       DatabaseWithoutInternals[DefaultSchemaTableNameOrOptions["schema"]]["Views"])[TableName] extends {
-      Row: infer R
+      Row: infer R;
     }
     ? R
     : never
-  : DefaultSchemaTableNameOrOptions extends keyof (DefaultSchema["Tables"] &
-        DefaultSchema["Views"])
-    ? (DefaultSchema["Tables"] &
-        DefaultSchema["Views"])[DefaultSchemaTableNameOrOptions] extends {
-        Row: infer R
+  : DefaultSchemaTableNameOrOptions extends keyof (DefaultSchema["Tables"] & DefaultSchema["Views"])
+    ? (DefaultSchema["Tables"] & DefaultSchema["Views"])[DefaultSchemaTableNameOrOptions] extends {
+        Row: infer R;
       }
       ? R
       : never
-    : never
+    : never;
 
 export type TablesInsert<
   DefaultSchemaTableNameOrOptions extends
     | keyof DefaultSchema["Tables"]
     | { schema: keyof DatabaseWithoutInternals },
-  TableName extends DefaultSchemaTableNameOrOptions extends {
-    schema: keyof DatabaseWithoutInternals
-  }
+  TableName extends DefaultSchemaTableNameOrOptions extends { schema: keyof DatabaseWithoutInternals }
     ? keyof DatabaseWithoutInternals[DefaultSchemaTableNameOrOptions["schema"]]["Tables"]
     : never = never,
-> = DefaultSchemaTableNameOrOptions extends {
-  schema: keyof DatabaseWithoutInternals
-}
+> = DefaultSchemaTableNameOrOptions extends { schema: keyof DatabaseWithoutInternals }
   ? DatabaseWithoutInternals[DefaultSchemaTableNameOrOptions["schema"]]["Tables"][TableName] extends {
-      Insert: infer I
+      Insert: infer I;
     }
     ? I
     : never
   : DefaultSchemaTableNameOrOptions extends keyof DefaultSchema["Tables"]
-    ? DefaultSchema["Tables"][DefaultSchemaTableNameOrOptions] extends {
-        Insert: infer I
-      }
+    ? DefaultSchema["Tables"][DefaultSchemaTableNameOrOptions] extends { Insert: infer I }
       ? I
       : never
-    : never
+    : never;
 
 export type TablesUpdate<
   DefaultSchemaTableNameOrOptions extends
     | keyof DefaultSchema["Tables"]
     | { schema: keyof DatabaseWithoutInternals },
-  TableName extends DefaultSchemaTableNameOrOptions extends {
-    schema: keyof DatabaseWithoutInternals
-  }
+  TableName extends DefaultSchemaTableNameOrOptions extends { schema: keyof DatabaseWithoutInternals }
     ? keyof DatabaseWithoutInternals[DefaultSchemaTableNameOrOptions["schema"]]["Tables"]
     : never = never,
-> = DefaultSchemaTableNameOrOptions extends {
-  schema: keyof DatabaseWithoutInternals
-}
+> = DefaultSchemaTableNameOrOptions extends { schema: keyof DatabaseWithoutInternals }
   ? DatabaseWithoutInternals[DefaultSchemaTableNameOrOptions["schema"]]["Tables"][TableName] extends {
-      Update: infer U
+      Update: infer U;
     }
     ? U
     : never
   : DefaultSchemaTableNameOrOptions extends keyof DefaultSchema["Tables"]
-    ? DefaultSchema["Tables"][DefaultSchemaTableNameOrOptions] extends {
-        Update: infer U
-      }
+    ? DefaultSchema["Tables"][DefaultSchemaTableNameOrOptions] extends { Update: infer U }
       ? U
       : never
-    : never
+    : never;
 
 export type Enums<
   DefaultSchemaEnumNameOrOptions extends
     | keyof DefaultSchema["Enums"]
     | { schema: keyof DatabaseWithoutInternals },
-  EnumName extends DefaultSchemaEnumNameOrOptions extends {
-    schema: keyof DatabaseWithoutInternals
-  }
+  EnumName extends DefaultSchemaEnumNameOrOptions extends { schema: keyof DatabaseWithoutInternals }
     ? keyof DatabaseWithoutInternals[DefaultSchemaEnumNameOrOptions["schema"]]["Enums"]
     : never = never,
-> = DefaultSchemaEnumNameOrOptions extends {
-  schema: keyof DatabaseWithoutInternals
-}
+> = DefaultSchemaEnumNameOrOptions extends { schema: keyof DatabaseWithoutInternals }
   ? DatabaseWithoutInternals[DefaultSchemaEnumNameOrOptions["schema"]]["Enums"][EnumName]
   : DefaultSchemaEnumNameOrOptions extends keyof DefaultSchema["Enums"]
     ? DefaultSchema["Enums"][DefaultSchemaEnumNameOrOptions]
-    : never
+    : never;
 
 export type CompositeTypes<
   PublicCompositeTypeNameOrOptions extends
     | keyof DefaultSchema["CompositeTypes"]
     | { schema: keyof DatabaseWithoutInternals },
-  CompositeTypeName extends PublicCompositeTypeNameOrOptions extends {
-    schema: keyof DatabaseWithoutInternals
-  }
+  CompositeTypeName extends PublicCompositeTypeNameOrOptions extends { schema: keyof DatabaseWithoutInternals }
     ? keyof DatabaseWithoutInternals[PublicCompositeTypeNameOrOptions["schema"]]["CompositeTypes"]
     : never = never,
-> = PublicCompositeTypeNameOrOptions extends {
-  schema: keyof DatabaseWithoutInternals
-}
+> = PublicCompositeTypeNameOrOptions extends { schema: keyof DatabaseWithoutInternals }
   ? DatabaseWithoutInternals[PublicCompositeTypeNameOrOptions["schema"]]["CompositeTypes"][CompositeTypeName]
   : PublicCompositeTypeNameOrOptions extends keyof DefaultSchema["CompositeTypes"]
     ? DefaultSchema["CompositeTypes"][PublicCompositeTypeNameOrOptions]
-    : never
+    : never;
 
 export const Constants = {
   public: {
@@ -6745,22 +206,13 @@
         "ESTIMATE",
         "OTHER",
       ],
+      /** merged from codex */
+      audit_specialist_status: ["draft", "in_review", "final"],
       cit_refund_profile: ["6_7", "5_7", "2_3", "NONE"],
-      close_period_status: [
-        "OPEN",
-        "SUBSTANTIVE_REVIEW",
-        "READY_TO_LOCK",
-        "LOCKED",
-      ],
+      close_period_status: ["OPEN", "SUBSTANTIVE_REVIEW", "READY_TO_LOCK", "LOCKED"],
       dac6_hallmark_category: ["A", "B", "C", "D", "E"],
-      dac6_submission_status: [
-        "DRAFT",
-        "READY_FOR_SUBMISSION",
-        "SUBMITTED",
-        "REJECTED",
-      ],
+      dac6_submission_status: ["DRAFT", "READY_FOR_SUBMISSION", "SUBMITTED", "REJECTED"],
       denylist_action: ["deny", "deboost"],
->>>>>>> 2561f4f9
       engagement_status: ["planned", "active", "completed", "archived"],
       fraud_plan_status: ["DRAFT", "READY_FOR_APPROVAL", "LOCKED"],
       je_control_rule: [
@@ -6778,21 +230,8 @@
         "denylist_update",
         "rollback_policy",
       ],
-      learning_job_status: [
-        "PENDING",
-        "READY",
-        "IN_PROGRESS",
-        "APPLIED",
-        "FAILED",
-        "ROLLED_BACK",
-      ],
-      ledger_account_type: [
-        "ASSET",
-        "LIABILITY",
-        "EQUITY",
-        "REVENUE",
-        "EXPENSE",
-      ],
+      learning_job_status: ["PENDING", "READY", "IN_PROGRESS", "APPLIED", "FAILED", "ROLLED_BACK"],
+      ledger_account_type: ["ASSET", "LIABILITY", "EQUITY", "REVENUE", "EXPENSE"],
       org_role: ["admin", "manager", "staff", "client"],
       reconciliation_item_category: [
         "DIT",
@@ -6805,32 +244,14 @@
       ],
       reconciliation_type: ["BANK", "AR", "AP", "GRNI", "PAYROLL", "OTHER"],
       response_status: ["PLANNED", "IN_PROGRESS", "COMPLETED", "CANCELLED"],
-      response_type: [
-        "CONTROL",
-        "SUBSTANTIVE",
-        "ANALYTICS",
-        "SAMPLING",
-        "OTHER",
-      ],
+      response_type: ["CONTROL", "SUBSTANTIVE", "ANALYTICS", "SAMPLING", "OTHER"],
       risk_rating: ["LOW", "MODERATE", "HIGH", "SIGNIFICANT"],
       risk_status: ["OPEN", "MONITORED", "CLOSED"],
       role_level: ["EMPLOYEE", "MANAGER", "SYSTEM_ADMIN"],
-<<<<<<< HEAD
-      severity_level: ["info", "warn", "error"]
-    }
-  }
-=======
       severity_level: ["info", "warn", "error"],
       tax_account_type: ["MTA", "FIA", "IPA", "FTA", "UA"],
-      tax_dispute_status: [
-        "OPEN",
-        "IN_PROGRESS",
-        "SUBMITTED",
-        "RESOLVED",
-        "CLOSED",
-      ],
+      tax_dispute_status: ["OPEN", "IN_PROGRESS", "SUBMITTED", "RESOLVED", "CLOSED"],
       us_overlay_type: ["GILTI", "163J", "CAMT", "EXCISE_4501"],
     },
   },
->>>>>>> 2561f4f9
-} as const+} as const;