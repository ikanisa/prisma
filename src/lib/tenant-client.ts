--- conflicted
+++ resolved
@@ -1,65 +1,75 @@
 import { supabase, isSupabaseConfigured } from '@/integrations/supabase/client';
 
+/**
+ * IMPORTANT:
+ * - Include only tables that have an `org_id` column.
+ * - Tables like `soc1_reports`, `soc1_cuecs`, `soc1_residual_risk_notes`, `knowledge_sources`
+ *   do NOT have `org_id` and are intentionally excluded from this org-scoped registry.
+ */
 const ORG_SCOPED_TABLES = [
+  // Core domain
   'clients',
   'documents',
   'engagements',
+  'controls',
+  'materiality_sets',
+  'risks',
+  'kams',
+
+  // Reconciliation / group audit (with org_id)
   'group_components',
   'group_instructions',
   'component_workpapers',
   'component_reviews',
+
+  // Ops & workflow
+  'tasks',
   'notifications',
-  'tasks',
+  'pbc_requests',
+  'pbc_items',
+  'policies',
+  'portal_sessions',
+  'errors',
+  'idempotency_keys',
+  'ingest_jobs',
+
+  // Ledger & accounting
+  'accounting',
+  'journal_entries',
+  'journal_lines',
+  'chart_of_accounts',
+  'transactions',
+  'vendors',
+  'vendor_category_mappings',
+  'tax',
+  'vat_rules',
+  'vat_returns',
+  'vies_checks',
+
+  // Agents & knowledge (only those with org_id)
+  'agent_profiles',
+  'agent_feedback',
+  'agent_logs',
+  'agent_sessions',
+  'knowledge_corpora',
+  'knowledge_events',
+  'learning_runs',
+
+  // Misc tables with org_id
   'activity_log',
-<<<<<<< HEAD
+  'categories',
+  'chunks',
+  'cit_computations',
+  'independence_checks',
+  'members',
+  'memberships',
+  'misstatements',
+  'samples',
+  'tests',
+  'workpapers',
+
+  // Service org registry (has org_id)
   'service_orgs',
-  'soc1_reports',
-  'soc1_cuecs',
-  'soc1_residual_risk_notes',
-=======
-  'kam_candidates',
-  'kam_drafts',
-  'audit_planned_procedures',
-  'audit_evidence',
-  'audit_plans',
-  'materiality_sets',
-  'plan_change_log',
-  'audit_risks',
-  'audit_risk_signals',
-  'audit_risk_activity',
-  'audit_responses',
-  'audit_response_checks',
-  'fraud_plans',
-  'fraud_plan_actions',
-  'journal_entry_strategies',
-  'tax_entities',
-  'tax_accounts',
-  'cit_computations',
-  'participation_exemptions',
-  'return_files',
-  'estimate_register',
-  'going_concern_worksheets',
-  'controls',
-  'control_walkthroughs',
-  'control_tests',
-  'itgc_groups',
-  'deficiencies',
-  'client_background_checks',
-  'independence_assessments',
-  'acceptance_decisions',
-  'approval_queue',
-  'audit_report_drafts',
-  'tcwg_packs',
-  'engagement_archives',
-  'pbc_requests',
-  'pbc_deliveries',
-  'agent_profiles',
-  'knowledge_corpora',
-  'knowledge_sources',
-  'learning_runs',
-  'knowledge_events',
-  'agent_feedback',
->>>>>>> 791747a5
 ] as const;
 
 export type OrgScopedTable = (typeof ORG_SCOPED_TABLES)[number];
@@ -71,7 +81,6 @@
     if (!ORG_SCOPED_TABLES.includes(table)) {
       throw new Error(`Table ${table as string} is not registered as org-scoped.`);
     }
-
     return supabase.from(table as any) as any;
   }
 
