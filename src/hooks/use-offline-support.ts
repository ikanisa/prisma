--- conflicted
+++ resolved
@@ -18,14 +18,8 @@
   queue: QueuedOfflineAction[];
   queueLength: number;
   hasPendingActions: boolean;
-<<<<<<< HEAD
   enqueueAction: (action: string, data: unknown, options?: QueueOfflineActionOptions) => QueuedOfflineAction;
   processQueue: () => Promise<ProcessQueueResult>;
-=======
-  enqueueAction: (action: string, data: unknown) => Promise<number>;
-  processQueue: () => Promise<number>;
-  resetQueue: () => Promise<void>;
->>>>>>> 159590ba
 }
 
 export function useOfflineSupport({ autoProcessOnReconnect = false }: UseOfflineSupportOptions = {}): UseOfflineSupportResult {
@@ -61,15 +55,11 @@
     let handleOnline: (() => void) | undefined;
     if (autoProcessOnReconnect) {
       handleOnline = () => {
-<<<<<<< HEAD
         void processQueuedActions().then(() => {
           refreshQueue();
         }).catch(() => {
           refreshQueue();
         });
-=======
-        void processQueuedActions().then(() => refreshQueue());
->>>>>>> 159590ba
       };
       window.addEventListener('online', handleOnline);
     }
@@ -83,31 +73,18 @@
   }, [autoProcessOnReconnect, refreshQueue]);
 
   const enqueue = useCallback(
-<<<<<<< HEAD
     (action: string, data: unknown, options?: QueueOfflineActionOptions) => {
       const entry = queueAction(action, data, options);
       refreshQueue();
       return entry;
-=======
-    async (action: string, data: unknown) => {
-      const length = await queueAction(action, data);
-      await refreshQueue();
-      return length;
->>>>>>> 159590ba
     },
     [refreshQueue],
   );
 
   const process = useCallback(async () => {
-<<<<<<< HEAD
     const result = await processQueuedActions();
     refreshQueue();
     return result;
-=======
-    const processed = await processQueuedActions();
-    await refreshQueue();
-    return processed;
->>>>>>> 159590ba
   }, [refreshQueue]);
 
   const resetQueue = useCallback(async () => {
