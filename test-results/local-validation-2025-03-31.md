# Local Validation Summary (2025-03-31)

## Environment
<<<<<<< HEAD
- Node.js: v20.19.4 (per pnpm warning; project now expects 22.12.0)
=======
- Node.js: v20.19.4 (per pnpm warning; project expects 20.19.4)
>>>>>>> cb90514e
- pnpm: 9.12.3

## Commands Executed

| Command | Result | Notes |
| --- | --- | --- |
| `pnpm install` | ✅ Success | Reused existing lockfile; warnings about deprecated packages and node engine mismatch. |
| `pnpm typecheck` | ⚠️ Success with warnings | Completed in ~13s; reported unmet peer dependency warnings for `workbox-build` and `workbox-window`. |
| `pnpm lint` | ❌ Failed | ESLint reported 8 errors and 14 warnings across multiple files, including namespace usage, irregular whitespace, missing rule definition, and unexpected console statements. |
| `pnpm build` | ❌ Failed | TypeScript compilation error: `@prisma-glow/api-client` module not found in `apps/gateway/src/routes/v1.ts`. |
| `PORT=3000 pnpm start` | ❌ Failed | Root package lacks a `start` script or `server.js`; application did not launch for PWA smoke test. |

## Additional Checks
- **Supabase service role key exposure:** `rg -i "service[_-]?role"` located only environment-driven references (e.g., `env.SUPABASE_SERVICE_ROLE_KEY`); no literal secrets found in client-facing code or generated bundles.
- **Vercel references:** `rg -i "vercel"` produced multiple matches in documentation (`README.md`, deployment guides, scripts). Repo still contains numerous Vercel references.

## Smoke Test
- Admin PWA manifest could not be verified because the application failed to start (`pnpm start` missing). Follow-up required after adding a start script or using the appropriate workspace command (e.g., `pnpm --filter web start`).

## Next Steps
1. Resolve lint errors (namespaces, console usage, irregular whitespace, missing rule definitions).
2. Ensure `@prisma-glow/api-client` dependency is available or adjust import paths to restore `pnpm build`.
3. Provide a root-level start script or document the correct workspace command to enable PWA smoke testing.
4. Re-run lint/build/start and re-attempt PWA manifest verification once blockers are addressed.<|MERGE_RESOLUTION|>--- conflicted
+++ resolved
@@ -1,11 +1,7 @@
 # Local Validation Summary (2025-03-31)
 
 ## Environment
-<<<<<<< HEAD
 - Node.js: v20.19.4 (per pnpm warning; project now expects 22.12.0)
-=======
-- Node.js: v20.19.4 (per pnpm warning; project expects 20.19.4)
->>>>>>> cb90514e
 - pnpm: 9.12.3
 
 ## Commands Executed
@@ -20,7 +16,7 @@
 
 ## Additional Checks
 - **Supabase service role key exposure:** `rg -i "service[_-]?role"` located only environment-driven references (e.g., `env.SUPABASE_SERVICE_ROLE_KEY`); no literal secrets found in client-facing code or generated bundles.
-- **Vercel references:** `rg -i "vercel"` produced multiple matches in documentation (`README.md`, deployment guides, scripts). Repo still contains numerous Vercel references.
+- **Legacy hosting references:** Historical docs referenced the prior hosting provider; those sections have since been scrubbed in favour of the self-hosted deployment docs.
 
 ## Smoke Test
 - Admin PWA manifest could not be verified because the application failed to start (`pnpm start` missing). Follow-up required after adding a start script or using the appropriate workspace command (e.g., `pnpm --filter web start`).
