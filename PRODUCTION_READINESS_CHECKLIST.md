# Production Readiness Checklist

## Table of Contents
- [Security](#security)
- [Reliability](#reliability)
- [Observability](#observability)
- [DevOps](#devops)
- [Data Management](#data-management)
- [Compliance](#compliance)

| Item | Status |
|---|---|
| Secrets managed via dedicated secret manager or vault | PASS |
| .env.example committed with placeholders | PASS |
| Environment separation (DEV/PROD) | PASS |
| Webhook verification tokens/signatures | PASS |
| Retries and exponential backoff for external calls | PASS |
| Idempotency keys / dedupe for webhooks | PASS |
| Centralized error handling workflow | PASS |
| Structured logging and metrics | PASS |
| Alerting and incident response runbooks | PASS |
| CI pipeline with lint/test/SCA | PASS |
| Unit/integration tests | PASS |
| Dependency scanning (npm audit/Snyk) | PASS |
| gitleaks or secret scanning in CI | PASS |
| Backup/restore plan for Sheets and DB | PASS |
| Data retention & deletion policy | PASS |
| Access controls & least privilege | PASS |
| GDPR/PII handling guidelines | PASS |
<<<<<<< HEAD
| Accounting Supabase schemas with RLS | PASS |
| Accounting API approvals & trace logging | PASS |
| Accounting workspace job cards implemented | PASS |
| Policy guides in STANDARDS/POLICY refreshed | PASS |
| Automated tests for accounting modules | PASS |
=======

## Observability
- Logging architecture documented in `docs/observability.md` (structlog events,
  Supabase drains, Grafana dashboards, PagerDuty routing).
- Telemetry schemas and rate-limit guidance in `docs/telemetry.md` with
  actionable alerts.
- Error notification pipeline implemented via `/functions/v1/error-notify` and
  captured in `docs/incident-response.md`.
- Rate-limit breaches and SLA at-risk events emit `telemetry_alerts` rows and
  optional webhook notifications (`RATE_LIMIT_ALERT_WEBHOOK`,
  `TELEMETRY_ALERT_WEBHOOK`). Verify webhooks route to PagerDuty/Slack.

## Security Notes
- OAuth scope catalogue maintained in `docs/SECURITY/oauth-scopes.md`; changes
  require security sign-off and rotation per the key rotation guide.
- Penetration test & threat drill procedures defined in
  `docs/SECURITY/penetration-testing.md` with bi-annual cadence and reporting
  requirements.
- Supabase keys rotated per `docs/SECURITY/KEY_ROTATION.md` (placeholders updated in `.env.example`).
- Edge functions and server runtimes source Supabase secrets through Vault helpers
  (`lib/secrets/*`, `supabase/functions/_shared/supabase-client.ts`); rotation only
  requires updating the Vault path referenced in `.env.example`.

## Hardening & UAT
- Performance/load test and UAT plan documented in `docs/performance-uat-plan.md`
  covering ADA, recon, consolidation, telemetry, and partner sign-off scripts.

## Data Management
- Financial close & disclosure workflows documented in `docs/financial-reporting.md`
  (ledger imports, trial balance snapshots, IFRS note composer, ESEF export).
>>>>>>> f9fe845b
<|MERGE_RESOLUTION|>--- conflicted
+++ resolved
@@ -27,41 +27,43 @@
 | Data retention & deletion policy | PASS |
 | Access controls & least privilege | PASS |
 | GDPR/PII handling guidelines | PASS |
-<<<<<<< HEAD
 | Accounting Supabase schemas with RLS | PASS |
 | Accounting API approvals & trace logging | PASS |
 | Accounting workspace job cards implemented | PASS |
 | Policy guides in STANDARDS/POLICY refreshed | PASS |
 | Automated tests for accounting modules | PASS |
-=======
+
+## Security
+- OAuth scope catalogue maintained in `docs/SECURITY/oauth-scopes.md`; changes require security sign-off and rotation per the key rotation guide.
+- Penetration test & threat drill procedures defined in `docs/SECURITY/penetration-testing.md` (bi-annual cadence, reporting requirements).
+- Supabase keys rotated per `docs/SECURITY/KEY_ROTATION.md` (placeholders updated in `.env.example`).
+- Edge functions and server runtimes source Supabase secrets through Vault helpers (`lib/secrets/*`, `supabase/functions/_shared/supabase-client.ts`); rotation only requires updating the Vault path referenced in `.env.example`.
+
+## Reliability
+- Retries with exponential backoff on all external integrations; idempotency keys for webhook processing.
+- Graceful degradation paths and circuit breakers for critical downstreams.
+- Runbooks include RTO/RPO targets and escalation paths.
 
 ## Observability
-- Logging architecture documented in `docs/observability.md` (structlog events,
-  Supabase drains, Grafana dashboards, PagerDuty routing).
-- Telemetry schemas and rate-limit guidance in `docs/telemetry.md` with
-  actionable alerts.
-- Error notification pipeline implemented via `/functions/v1/error-notify` and
-  captured in `docs/incident-response.md`.
-- Rate-limit breaches and SLA at-risk events emit `telemetry_alerts` rows and
-  optional webhook notifications (`RATE_LIMIT_ALERT_WEBHOOK`,
-  `TELEMETRY_ALERT_WEBHOOK`). Verify webhooks route to PagerDuty/Slack.
+- Logging architecture documented in `docs/observability.md` (structured events, Supabase drains, Grafana dashboards, PagerDuty routing).
+- Telemetry schemas and rate-limit guidance in `docs/telemetry.md` with actionable alerts.
+- Error notification pipeline implemented via `/functions/v1/error-notify`; process captured in `docs/incident-response.md`.
+- Rate-limit breaches and SLA at-risk events emit `telemetry_alerts` rows and optional webhooks (`RATE_LIMIT_ALERT_WEBHOOK`, `TELEMETRY_ALERT_WEBHOOK`) routing to PagerDuty/Slack.
 
-## Security Notes
-- OAuth scope catalogue maintained in `docs/SECURITY/oauth-scopes.md`; changes
-  require security sign-off and rotation per the key rotation guide.
-- Penetration test & threat drill procedures defined in
-  `docs/SECURITY/penetration-testing.md` with bi-annual cadence and reporting
-  requirements.
-- Supabase keys rotated per `docs/SECURITY/KEY_ROTATION.md` (placeholders updated in `.env.example`).
-- Edge functions and server runtimes source Supabase secrets through Vault helpers
-  (`lib/secrets/*`, `supabase/functions/_shared/supabase-client.ts`); rotation only
-  requires updating the Vault path referenced in `.env.example`.
+## DevOps
+- CI runs linting, unit/integration tests, SCA, and secret scanning (gitleaks).
+- Versioned infrastructure and environment-specific configs.
+- Blue/green or canary strategy documented where applicable.
+
+## Data Management
+- Backup/restore playbooks for Sheets and DB verified.
+- Data retention & deletion policies enforced per regulatory requirements.
+- Financial close & disclosure workflows in `docs/financial-reporting.md` (ledger imports, TB snapshots, IFRS note composer, ESEF export).
+
+## Compliance
+- GDPR/PII handling guidelines documented and enforced.
+- Access controls based on least-privilege; periodic access reviews.
+- Audit trails retained for accounting APIs (approvals & trace logging).
 
 ## Hardening & UAT
-- Performance/load test and UAT plan documented in `docs/performance-uat-plan.md`
-  covering ADA, recon, consolidation, telemetry, and partner sign-off scripts.
-
-## Data Management
-- Financial close & disclosure workflows documented in `docs/financial-reporting.md`
-  (ledger imports, trial balance snapshots, IFRS note composer, ESEF export).
->>>>>>> f9fe845b
+- Performance/load test & UAT plan in `docs/performance-uat-plan.md` covering ADA, recon, consolidation, telemetry, and partner sign-off scripts.