--- conflicted
+++ resolved
@@ -6,11 +6,7 @@
 - Document every rollback action in the deployment log.
 
 ## Frontend
-<<<<<<< HEAD
 1. Redeploy previous known-good build artifact (from CDN or your hosting platform's preview) by reactivating the prior release tag.
-=======
-1. Redeploy previous known-good build artifact (from the CDN or retained container image) by reactivating the prior release tag.
->>>>>>> 500b4a45
 2. Clear CDN caches (`/tasks`, `/documents`, `/onboarding`, `/assistant`) to prevent stale assets.
 3. Verify UI loads without console errors; assistant dock visible.
 
