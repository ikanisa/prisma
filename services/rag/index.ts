--- conflicted
+++ resolved
@@ -2346,7 +2346,6 @@
   (process.env.OPENAI_WEB_SEARCH_ENABLED ?? 'false').toLowerCase() === 'true';
 const OPENAI_WEB_SEARCH_MODEL = process.env.OPENAI_WEB_SEARCH_MODEL ?? 'gpt-4.1-mini';
 const OPENAI_SUMMARY_MODEL = process.env.OPENAI_SUMMARY_MODEL ?? OPENAI_WEB_SEARCH_MODEL;
-<<<<<<< HEAD
 const OPENAI_FILE_SEARCH_VECTOR_STORE_ID = process.env.OPENAI_FILE_SEARCH_VECTOR_STORE_ID?.trim() ?? null;
 const OPENAI_FILE_SEARCH_MODEL =
   process.env.OPENAI_FILE_SEARCH_MODEL?.trim() ?? process.env.AGENT_MODEL?.trim() ?? 'gpt-4.1-mini';
@@ -2372,11 +2371,6 @@
     logError('openai.file_search_filter_parse_failed', error, {});
   }
 }
-=======
-const DOMAIN_TOOL_AGENT_KEYS = new Set(['brokerageEnablement', 'callerMarketing', 'mobilityOps']);
-const DOMAIN_TOOL_MODEL = process.env.DOMAIN_TOOL_MODEL ?? 'gpt-5';
-const DOMAIN_IMAGE_MODEL = process.env.DOMAIN_IMAGE_MODEL ?? DOMAIN_TOOL_MODEL;
->>>>>>> 7f0964b1
 
 const WEB_FETCH_CACHE_RETENTION_DAYS = (() => {
   const raw = Number(process.env.WEB_FETCH_CACHE_RETENTION_DAYS ?? '14');
@@ -5244,7 +5238,6 @@
 }
 
 async function performRagSearch(orgId: string, queryInput: string, topK = 6) {
-<<<<<<< HEAD
   if (OPENAI_FILE_SEARCH_VECTOR_STORE_ID) {
     try {
       const requestedTopK = Number.isFinite(topK) && topK > 0 ? Math.floor(topK) : 6;
@@ -5301,10 +5294,6 @@
   }
 
   const [embedding] = await embed([queryInput]);
-=======
-  const { vectors } = await embed([queryInput]);
-  const [embedding] = vectors;
->>>>>>> 7f0964b1
   const { rows } = await db.query(
     'SELECT doc_id, chunk_index, content, source, embedding <-> $1 AS distance FROM document_chunks WHERE org_id = $2 ORDER BY embedding <-> $1 LIMIT $3',
     [vector(embedding), orgId, topK]
@@ -9403,17 +9392,8 @@
       return res.json(cached);
     }
 
-<<<<<<< HEAD
     const ragResult = await performRagSearch(orgContext.orgId, query, numericLimit);
     let parsedResults: Array<Record<string, unknown>> = [];
-=======
-    const { vectors: queryVectors } = await embed([query]);
-    const [queryEmbedding] = queryVectors;
-    const { rows } = await db.query(
-      'SELECT doc_id, chunk_index, content, source, embedding <-> $1 AS distance FROM document_chunks WHERE org_id = $2 ORDER BY embedding <-> $1 LIMIT $3',
-      [vector(queryEmbedding), orgContext.orgId, limit]
-    );
->>>>>>> 7f0964b1
 
     try {
       const parsed = ragResult?.output ? JSON.parse(ragResult.output) : null;
