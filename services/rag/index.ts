--- conflicted
+++ resolved
@@ -4499,11 +4499,7 @@
 type ReasoningEffort = 'minimal' | 'low' | 'medium' | 'high';
 type ResponseVerbosity = 'low' | 'medium' | 'high';
 
-<<<<<<< HEAD
 async function summariseWebDocument(orgId: string, url: string, text: string): Promise<string> {
-=======
-async function generateWebSummary(url: string, text: string): Promise<string> {
->>>>>>> 78aba0fb
   if (OPENAI_WEB_SEARCH_ENABLED) {
     try {
       const response = await openai.responses.create(
