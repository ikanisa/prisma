/* eslint-env node */
import { env } from './env.js';
import express, { type NextFunction, type Request, type Response } from 'express';
import multer from 'multer';
import pdfParse from 'pdf-parse';
import Tesseract from 'tesseract.js';
import { Client } from 'pg';
import { vector } from 'pgvector';
import NodeCache from 'node-cache';
import jwt, { type JwtPayload } from 'jsonwebtoken';
import { randomUUID, createHash } from 'crypto';
import { AsyncLocalStorage } from 'node:async_hooks';
import * as Sentry from '@sentry/node';
import { context, trace, SpanStatusCode } from '@opentelemetry/api';
import { NodeTracerProvider } from '@opentelemetry/sdk-trace-node';
import { BatchSpanProcessor } from '@opentelemetry/sdk-trace-base';
import { OTLPTraceExporter } from '@opentelemetry/exporter-trace-otlp-http';
import { Resource } from '@opentelemetry/resources';
import { SemanticResourceAttributes } from '@opentelemetry/semantic-conventions';
import { registerInstrumentations } from '@opentelemetry/instrumentation';
import { HttpInstrumentation } from '@opentelemetry/instrumentation-http';
import { ExpressInstrumentation } from '@opentelemetry/instrumentation-express';
import {
  AnalyticsEventValidationError,
  buildAutonomyTelemetryEvent,
  buildTelemetryAlertEvent,
  autonomyTelemetryRowFromEvent,
  telemetryAlertRowFromEvent,
  recordEventOnSpan,
} from '../../analytics/events/node.js';
import { createClient } from '@supabase/supabase-js';
import type {
  ChatCompletionChunk,
  ChatCompletionCreateParamsNonStreaming,
  ChatCompletionCreateParamsStreaming,
  ChatCompletionListParams,
  ChatCompletionUpdateParams,
} from 'openai/resources/chat/completions';
import type { MessageListParams } from 'openai/resources/chat/completions/messages';
import { getSignedUrlTTL } from '../../lib/security/signed-url-policy';
import {
  scheduleLearningRun,
  getDriveConnectorMetadata,
  previewDriveDocuments,
  processDriveChanges,
  getConnectorIdForOrg,
  triggerDriveBackfill,
  downloadDriveFile,
  isSupportedDriveMime,
  isManifestFile,
  parseManifestBuffer,
  type DriveChangeQueueRow,
  type ManifestEntry,
} from './knowledge/ingestion';
import type { DriveSource } from './knowledge/drive';
import { listWebSources, getWebSource, type WebSourceRow } from './knowledge/web';
import { getSupabaseJwtSecret, getSupabaseServiceRoleKey } from '../../lib/secrets';
import { generateAgentPlan } from '../../lib/agents/runtime';
import {
  roleFromString,
  ROLE_PRIORITY,
  type AgentRequestContext,
  type AgentRole,
} from '../../lib/agents/types';
import {
  upsertChatkitSession,
  cancelChatkitSession,
  resumeChatkitSession,
  fetchChatkitSession,
  recordChatkitTranscript,
  listChatkitTranscripts,
} from './chatkit-session-service';
import { buildReadinessSummary } from './readiness';
import { getUrlSourceSettings, type UrlSourceSettings } from './system-config';
import {
  APPROVAL_ACTION_LABELS,
  createAgentActionApproval as supabaseCreateAgentActionApproval,
  insertAgentAction as supabaseInsertAgentAction,
  normalizeApprovalAction as externalNormalizeApprovalAction,
  reshapeApprovalRow as externalReshapeApprovalRow,
  type AgentActionStatus,
  type ApprovalAction,
  type ApprovalDecision,
  type ApprovalEvidence,
} from './approval-service';
import { createOpenAiDebugLogger } from './openai-debug';
import { getOpenAIClient } from '../../lib/openai/client';
import { runOpenAiFileSearch } from '../../lib/openai/file-search';
import { readOpenAiWorkloadEnv } from '../../lib/openai/workloads';
import {
  syncAgentToolsFromRegistry,
  isAgentPlatformEnabled,
  getOpenAiAgentId,
  createAgentThread,
  createAgentRun,
} from './openai-agent-service';
import { streamOpenAiResponse } from './openai-stream';
import {
  createConversationItems,
  deleteConversation,
  getConversation,
  listConversationItems,
  listConversations,
  type ConversationItemInput,
} from './openai-conversations';
import { AgentConversationRecorder } from './agent-conversation-recorder';
import { createRealtimeSession, getRealtimeTurnServers } from './openai-realtime';
import { generateSoraVideo } from './openai-media';
import { transcribeAudioBuffer, synthesizeSpeech } from './openai-audio';
import {
  createChatCompletion,
  deleteChatCompletion,
  listChatCompletionMessages,
  listChatCompletions,
  retrieveChatCompletion,
  streamChatCompletion,
  updateChatCompletion,
} from './openai-chat-completions';
import { directorAgent as legacyDirectorAgent } from '../agents/director';
import { DOMAIN_AGENT_LIST } from '../agents/domain-agents';
import type { OrchestratorContext } from '../agents/types';
import { AuditExecutionAgent } from '../agents/audit-execution';
import type { Database } from '../../supabase/src/integrations/supabase/types';
import type { OrchestrationTaskInput } from './mcp/types';
import { initialiseMcpInfrastructure } from './mcp/bootstrap';
import { createDirectorAgent as createMcpDirectorAgent } from './mcp/director';
import { createSafetyAgent as createMcpSafetyAgent } from './mcp/safety';
import { executeTaskWithExecutor } from './mcp/executors';
import {
  scheduleUrgentNotificationFanout,
  startNotificationFanoutWorker,
} from './notifications/fanout';

type AgentPersona = 'AUDIT' | 'FINANCE' | 'TAX';
type LearningMode = 'INITIAL' | 'CONTINUOUS';

type OrchestrationStatus = Database['public']['Enums']['agent_orchestration_status'];
type OrchestrationTaskStatus = Database['public']['Enums']['agent_task_status'];

const SERVICE_NAME = process.env.OTEL_SERVICE_NAME ?? 'rag-service';
const OTLP_ENDPOINT = process.env.OTEL_EXPORTER_OTLP_ENDPOINT;
let telemetryInitialised = false;
const RUNTIME_ENVIRONMENT = process.env.ENVIRONMENT ?? process.env.NODE_ENV ?? 'development';
const SERVICE_VERSION = process.env.SERVICE_VERSION ?? process.env.SENTRY_RELEASE ?? 'dev';

function configureTelemetry(): void {
  if (telemetryInitialised) {
    return;
  }

  const resource = new Resource({
    [SemanticResourceAttributes.SERVICE_NAME]: SERVICE_NAME,
    'service.namespace': 'prisma-glow',
    'deployment.environment': RUNTIME_ENVIRONMENT,
    'service.version': SERVICE_VERSION,
  });

  const provider = new NodeTracerProvider({ resource });
  if (OTLP_ENDPOINT) {
    provider.addSpanProcessor(
      new BatchSpanProcessor(
        new OTLPTraceExporter({ url: OTLP_ENDPOINT }),
      ),
    );
  }
  provider.register();

  registerInstrumentations({
    instrumentations: [new HttpInstrumentation(), new ExpressInstrumentation()],
  });

  telemetryInitialised = true;
}

configureTelemetry();
const tracer = trace.getTracer(SERVICE_NAME);

const SENTRY_RELEASE = process.env.SENTRY_RELEASE;
const SENTRY_ENVIRONMENT = process.env.SENTRY_ENVIRONMENT ?? RUNTIME_ENVIRONMENT;
const SENTRY_DSN = process.env.SENTRY_DSN;
const SENTRY_ENABLED = Boolean(SENTRY_DSN);

if (SENTRY_ENABLED) {
  Sentry.init({
    dsn: SENTRY_DSN,
    environment: SENTRY_ENVIRONMENT,
    release: SENTRY_RELEASE,
    tracesSampleRate: 1.0,
  });
}

type Primitive = string | number | boolean | null;

const WEB_DOMAIN_MAP: Record<string, { corpusDomain: string; agentKind: AgentPersona }> = {
  IFRS: { corpusDomain: 'IFRS', agentKind: 'FINANCE' },
  IAS: { corpusDomain: 'IAS', agentKind: 'FINANCE' },
  ISA: { corpusDomain: 'ISA', agentKind: 'AUDIT' },
  AUDIT: { corpusDomain: 'ISA', agentKind: 'AUDIT' },
  FINANCIAL_REPORTING: { corpusDomain: 'IFRS', agentKind: 'FINANCE' },
  COMPLIANCE: { corpusDomain: 'ISA', agentKind: 'AUDIT' },
  GOVERNANCE: { corpusDomain: 'ISA', agentKind: 'AUDIT' },
  LEGAL: { corpusDomain: 'ISA', agentKind: 'AUDIT' },
  TAX: { corpusDomain: 'TAX', agentKind: 'TAX' },
  ORG: { corpusDomain: 'ORG', agentKind: 'FINANCE' },
};

const WEB_HARVEST_INTERVAL_MS = Number(process.env.WEB_HARVEST_INTERVAL_MS ?? 60 * 60 * 1000);

function resolveHeartbeatInterval(defaultValue: number): number {
  const raw = process.env.CHAT_COMPLETIONS_STREAM_HEARTBEAT_INTERVAL_MS;
  if (raw === undefined || raw === null || raw === '') {
    return defaultValue;
  }
  const parsed = Number(raw);
  if (!Number.isFinite(parsed) || parsed < 0) {
    return defaultValue;
  }
  return parsed;
}

const CHAT_COMPLETIONS_STREAM_HEARTBEAT_INTERVAL_MS = resolveHeartbeatInterval(15_000);
let webBootstrapRunning = false;

type RobotsRules = { allow: string[]; disallow: string[] };
const robotsCache = new Map<string, { rules: RobotsRules; fetchedAt: number }>();

const AUDIO_EXTENSION_MAP: Record<string, string> = {
  'audio/webm': 'webm',
  'audio/ogg': 'ogg',
  'audio/mpeg': 'mp3',
  'audio/mp3': 'mp3',
  'audio/wav': 'wav',
  'audio/x-wav': 'wav',
  'audio/flac': 'flac',
  'audio/mp4': 'mp4',
  'audio/m4a': 'm4a',
  'audio/aac': 'aac',
  'audio/opus': 'opus',
};

function inferAudioFileName(mimeType?: string): string {
  const extension = mimeType ? AUDIO_EXTENSION_MAP[mimeType.toLowerCase()] : undefined;
  const suffix = extension ?? 'wav';
  return `audio-${Date.now()}.${suffix}`;
}

function decodeBase64Audio(value: string): Buffer {
  if (!value || typeof value !== 'string') {
    throw new Error('Audio payload is required.');
  }
  try {
    const buffer = Buffer.from(value, 'base64');
    if (buffer.length === 0) {
      throw new Error('Decoded audio buffer is empty.');
    }
    return buffer;
  } catch (error) {
    throw new Error('Invalid base64 audio payload.');
  }
}

type WebCacheRow = {
  id: string;
  url: string;
  content: string | null;
  fetched_at: string | null;
  last_used_at: string | null;
  status: string | null;
  metadata: Record<string, any> | null;
};

function normaliseDomain(value: string): string {
  return value.trim().toLowerCase();
}

function isDomainAllowed(hostname: string, allowedDomains: string[]): boolean {
  const host = normaliseDomain(hostname);
  for (const entry of allowedDomains) {
    const pattern = normaliseDomain(entry);
    if (!pattern) continue;
    if (pattern === '*') return true;
    if (pattern === host) return true;
    if (pattern.startsWith('*.') && host.endsWith(pattern.slice(1))) return true;
  }
  return false;
}

function pathMatchesRule(pathname: string, rule: string): boolean {
  const trimmed = rule.trim();
  if (!trimmed) return false;
  if (trimmed === '/') return true;
  if (trimmed.endsWith('$')) {
    const exact = trimmed.slice(0, -1);
    return pathname === exact;
  }
  if (trimmed.includes('*')) {
    const [prefix] = trimmed.split('*');
    return pathname.startsWith(prefix);
  }
  return pathname.startsWith(trimmed);
}

function isPathAllowedByRobots(pathname: string, rules: RobotsRules): boolean {
  let longestAllow = '';
  for (const allow of rules.allow) {
    if (pathMatchesRule(pathname, allow) && allow.length > longestAllow.length) {
      longestAllow = allow;
    }
  }
  let longestDisallow = '';
  for (const disallow of rules.disallow) {
    if (pathMatchesRule(pathname, disallow) && disallow.length > longestDisallow.length) {
      longestDisallow = disallow;
    }
  }
  if (!longestDisallow) return true;
  if (!longestAllow) return false;
  return longestAllow.length >= longestDisallow.length;
}

function parseRobots(content: string): RobotsRules {
  const lines = content.split(/\r?\n/);
  const allow: string[] = [];
  const disallow: string[] = [];
  let applies = false;
  for (const raw of lines) {
    const line = raw.trim();
    if (!line || line.startsWith('#')) continue;
    const [directive, value = ''] = line.split(/:/, 2).map((part) => part.trim());
    if (!directive) continue;
    const lower = directive.toLowerCase();
    if (lower === 'user-agent') {
      applies = value === '*' || value.toLowerCase() === 'prismaglow-ai-agent';
    } else if (applies && lower === 'allow') {
      allow.push(value);
    } else if (applies && lower === 'disallow') {
      disallow.push(value);
    }
  }
  return { allow, disallow };
}

async function fetchRobotsForOrigin(origin: string, cacheTtlMs: number): Promise<RobotsRules | null> {
  const cached = robotsCache.get(origin);
  if (cached && Date.now() - cached.fetchedAt <= cacheTtlMs) {
    return cached.rules;
  }
  try {
    const response = await fetch(`${origin}/robots.txt`, {
      headers: { 'User-Agent': 'PrismaGlow-AI-Agent/1.0 (+https://example.com)' },
    });
    if (!response.ok) {
      robotsCache.set(origin, { rules: { allow: [], disallow: [] }, fetchedAt: Date.now() });
      return null;
    }
    const body = await response.text();
    const rules = parseRobots(body);
    robotsCache.set(origin, { rules, fetchedAt: Date.now() });
    return rules;
  } catch (error) {
    console.warn(
      JSON.stringify({
        level: 'warn',
        msg: 'web.robots_fetch_failed',
        origin,
        error: error instanceof Error ? error.message : String(error),
      }),
    );
    robotsCache.set(origin, { rules: { allow: [], disallow: [] }, fetchedAt: Date.now() });
    return null;
  }
}

async function ensureUrlAllowed(rawUrl: string, settings: UrlSourceSettings): Promise<void> {
  const parsed = new URL(rawUrl);
  if (!isDomainAllowed(parsed.hostname, settings.allowedDomains)) {
    throw new Error('domain_not_allowlisted');
  }
  if (settings.fetchPolicy.obeyRobots) {
    const ttlMs = Math.max(0, settings.fetchPolicy.cacheTtlMinutes) * 60_000;
    const rules = await fetchRobotsForOrigin(parsed.origin, ttlMs);
    if (rules && rules.disallow.length && !isPathAllowedByRobots(parsed.pathname, rules)) {
      throw new Error('robots_disallow');
    }
  }
}

async function getCachedWebContent(url: string): Promise<WebCacheRow | null> {
  const { data, error, status } = await supabaseService
    .from('web_fetch_cache')
    .select('id, url, content, fetched_at, last_used_at, status, metadata')
    .eq('url', url)
    .maybeSingle();
  if (error && status !== 406) {
    throw error;
  }
  return (data as WebCacheRow | null) ?? null;
}

async function upsertWebCache(url: string, content: string, metadata: Record<string, any>, status = 'fetched') {
  const nowIso = new Date().toISOString();
  const payload = {
    url,
    content,
    content_hash: createHash('sha256').update(content).digest('hex'),
    status,
    fetched_at: nowIso,
    last_used_at: nowIso,
    metadata,
  };
  const { error } = await supabaseService.from('web_fetch_cache').upsert(payload, { onConflict: 'url' });
  if (error) {
    throw error;
  }
}

async function touchWebCache(cache: WebCacheRow, metadataUpdates: Record<string, any> = {}) {
  const updates: Record<string, any> = {
    last_used_at: new Date().toISOString(),
  };
  if (metadataUpdates && Object.keys(metadataUpdates).length > 0) {
    updates.metadata = { ...(cache.metadata ?? {}), ...metadataUpdates };
  }
  const { error } = await supabaseService
    .from('web_fetch_cache')
    .update(updates)
    .eq('id', cache.id);
  if (error) {
    console.warn(JSON.stringify({ level: 'warn', msg: 'web.cache_touch_failed', url: cache.url, error: error.message }));
  }
}

async function pruneStaleWebCache(): Promise<void> {
  if (WEB_FETCH_CACHE_RETENTION_MS <= 0) {
    return;
  }
  const now = Date.now();
  if (now - lastWebCachePruneAt < WEB_FETCH_CACHE_PRUNE_INTERVAL_MS) {
    return;
  }
  lastWebCachePruneAt = now;
  const cutoff = new Date(now - WEB_FETCH_CACHE_RETENTION_MS).toISOString();
  const { error, count } = await supabaseService
    .from('web_fetch_cache')
    .delete({ count: 'exact' })
    .lt('fetched_at', cutoff);
  if (error) {
    logError('web.cache_prune_failed', error, { cutoff });
    return;
  }
  if (typeof count === 'number' && count > 0) {
    logInfo('web.cache_pruned', { cutoff, deleted: count });
  }
}

async function fetchWebDocument(url: string, settings: UrlSourceSettings): Promise<string> {
  await ensureUrlAllowed(url, settings);
  const response = await fetch(url, {
    headers: {
      'User-Agent': 'PrismaGlow-AI-Agent/1.0 (+https://example.com)',
      Accept: 'text/html,application/xhtml+xml',
    },
  });
  if (!response.ok) {
    throw new Error(`Failed to fetch URL (status ${response.status})`);
  }
  return response.text();
}

function resolveWebDomainMetadata(domain: string | null | undefined) {
  const key = domain ? domain.toUpperCase() : 'ORG';
  return WEB_DOMAIN_MAP[key] ?? { corpusDomain: 'ORG', agentKind: 'FINANCE' as AgentPersona };
}

async function ensureCorpusForDomain(orgId: string, domain: string) {
  const upcasedDomain = domain.toUpperCase();

  const { data: existing, error: existingError } = await supabaseService
    .from('knowledge_corpora')
    .select('id, org_id, domain')
    .eq('org_id', orgId)
    .eq('domain', upcasedDomain)
    .maybeSingle();

  if (existingError) {
    throw existingError;
  }
  if (existing) {
    return existing;
  }

  const name = `${upcasedDomain} Global`;
  const defaultJurisdiction = ['MT'];

  const { data: inserted, error: insertError } = await supabaseService
    .from('knowledge_corpora')
    .insert({
      org_id: orgId,
      name,
      domain: upcasedDomain,
      jurisdiction: defaultJurisdiction,
      retention: 'Auto-generated corpus for web knowledge ingestion',
      is_default: true,
    })
    .select('id, org_id, domain')
    .single();

  if (insertError) {
    throw insertError;
  }

  return inserted;
}

async function ensureKnowledgeSourceLink(corpusId: string, webSourceId: string) {
  const { data: existing, error: existingError } = await supabaseService
    .from('knowledge_sources')
    .select('id, corpus_id, provider, source_uri, last_sync_at, state')
    .eq('corpus_id', corpusId)
    .eq('provider', 'web_catalog')
    .eq('source_uri', webSourceId)
    .maybeSingle();

  if (existingError) {
    throw existingError;
  }
  if (existing) {
    return existing;
  }

  const { data: inserted, error: insertError } = await supabaseService
    .from('knowledge_sources')
    .insert({
      corpus_id: corpusId,
      provider: 'web_catalog',
      source_uri: webSourceId,
      state: { autoLinked: true },
    })
    .select('id, corpus_id, provider, source_uri, last_sync_at, state')
    .single();

  if (insertError) {
    throw insertError;
  }

  return inserted;
}

type CorpusRow = {
  id: string;
  org_id: string;
  domain: string;
};

type KnowledgeSourceRow = {
  id: string;
  corpus_id: string;
  provider: string;
  source_uri: string | null;
  last_sync_at: string | null;
  state: Record<string, any> | null;
};

async function ensureWebSourceSyncForOrg(options: {
  orgId: string;
  webSource: WebSourceRow;
  corpusCache?: Map<string, CorpusRow>;
  initiatedBy?: string;
  force?: boolean;
}) {
  const { orgId, webSource, corpusCache, initiatedBy, force } = options;

  const { corpusDomain, agentKind } = resolveWebDomainMetadata(webSource.domain);

  let corpus: CorpusRow;
  if (corpusCache?.has(corpusDomain)) {
    corpus = corpusCache.get(corpusDomain)!;
  } else {
    corpus = (await ensureCorpusForDomain(orgId, corpusDomain)) as CorpusRow;
    if (corpusCache) {
      corpusCache.set(corpusDomain, corpus);
    }
  }

  const knowledgeSource = (await ensureKnowledgeSourceLink(
    corpus.id,
    webSource.id,
  )) as KnowledgeSourceRow;

  const state = (knowledgeSource.state ?? {}) as Record<string, any>;

  if (state?.lastRunStatus === 'pending') {
    return null;
  }

  if (!force) {
    const lastSyncTime = knowledgeSource.last_sync_at
      ? new Date(knowledgeSource.last_sync_at).getTime()
      : undefined;
    const now = Date.now();

    const due =
      !lastSyncTime ||
      now - lastSyncTime >= WEB_HARVEST_INTERVAL_MS ||
      state?.lastRunStatus === 'failed';

    if (!due) {
      return null;
    }
  }

  return queueWebHarvestJob({
    knowledgeSourceId: knowledgeSource.id,
    webSourceId: webSource.id,
    orgId,
    agentKind,
    initiatedBy: initiatedBy ?? 'system',
    mode: knowledgeSource.last_sync_at ? 'CONTINUOUS' : 'INITIAL',
  });
}

// Basic RAG service implementing ingest, search and reembed endpoints.
// Documents are stored in PostgreSQL with pgvector embeddings.

const app = express();

if (SENTRY_ENABLED) {
  app.use(Sentry.Handlers.requestHandler());
}

app.use((req: AuthenticatedRequest, res: Response, next: NextFunction) => {
  const span = tracer.startSpan(`${req.method} ${req.path}`, {
    attributes: {
      'http.method': req.method,
      'http.target': req.originalUrl ?? req.url ?? req.path,
      'http.scheme': req.protocol,
    },
  });

  const spanContext = trace.setSpan(context.active(), span);
  context.with(spanContext, () => {
    let spanEnded = false;
    const endSpan = () => {
      if (spanEnded) {
        return;
      }
      spanEnded = true;

      if (span.isRecording()) {
        span.setAttribute('http.status_code', res.statusCode);
        const routePath = req.route?.path ?? req.path;
        if (routePath) {
          span.setAttribute('http.route', routePath);
        }
        if (req.requestId) {
          span.setAttribute('prismaglow.request_id', req.requestId);
        }
        if (res.statusCode >= 500) {
          span.setStatus({ code: SpanStatusCode.ERROR });
        }
      }

      span.end();
    };

    res.on('finish', endSpan);
    res.on('close', endSpan);
    res.on('error', (err) => {
      if (span.isRecording()) {
        span.recordException(err);
        span.setStatus({
          code: SpanStatusCode.ERROR,
          message: err instanceof Error ? err.message : String(err),
        });
      }
      endSpan();
    });

    next();
  });
});

app.use(express.json({ limit: '10mb' }));

const HEADER_REQUEST_ID = 'x-request-id';
const requestContext = new AsyncLocalStorage<{ requestId: string }>();

app.use((req: AuthenticatedRequest, res: Response, next: NextFunction) => {
  const existing = req.header(HEADER_REQUEST_ID);
  const requestId = existing && existing.trim().length > 0 ? existing : randomUUID();
  req.requestId = requestId;
  res.set(HEADER_REQUEST_ID, requestId);
  if (SENTRY_ENABLED) {
    Sentry.configureScope((scope) => {
      scope.setTag('request_id', requestId);
    });
  }
  requestContext.run({ requestId }, () => next());
});

const JWT_SECRET = await getSupabaseJwtSecret();
const JWT_AUDIENCE = process.env.SUPABASE_JWT_AUDIENCE ?? 'authenticated';
const RATE_LIMIT_ALERT_WEBHOOK = process.env.RATE_LIMIT_ALERT_WEBHOOK ?? process.env.ERROR_NOTIFY_WEBHOOK ?? '';
const TELEMETRY_ALERT_WEBHOOK =
  env.TELEMETRY_ALERT_WEBHOOK ?? process.env.TELEMETRY_ALERT_WEBHOOK ?? process.env.ERROR_NOTIFY_WEBHOOK ?? '';
const EMBEDDING_ALERT_WEBHOOK =
  env.EMBEDDING_ALERT_WEBHOOK ?? process.env.EMBEDDING_ALERT_WEBHOOK ?? TELEMETRY_ALERT_WEBHOOK;

if (!JWT_SECRET) {
  throw new Error('SUPABASE_JWT_SECRET must be set to secure the RAG service.');
}

const upload = multer();
const cache = new NodeCache({ stdTTL: 60 });
const idempotencyCache = new NodeCache();

type IdempotencyCacheEntry = {
  status: number;
  body: unknown;
};

function applyExpressIdempotency(options: {
  keyBuilder: (req: AuthenticatedRequest) => string | null | undefined;
  ttlSeconds?: number;
}) {
  const ttl = options.ttlSeconds ?? 300;

  return (req: AuthenticatedRequest, res: Response, next: NextFunction) => {
    let key: string | null | undefined;
    try {
      key = options.keyBuilder(req);
    } catch (error) {
      logError('idempotency.key_builder_failed', error, { path: req.path });
      return next();
    }

    if (!key || key.length === 0) {
      return next();
    }

    const cached = idempotencyCache.get<IdempotencyCacheEntry>(key);
    if (cached) {
      res.setHeader('X-Idempotency-Key', key);
      res.setHeader('X-Idempotency-Cache', 'HIT');
      return res.status(cached.status).json(cached.body);
    }

    res.setHeader('X-Idempotency-Key', key);
    res.setHeader('X-Idempotency-Cache', 'MISS');

    let responseBody: unknown | undefined;
    const originalJson = res.json.bind(res);

    res.json = (body: unknown) => {
      responseBody = body;
      return originalJson(body);
    };

    res.on('finish', () => {
      if (!responseBody) return;
      if (res.statusCode >= 200 && res.statusCode < 300) {
        idempotencyCache.set(key as string, { status: res.statusCode, body: responseBody }, ttl);
      }
    });

    return next();
  };
}

const RATE_LIMIT = Number(process.env.API_RATE_LIMIT ?? '60');
const RATE_WINDOW_MS = Number(process.env.API_RATE_WINDOW_SECONDS ?? '60') * 1000;
const requestBuckets = new Map<string, number[]>();

const GDRIVE_QUEUE_PROCESS_LIMIT = Number(process.env.GDRIVE_PROCESS_BATCH_LIMIT ?? '10');
const driveUploaderCache = new Map<string, string>();
type DriveFileMetadata = { metadata: Record<string, unknown>; allowlisted_domain: boolean };

type AgentTypeKey = 'CLOSE' | 'TAX' | 'AUDIT' | 'ADVISORY' | 'CLIENT';

const ENFORCE_CITATIONS = getFeatureFlag('FEATURE_ENFORCE_CITATIONS', true);
const SUPPORTED_AGENT_TYPES = new Set<AgentTypeKey>(['CLOSE', 'TAX', 'AUDIT', 'ADVISORY', 'CLIENT']);
const DAY_MS = 24 * 60 * 60 * 1000;

const EMBEDDING_CRON_SECRET = env.EMBEDDING_CRON_SECRET ?? '';
const EMBEDDING_DELTA_LOOKBACK_HOURS = env.EMBEDDING_DELTA_LOOKBACK_HOURS;
const EMBEDDING_DELTA_DOCUMENT_LIMIT = env.EMBEDDING_DELTA_DOCUMENT_LIMIT;
const EMBEDDING_DELTA_POLICY_LIMIT = env.EMBEDDING_DELTA_POLICY_LIMIT;

function formatDateKey(date: Date): string {
  const year = date.getUTCFullYear();
  const month = String(date.getUTCMonth() + 1).padStart(2, '0');
  const day = String(date.getUTCDate()).padStart(2, '0');
  return `${year}-${month}-${day}`;
}

function buildLastNDaysKeys(days: number, end: Date): string[] {
  const keys: string[] = [];
  for (let i = days - 1; i >= 0; i -= 1) {
    const bucket = new Date(end.getTime() - i * DAY_MS);
    keys.push(formatDateKey(bucket));
  }
  return keys;
}

type LearningJob = {
  id: string;
  org_id: string;
  kind: string;
  status: string;
  payload: Record<string, unknown> | null;
  result: Record<string, unknown> | null;
  policy_version_id: string | null;
  created_at: string;
  updated_at: string;
  processed_at: string | null;
};

type ToolExecutionContext = {
  orgId: string;
  engagementId?: string | null;
  userId: string;
  sessionId: string;
  runId: string;
};

type ToolHandler = (input: unknown, context: ToolExecutionContext) => Promise<unknown>;

type ToolDefinition = {
  label?: string;
  minRole: AgentRole;
  sensitive?: boolean;
  standards_refs?: string[];
  enabled?: boolean;
};

type AgentToolExecutionResult = {
  toolKey: string;
  status: 'SUCCESS' | 'ERROR' | 'BLOCKED' | 'PENDING';
  output?: unknown;
  error?: string;
  approvalId?: string;
};

const REQUIRE_MANAGER_APPROVAL = getFeatureFlag('FEATURE_REQUIRE_MANAGER_APPROVAL', true);
const BLOCK_EXTERNAL_FILING = getFeatureFlag('FEATURE_BLOCK_EXTERNAL_FILING', true);
const QMS_MONITORING_ENABLED = getFeatureFlag('FEATURE_QMS_MONITORING_ENABLED', true);


const ROLE_HIERARCHY: Record<AgentRole, number> = {
  EMPLOYEE: ROLE_PRIORITY.EMPLOYEE,
  MANAGER: ROLE_PRIORITY.MANAGER,
  SYSTEM_ADMIN: ROLE_PRIORITY.SYSTEM_ADMIN,
};

const LOCAL_TOOL_DEFINITIONS: Record<string, ToolDefinition> = {
  'rag.search': {
    label: 'Knowledge base search',
    minRole: 'EMPLOYEE',
  },
  'trial_balance.get': {
    label: 'Trial balance snapshot',
    minRole: 'EMPLOYEE',
  },
  'docs.sign_url': {
    label: 'Generate document signing URL',
    minRole: 'MANAGER',
    sensitive: true,
  },
  'notify.user': {
    label: 'Notify user',
    minRole: 'EMPLOYEE',
  },
};

const toolHandlers: Record<string, ToolHandler> = {
  'rag.search': async (input, context) => {
    const payload = (input && typeof input === 'object' ? input : {}) as Record<string, unknown>;
    const query = typeof payload.query === 'string' && payload.query.trim().length > 0
      ? payload.query.trim()
      : typeof payload.prompt === 'string' && payload.prompt.trim().length > 0
      ? payload.prompt.trim()
      : null;
    const rawTopK = payload.topK ?? payload.top_k ?? payload.limit;
    const topK = Number.isFinite(rawTopK as number) ? Number(rawTopK) : 6;

    if (!query) {
      return { output: 'rag.search requires a query input.' };
    }

    const result = await performRagSearch(context.orgId, query, Math.max(1, Math.min(12, topK)));
    try {
      return {
        output: result.output,
        citations: result.citations,
      };
    } catch {
      return { output: result.output };
    }
  },
  'trial_balance.get': async () => {
    return {
      balances: [],
      generatedAt: new Date().toISOString(),
    };
  },
  'docs.sign_url': async (input) => {
    const payload = (input && typeof input === 'object' ? input : {}) as Record<string, unknown>;
    const documentId = typeof payload.documentId === 'string' ? payload.documentId : null;
    return {
      documentId,
      signedUrl: 'https://example.com/sign-url-placeholder',
      expiresInSeconds: Number(process.env.DOCUMENT_SIGN_TTL ?? '120'),
    };
  },
  'notify.user': async (input, context) => {
    const payload = (input && typeof input === 'object' ? input : {}) as Record<string, unknown>;
    const rawMessage = typeof payload.message === 'string' ? payload.message.trim() : '';
    if (!rawMessage) {
      throw new Error('notify.user requires a non-empty message.');
    }

    const addRecipient = (value: unknown, recipients: Set<string>) => {
      if (typeof value === 'string' && value.trim().length > 0) {
        recipients.add(value.trim());
        return;
      }
      if (value && typeof value === 'object' && 'id' in value) {
        const candidate = (value as { id?: unknown }).id;
        if (typeof candidate === 'string' && candidate.trim().length > 0) {
          recipients.add(candidate.trim());
        }
      }
    };

    const recipientSet = new Set<string>();
    addRecipient(payload.userId, recipientSet);
    if (Array.isArray(payload.recipients)) {
      for (const entry of payload.recipients) {
        addRecipient(entry, recipientSet);
      }
    } else if (typeof payload.recipient === 'string') {
      addRecipient(payload.recipient, recipientSet);
    }

    if (recipientSet.size === 0) {
      throw new Error('notify.user requires at least one recipient userId.');
    }

    const MAX_RECIPIENTS = 20;
    const recipients = Array.from(recipientSet).slice(0, MAX_RECIPIENTS);
    const title =
      typeof payload.title === 'string' && payload.title.trim().length > 0
        ? payload.title.trim()
        : 'Agent notification';
    const link = typeof payload.link === 'string' && payload.link.trim().length > 0 ? payload.link.trim() : null;
    const rawKind = typeof payload.kind === 'string' ? payload.kind.toUpperCase() : 'SYSTEM';
    const allowedKinds = new Set(['TASK', 'DOC', 'APPROVAL', 'SYSTEM']);
    const kind = allowedKinds.has(rawKind) ? rawKind : 'SYSTEM';
    const urgency = typeof payload.urgency === 'string' ? payload.urgency.toLowerCase() : 'info';
    const urgent = urgency === 'critical' || urgency === 'high';

    const insertRows = recipients.map((userId) => ({
      org_id: context.orgId,
      user_id: userId,
      title,
      body: rawMessage,
      link,
      urgent,
      kind,
    }));

    const { data, error } = await supabaseService
      .from('notifications')
      .insert(insertRows)
      .select('id, org_id, user_id, created_at, urgent');

    if (error) {
      throw error;
    }

    const inserted = (data ?? []).map((row) => ({
      ...row,
      org_id: row.org_id ?? context.orgId,
    }));
    logInfo('agent.notify_user_enqueued', {
      sessionId: context.sessionId,
      runId: context.runId,
      orgId: context.orgId,
      recipientCount: recipients.length,
      urgent,
    });

    if (urgent && inserted.length > 0) {
      await scheduleUrgentNotificationFanout({
        supabase: supabaseService,
        orgId: context.orgId,
        notifications: inserted.map((row) => ({
          id: row.id,
          user_id: row.user_id,
          org_id: row.org_id,
        })),
        title,
        message: rawMessage,
        link,
        kind,
        urgent,
        logInfo,
        logError,
      });
    }

    return {
      notified: true,
      message: rawMessage,
      title,
      kind,
      urgent,
      recipients: inserted.length ? inserted.map((row) => row.user_id) : recipients,
      notificationIds: inserted.map((row) => row.id),
      createdAt: inserted.length ? inserted[0].created_at : new Date().toISOString(),
      link,
    };
  },
};

let toolRegistryAvailabilityChecked = false;
let toolRegistryAvailable = true;

async function resolveToolDefinition(toolKey: string): Promise<ToolDefinition | null> {
  if (!toolRegistryAvailable && toolRegistryAvailabilityChecked) {
    return LOCAL_TOOL_DEFINITIONS[toolKey] ?? null;
  }

  try {
    const { data, error } = await supabaseService
      .from('tool_registry')
      .select('key, label, min_role, sensitive, standards_refs, enabled')
      .eq('key', toolKey)
      .maybeSingle();

    toolRegistryAvailabilityChecked = true;

    if (error) {
      if (error.code === '42P01') {
        toolRegistryAvailable = false;
        logInfo('tool_registry.unavailable', { toolKey });
      } else {
        logError('tool_registry.fetch_failed', error, { toolKey });
      }
      return LOCAL_TOOL_DEFINITIONS[toolKey] ?? null;
    }

    if (!data) {
      return LOCAL_TOOL_DEFINITIONS[toolKey] ?? null;
    }

    return {
      label: typeof data.label === 'string' ? data.label : undefined,
      minRole: roleFromString(data.min_role) ?? 'EMPLOYEE',
      sensitive: Boolean(data.sensitive),
      standards_refs: Array.isArray(data.standards_refs) ? data.standards_refs : undefined,
      enabled: data.enabled ?? true,
    };
  } catch (err) {
    const error = err instanceof Error ? err : new Error(String(err));
    toolRegistryAvailabilityChecked = true;
    toolRegistryAvailable = false;
    logError('tool_registry.unexpected_error', error, { toolKey });
    return LOCAL_TOOL_DEFINITIONS[toolKey] ?? null;
  }
}

const hashPayload = (value: unknown) =>
  createHash('sha256').update(JSON.stringify(value ?? null)).digest('hex');

function parsePlanSummary(summary: unknown): any {
  if (!summary) return { steps: [] };
  if (typeof summary === 'string') {
    try {
      return JSON.parse(summary);
    } catch {
      return { steps: [] };
    }
  }
  if (typeof summary === 'object') {
    return summary;
  }
  return { steps: [] };
}

function ensurePlanSteps(planDocument: any): any[] {
  if (!Array.isArray(planDocument.steps)) {
    planDocument.steps = [];
  }
  return planDocument.steps;
}

function updatePlanStepResults(planDocument: any, stepIndex: number, results: AgentToolExecutionResult[]) {
  const steps = ensurePlanSteps(planDocument);
  const existingIndex = steps.findIndex((step: any) => step?.stepIndex === stepIndex);
  if (existingIndex >= 0) {
    const current = steps[existingIndex] ?? {};
    steps[existingIndex] = { ...current, stepIndex, results };
  } else {
    steps.push({ stepIndex, results });
  }
}

function deriveRunState(results: AgentToolExecutionResult[]): 'DONE' | 'EXECUTING' | 'ERROR' {
  if (results.some((result) => result.status === 'ERROR')) {
    return 'ERROR';
  }
  if (results.some((result) => result.status === 'BLOCKED' || result.status === 'PENDING')) {
    return 'EXECUTING';
  }
  return 'DONE';
}

function normaliseOrchestrationTaskInput(raw: unknown): OrchestrationTaskInput | null {
  if (!raw || typeof raw !== 'object' || Array.isArray(raw)) return null;
  const title = (raw as Record<string, unknown>).title;
  if (typeof title !== 'string' || title.trim().length === 0) {
    return null;
  }

  const task: OrchestrationTaskInput = {
    title: title.trim(),
  };

  const agentKey = (raw as Record<string, unknown>).agentKey;
  if (typeof agentKey === 'string' && agentKey.trim().length > 0) {
    task.agentKey = agentKey.trim();
  }

  const input = (raw as Record<string, unknown>).input;
  if (input && typeof input === 'object' && !Array.isArray(input)) {
    task.input = input as Record<string, unknown>;
  }

  const dependsOn = (raw as Record<string, unknown>).dependsOn;
  if (Array.isArray(dependsOn)) {
    const deps = dependsOn
      .filter((item): item is string => typeof item === 'string' && item.trim().length > 0)
      .map((value) => value.trim());
    if (deps.length) {
      task.dependsOn = deps;
    }
  }

  const metadata = (raw as Record<string, unknown>).metadata;
  if (metadata && typeof metadata === 'object' && !Array.isArray(metadata)) {
    task.metadata = metadata as Record<string, unknown>;
  }

  const executor = (raw as Record<string, unknown>).executor;
  if (typeof executor === 'string' && executor.trim().length > 0) {
    task.metadata = {
      ...(task.metadata ?? {}),
      executor: executor.trim(),
    };
  }

  if (!task.metadata?.executor && task.agentKey === 'audit.execution') {
    task.metadata = {
      ...(task.metadata ?? {}),
      executor: 'audit-risk-summary',
    };
  }

  return task;
}

function buildDefaultTasksForObjective(params: {
  orgId: string;
  objective?: string;
  engagementId: string | null;
}): OrchestrationTaskInput[] {
  const lowerObjective = (params.objective ?? '').toLowerCase();
  const tasks: OrchestrationTaskInput[] = [];

  if (params.engagementId && lowerObjective.includes('audit')) {
    const baseInput = { orgId: params.orgId, engagementId: params.engagementId };
    tasks.push({
      agentKey: 'audit.execution',
      title: 'Summarise audit risk register',
      input: baseInput,
      metadata: { executor: 'audit-risk-summary' },
    });
    tasks.push({
      agentKey: 'audit.execution',
      title: 'Summarise audit evidence status',
      input: baseInput,
      metadata: { executor: 'audit-evidence-summary' },
    });
  }

  if (params.engagementId && (lowerObjective.includes('close') || lowerObjective.includes('finance'))) {
    const baseInput = { orgId: params.orgId, engagementId: params.engagementId };
    tasks.push({
      agentKey: 'accounting.close',
      title: 'Summarise accounting reconciliations',
      input: baseInput,
      metadata: { executor: 'accounting-reconciliation-summary' },
    });
    tasks.push({
      agentKey: 'accounting.close',
      title: 'Summarise journal entries queue',
      input: baseInput,
      metadata: { executor: 'accounting-journal-summary' },
    });
    tasks.push({
      agentKey: 'accounting.close',
      title: 'Report period close status',
      input: baseInput,
      metadata: { executor: 'accounting-close-summary' },
    });
  }

  return tasks;
}

async function recomputeOrchestrationSessionStatus(sessionId: string): Promise<OrchestrationStatus | null> {
  try {
    const [{ data: sessionRow, error: sessionError }, { data: tasks, error: tasksError }] = await Promise.all([
      supabaseService
        .from('agent_orchestration_sessions')
        .select('id, status')
        .eq('id', sessionId)
        .maybeSingle(),
      supabaseService
        .from('agent_orchestration_tasks')
        .select('status')
        .eq('session_id', sessionId),
    ]);

    if (sessionError) throw sessionError;
    if (!sessionRow) return null;
    if (tasksError) throw tasksError;

    const statuses = (tasks ?? []).map((row) => row.status as OrchestrationTaskStatus);

    let nextStatus: OrchestrationStatus = sessionRow.status;

    if (statuses.some((status) => status === 'FAILED')) {
      nextStatus = 'FAILED';
    } else if (statuses.some((status) => status === 'AWAITING_APPROVAL')) {
      nextStatus = 'WAITING_APPROVAL';
    } else if (statuses.length > 0 && statuses.every((status) => status === 'COMPLETED')) {
      nextStatus = 'COMPLETED';
    } else if (statuses.some((status) => status === 'ASSIGNED' || status === 'IN_PROGRESS')) {
      nextStatus = 'RUNNING';
    } else if (statuses.length === 0) {
      nextStatus = 'PENDING';
    } else {
      nextStatus = 'PENDING';
    }

    if (nextStatus !== sessionRow.status) {
      await supabaseService
        .from('agent_orchestration_sessions')
        .update({ status: nextStatus })
        .eq('id', sessionId);
    }

    return nextStatus;
  } catch (error) {
    logError('mcp.session_status_update_failed', error, { sessionId });
    return null;
  }
}

async function evaluateTaskSafety(params: {
  task: { id: string; session_id: string; metadata: Record<string, unknown> | undefined };
  result: TaskExecutorResult;
}): Promise<{
  status: OrchestrationTaskStatus;
  metadata: Record<string, unknown>;
  safetyEvent?: {
    severity: 'INFO' | 'WARN' | 'BLOCKED';
    ruleCode: string;
    details?: Record<string, unknown>;
  };
}> {
  const executor = params.result.metadata?.executor;
  const baseMetadata: Record<string, unknown> = {
    ...(params.task.metadata ?? {}),
    ...(params.result.metadata ?? {}),
  };

  if (!executor) {
    return { status: 'COMPLETED', metadata: baseMetadata };
  }

  const safetyEvent = (severity: 'INFO' | 'WARN' | 'BLOCKED', ruleCode: string, details?: Record<string, unknown>) => ({
    severity,
    ruleCode,
    details,
  });

  switch (executor) {
    case 'audit-risk-summary': {
      const highResidual = Number(params.result.metadata?.highResidualCount ?? 0);
      const unresolved = Number(params.result.metadata?.unresolvedResponseCount ?? 0);
      if (highResidual > 0 || unresolved > 0) {
        return {
          status: 'AWAITING_APPROVAL',
          metadata: { ...baseMetadata, autonomyFlag: 'audit-risk' },
          safetyEvent: safetyEvent('WARN', 'AUDIT:RISK_OPEN', {
            highResidual,
            unresolved,
          }),
        };
      }
      break;
    }
    case 'audit-evidence-summary': {
      const missing = Number(params.result.metadata?.evidenceMissingDocuments ?? 0);
      if (missing > 0) {
        return {
          status: 'AWAITING_APPROVAL',
          metadata: { ...baseMetadata, autonomyFlag: 'audit-evidence' },
          safetyEvent: safetyEvent('WARN', 'AUDIT:EVIDENCE_MISSING', {
            missingDocuments: missing,
          }),
        };
      }
      break;
    }
    case 'accounting-reconciliation-summary': {
      const open = Number(params.result.metadata?.openReconciliations ?? 0);
      const totalDifference = Number(params.result.metadata?.totalDifference ?? 0);
      if (open > 0 || Math.abs(totalDifference) > 0.01) {
        return {
          status: 'AWAITING_APPROVAL',
          metadata: { ...baseMetadata, autonomyFlag: 'accounting-reconciliation' },
          safetyEvent: safetyEvent('WARN', 'ACCOUNTING:RECONCILIATION_OPEN', {
            open,
            totalDifference,
          }),
        };
      }
      break;
    }
    case 'accounting-journal-summary': {
      const pending = Number(params.result.metadata?.pendingJournals ?? 0);
      if (pending > 0) {
        return {
          status: 'AWAITING_APPROVAL',
          metadata: { ...baseMetadata, autonomyFlag: 'accounting-journal' },
          safetyEvent: safetyEvent('WARN', 'ACCOUNTING:JOURNAL_PENDING', {
            pending,
          }),
        };
      }
      break;
    }
    case 'accounting-close-summary': {
      const currentStatus = String(params.result.metadata?.currentStatus ?? 'OPEN');
      if (currentStatus !== 'LOCKED') {
        return {
          status: 'AWAITING_APPROVAL',
          metadata: { ...baseMetadata, autonomyFlag: 'accounting-close' },
          safetyEvent: safetyEvent('INFO', 'ACCOUNTING:CLOSE_STATUS', {
            currentStatus,
          }),
        };
      }
      break;
    }
    default:
      break;
  }

  if (params.result.status === 'error') {
    return {
      status: 'FAILED',
      metadata: { ...baseMetadata, autonomyFlag: 'executor-error' },
      safetyEvent: safetyEvent('WARN', 'TASK:EXECUTOR_ERROR', {
        executor,
      }),
    };
  }

  return { status: 'COMPLETED', metadata: baseMetadata };
}

async function areDependenciesCompleted(dependencyIds: string[]): Promise<boolean> {
  if (!dependencyIds || dependencyIds.length === 0) return true;

  const { data, error } = await supabaseService
    .from('agent_orchestration_tasks')
    .select('id, status')
    .in('id', dependencyIds)
    .eq('status', 'COMPLETED');

  if (error) {
    logError('mcp.dependencies_lookup_failed', error, { dependencyIds });
    return false;
  }

  return (data ?? []).length === dependencyIds.length;
}

async function processPendingOrchestrationTasks() {
  if (!OPENAI_ORCHESTRATOR_ENABLED) return;
  try {
    const { data: pendingTasks, error } = await supabaseService
      .from('agent_orchestration_tasks')
      .select('id, session_id, depends_on')
      .eq('status', 'PENDING')
      .limit(10);

    if (error) throw error;
    if (!pendingTasks || pendingTasks.length === 0) return;

    const assignable: string[] = [];
    for (const task of pendingTasks) {
      const dependencies = Array.isArray(task.depends_on) ? task.depends_on : [];
      const ready = await areDependenciesCompleted(dependencies);
      if (ready) {
        assignable.push(task.id);
      }
    }

    if (assignable.length === 0) return;

    const { data: updatedTasks, error: updateError } = await supabaseService
      .from('agent_orchestration_tasks')
      .update({ status: 'ASSIGNED' })
      .in('id', assignable)
      .eq('status', 'PENDING')
      .select('id, session_id');

    if (updateError) throw updateError;

    for (const task of updatedTasks ?? []) {
      logInfo('mcp.scheduler_assigned', { taskId: task.id, sessionId: task.session_id });
      await recomputeOrchestrationSessionStatus(task.session_id);
    }
  } catch (error) {
    logError('mcp.scheduler_failed', error, {});
  }
}

async function executeAssignedOrchestrationTasks() {
  if (!OPENAI_ORCHESTRATOR_ENABLED) return;
  try {
    const { data: assignedTasks, error } = await supabaseService
      .from('agent_orchestration_tasks')
      .select('id, session_id, metadata, input')
      .eq('status', 'ASSIGNED')
      .limit(5);

    if (error) throw error;
    if (!assignedTasks || assignedTasks.length === 0) return;

    for (const task of assignedTasks) {
      try {
        const existingMetadata =
          (task.metadata && typeof task.metadata === 'object' && !Array.isArray(task.metadata)
            ? (task.metadata as Record<string, unknown>)
            : {}) ?? {};
        const executorKey =
          typeof existingMetadata.executor === 'string' && existingMetadata.executor.trim().length > 0
            ? existingMetadata.executor
            : undefined;
        const taskInput =
          task.input && typeof task.input === 'object' && !Array.isArray(task.input)
            ? (task.input as Record<string, unknown>)
            : undefined;

        const progressMetadata: Record<string, unknown> = {
          ...existingMetadata,
          startedAt: new Date().toISOString(),
          lastExecutor: executorKey ?? existingMetadata.lastExecutor,
        };

        await mcpDirector.updateTaskStatus({
          taskId: task.id,
          status: 'IN_PROGRESS',
          metadata: progressMetadata,
        });

        const result = await executeTaskWithExecutor({
          executorKey,
          input: taskInput,
          sessionId: task.session_id,
          taskId: task.id,
          context: {
            supabase: supabaseService,
            logInfo,
            logError,
          },
        });

        const safetyDecision = await evaluateTaskSafety({
          task: {
            id: task.id,
            session_id: task.session_id,
            metadata: progressMetadata,
          },
          result,
        });

        if (safetyDecision.safetyEvent) {
          await mcpSafety.recordEvent({
            sessionId: task.session_id,
            taskId: task.id,
            severity: safetyDecision.safetyEvent.severity,
            ruleCode: safetyDecision.safetyEvent.ruleCode,
            details: safetyDecision.safetyEvent.details,
          });
        }

        await mcpDirector.updateTaskStatus({
          taskId: task.id,
          status: safetyDecision.status,
          output: result.output ?? {
            note: 'Executor completed without output payload.',
          },
          metadata: {
            ...safetyDecision.metadata,
            completedAt: new Date().toISOString(),
            executorStatus: result.status,
          },
        });

        await recomputeOrchestrationSessionStatus(task.session_id);
        logInfo('mcp.task_executor_completed', {
          taskId: task.id,
          sessionId: task.session_id,
          executorKey: executorKey ?? 'none',
          status: safetyDecision.status,
        });
      } catch (taskError) {
        logError('mcp.task_executor_failed', taskError, { taskId: task.id, sessionId: task.session_id });
        const failureMetadata = {
          ...existingMetadata,
          error: taskError instanceof Error ? taskError.message : String(taskError),
          lastExecutor: executorKey ?? existingMetadata.lastExecutor,
        };

        await mcpDirector.updateTaskStatus({
          taskId: task.id,
          status: 'FAILED',
          metadata: failureMetadata,
        });

        await mcpSafety.recordEvent({
          sessionId: task.session_id,
          taskId: task.id,
          severity: 'WARN',
          ruleCode: 'TASK:EXECUTOR_EXCEPTION',
          details: {
            executor: executorKey ?? 'unknown',
          },
        });

        await recomputeOrchestrationSessionStatus(task.session_id);
      }
    }
  } catch (error) {
    logError('mcp.task_execution_failed', error, {});
  }
}

function buildAgentPlanInstructions(params: {
  sessionId: string;
  orgSlug: string;
  requestContext?: AgentRequestContext;
  plan: any;
}) {
  const lines: string[] = [];
  lines.push(`Session ID: ${params.sessionId}`);
  lines.push(`Organisation: ${params.orgSlug}`);
  if (params.requestContext?.description) {
    lines.push(`Request: ${params.requestContext.description}`);
  }
  const flags = params.requestContext?.flags ?? {};
  if (Object.keys(flags).length > 0) {
    lines.push(`Flags: ${JSON.stringify(flags)}`);
  }
  lines.push('Plan JSON:');
  lines.push(JSON.stringify(params.plan));
  return lines.join('\n');
}

async function insertAgentAction(
  params: Omit<Parameters<typeof supabaseInsertAgentAction>[0], 'supabase'>,
): Promise<string> {
  return supabaseInsertAgentAction({ supabase: supabaseService, ...params });
}

async function createAgentActionApproval(
  params: Omit<Parameters<typeof supabaseCreateAgentActionApproval>[0], 'supabase'>,
): Promise<string> {
  return supabaseCreateAgentActionApproval({ supabase: supabaseService, ...params });
}

function normalizeApprovalAction(kind: string): ApprovalAction {
  return externalNormalizeApprovalAction(kind);
}

function reshapeApprovalRow(row: Record<string, any>, orgSlug: string) {
  return externalReshapeApprovalRow(row, orgSlug);
}

async function enforceApprovalGate(
  req: AuthenticatedRequest,
  res: Response,
  action: ApprovalAction,
): Promise<Response | void> {
  const userId = req.user?.sub;
  if (!userId) {
    return res.status(401).json({ error: 'invalid session' });
  }

  const orgSlug =
    typeof req.body?.orgSlug === 'string'
      ? (req.body.orgSlug as string)
      : typeof req.query?.orgSlug === 'string'
      ? (req.query.orgSlug as string)
      : undefined;

  if (!orgSlug) {
    return res.status(400).json({ error: 'orgSlug is required' });
  }

  let orgContext;
  try {
    orgContext = await resolveOrgForUser(userId, orgSlug);
  } catch (err) {
    if ((err as Error).message === 'organization_not_found') {
      return res.status(404).json({ error: 'organization not found' });
    }
    if ((err as Error).message === 'not_a_member') {
      return res.status(403).json({ error: 'forbidden' });
    }
    throw err;
  }

  if (!REQUIRE_MANAGER_APPROVAL) {
    return res.json({ status: 'allowed', action });
  }

  if (!hasManagerPrivileges(orgContext.role)) {
    return res.status(403).json({ error: 'manager_approval_required', action });
  }

  if (action === 'CLIENT_SEND' && BLOCK_EXTERNAL_FILING) {
    return res.status(409).json({ error: 'external_filing_blocked', action });
  }

  const context = {
    orgSlug,
    path: req.path,
    method: req.method,
    body: req.body ?? null,
    query: req.query ?? null,
    requestedBy: userId,
    action,
  };

  const { data, error } = await supabaseService
    .from('approval_queue')
    .insert({
      org_id: orgContext.orgId,
      kind: action,
      status: 'PENDING',
      requested_by_user_id: userId,
      context_json: context,
    })
    .select('id')
    .single();

  if (error || !data) {
    throw error ?? new Error('approval_queue_insert_failed');
  }

  const approvalId = data.id as string;

  logInfo('approval.queued', {
    userId,
    action,
    orgSlug,
    approvalId,
  });

  return res.status(202).json({
    status: 'approval_required',
    action,
    approvalId,
    message: 'Awaiting manager review.',
    citationsRequired: ENFORCE_CITATIONS,
    monitoringEnabled: QMS_MONITORING_ENABLED,
  });
}

async function updateRunSummaryWithResult({
  run,
  toolKey,
  result,
}: {
  run: { id: string; step_index: number; summary: unknown };
  toolKey: string;
  result: { status: AgentToolExecutionResult['status']; output?: unknown; error?: string };
}): Promise<{ state: 'DONE' | 'EXECUTING' | 'ERROR'; planDocument: any }> {
  const planDocument = parsePlanSummary(run.summary);
  const steps = ensurePlanSteps(planDocument);
  let targetStep = steps.find((step: any) => step?.stepIndex === run.step_index);

  if (!targetStep) {
    targetStep = { stepIndex: run.step_index, results: [] };
    steps.push(targetStep);
  }

  if (!Array.isArray(targetStep.results)) {
    targetStep.results = [];
  }

  const payload: AgentToolExecutionResult = {
    toolKey,
    status: result.status,
  };

  if (result.output !== undefined) {
    payload.output = result.output;
  }
  if (typeof result.error === 'string') {
    payload.error = result.error;
  }

  const existingIndex = targetStep.results.findIndex((entry: any) => entry?.toolKey === toolKey);
  if (existingIndex >= 0) {
    targetStep.results[existingIndex] = payload;
  } else {
    targetStep.results.push(payload);
  }

  const allResults: AgentToolExecutionResult[] = steps.flatMap((step: any) =>
    Array.isArray(step.results) ? (step.results as AgentToolExecutionResult[]) : []
  );

  const state = deriveRunState(allResults);

  await supabaseService
    .from('agent_runs')
    .update({
      summary: JSON.stringify(planDocument),
      state,
    })
    .eq('id', run.id);

  return { state, planDocument };
}

async function resumeApprovedAction({
  approvalId,
  context,
  orgContext,
  approverId,
}: {
  approvalId: string;
  context: Record<string, unknown>;
  orgContext: { orgId: string; orgSlug: string; role: AgentRole };
  approverId: string;
}): Promise<{ output: unknown; runState: 'DONE' | 'EXECUTING' | 'ERROR' }> {
  const sessionId = typeof context.sessionId === 'string' ? context.sessionId : undefined;
  const actionId = typeof context.actionId === 'string' ? context.actionId : undefined;
  const runId = typeof context.runId === 'string' ? context.runId : undefined;
  const toolKey = typeof context.toolKey === 'string' ? context.toolKey : undefined;

  if (!sessionId || !actionId || !runId || !toolKey) {
    throw new Error('approval_context_incomplete');
  }

  const [{ data: action, error: actionError }, { data: session, error: sessionError }, { data: run, error: runError }] =
    await Promise.all([
      supabaseService
        .from('agent_actions')
        .select('id, session_id, run_id, status, tool_key, input_json')
        .eq('id', actionId)
        .maybeSingle(),
      supabaseService
        .from('agent_sessions')
        .select('id, org_id, engagement_id, status')
        .eq('id', sessionId)
        .maybeSingle(),
      supabaseService
        .from('agent_runs')
        .select('id, step_index, summary')
        .eq('id', runId)
        .maybeSingle(),
    ]);

  if (actionError || !action) {
    throw actionError ?? new Error('action_not_found');
  }
  if (sessionError || !session) {
    throw sessionError ?? new Error('session_not_found');
  }
  if (runError || !run) {
    throw runError ?? new Error('run_not_found');
  }

  const handler = toolHandlers[toolKey];
  if (!handler) {
    throw new Error('handler_not_implemented');
  }

  await supabaseService
    .from('agent_sessions')
    .update({ status: 'RUNNING' })
    .eq('id', sessionId);

  await supabaseService
    .from('agent_actions')
    .update({ status: 'PENDING' })
    .eq('id', actionId);

  const executionInput =
    context.input && typeof context.input === 'object'
      ? (context.input as Record<string, unknown>)
      : (action.input_json as Record<string, unknown> | null) ?? {};

  try {
    const output = await handler(executionInput, {
      orgId: orgContext.orgId,
      engagementId: session.engagement_id ?? null,
      userId: approverId,
      sessionId,
      runId,
    });

    await supabaseService
      .from('agent_actions')
      .update({ status: 'SUCCESS', output_json: output ?? {} })
      .eq('id', actionId);

    const { state: runState } = await updateRunSummaryWithResult({
      run,
      toolKey,
      result: { status: 'SUCCESS', output },
    });

    await supabaseService.from('agent_traces').insert({
      org_id: orgContext.orgId,
      session_id: sessionId,
      run_id: runId,
      trace_type: 'TOOL',
      payload: {
        toolKey,
        input: executionInput,
        output,
        status: 'SUCCESS',
        resumedFromApproval: true,
        approvalId,
        runState,
      },
    });

    await supabaseService.from('activity_log').insert({
      org_id: orgContext.orgId,
      user_id: approverId,
      action: 'AGENT_TOOL_CALL',
      entity_type: 'agent_session',
      entity_id: sessionId,
      metadata: {
        toolKey,
        status: 'SUCCESS',
        resumedFromApproval: true,
        approvalId,
        inputHash: hashPayload(executionInput),
        outputHash: hashPayload(output),
        runState,
      },
    });

    return { output, runState };
  } catch (error) {
    const message = error instanceof Error ? error.message : String(error ?? 'execution_failed_after_approval');

    await supabaseService
      .from('agent_actions')
      .update({ status: 'ERROR', output_json: { error: message } })
      .eq('id', actionId);

    const { state: runState } = await updateRunSummaryWithResult({
      run,
      toolKey,
      result: { status: 'ERROR', error: message },
    });

    await supabaseService.from('agent_traces').insert({
      org_id: orgContext.orgId,
      session_id: sessionId,
      run_id: runId,
      trace_type: 'ERROR',
      payload: {
        toolKey,
        input: executionInput,
        error: message,
        resumedFromApproval: true,
        approvalId,
        runState,
      },
    });

    await supabaseService.from('activity_log').insert({
      org_id: orgContext.orgId,
      user_id: approverId,
      action: 'AGENT_TOOL_CALL',
      entity_type: 'agent_session',
      entity_id: sessionId,
      metadata: {
        toolKey,
        status: 'ERROR',
        resumedFromApproval: true,
        approvalId,
        error: message,
        inputHash: hashPayload(executionInput),
        runState,
      },
    });

    if (runState === 'ERROR') {
      await supabaseService
        .from('agent_sessions')
        .update({ status: 'FAILED' })
        .eq('id', sessionId);
    }

    throw error;
  }
}

async function rejectBlockedAction({
  approvalId,
  context,
  orgContext,
  approverId,
  comment,
}: {
  approvalId: string;
  context: Record<string, unknown>;
  orgContext: { orgId: string; orgSlug: string; role: AgentRole };
  approverId: string;
  comment?: string;
}): Promise<void> {
  const sessionId = typeof context.sessionId === 'string' ? context.sessionId : undefined;
  const actionId = typeof context.actionId === 'string' ? context.actionId : undefined;
  const runId = typeof context.runId === 'string' ? context.runId : undefined;
  const toolKey = typeof context.toolKey === 'string' ? context.toolKey : undefined;

  if (!sessionId || !actionId || !runId || !toolKey) {
    throw new Error('approval_context_incomplete');
  }

  const [{ data: action, error: actionError }, { data: run, error: runError }] = await Promise.all([
    supabaseService
      .from('agent_actions')
      .select('id, input_json')
      .eq('id', actionId)
      .maybeSingle(),
    supabaseService
      .from('agent_runs')
      .select('id, step_index, summary')
      .eq('id', runId)
      .maybeSingle(),
  ]);

  if (actionError || !action) {
    throw actionError ?? new Error('action_not_found');
  }
  if (runError || !run) {
    throw runError ?? new Error('run_not_found');
  }

  await supabaseService
    .from('agent_actions')
    .update({ status: 'ERROR', output_json: { error: 'approval_rejected', comment: comment ?? null } })
    .eq('id', actionId);

  const { state: runState } = await updateRunSummaryWithResult({
    run,
    toolKey,
    result: { status: 'ERROR', error: comment ?? 'approval_rejected' },
  });

  await supabaseService
    .from('agent_sessions')
    .update({ status: 'FAILED' })
    .eq('id', sessionId);

  await supabaseService.from('agent_traces').insert({
    org_id: orgContext.orgId,
    session_id: sessionId,
    run_id: runId,
    trace_type: 'ERROR',
    payload: {
      toolKey,
      status: 'ERROR',
      approvalRejected: true,
      approvalId,
      comment: comment ?? null,
      runState,
    },
  });

  await supabaseService.from('activity_log').insert({
    org_id: orgContext.orgId,
    user_id: approverId,
    action: 'AGENT_TOOL_CALL',
    entity_type: 'agent_session',
    entity_id: sessionId,
    metadata: {
      toolKey,
      status: 'ERROR',
      approvalRejected: true,
      approvalId,
      comment: comment ?? null,
      runState,
    },
  });
}

interface AuthenticatedRequest extends Request {
  user?: JwtPayload & { sub?: string };
  requestId?: string;
}

function enrichMeta(meta: Record<string, unknown> = {}): Record<string, unknown> {
  const ctx = requestContext.getStore();
  if (ctx?.requestId && !('requestId' in meta)) {
    return { requestId: ctx.requestId, ...meta };
  }
  return meta;
}

function logInfo(message: string, meta: Record<string, unknown> = {}) {
  console.log(JSON.stringify({ level: 'info', msg: message, ...enrichMeta(meta) }));
}

function logError(message: string, error: unknown, meta: Record<string, unknown> = {}) {
  console.error(
    JSON.stringify({
      level: 'error',
      msg: message,
      error: error instanceof Error ? error.message : String(error),
      stack: error instanceof Error ? error.stack : undefined,
      ...enrichMeta(meta),
    })
  );
  if (SENTRY_ENABLED) {
    Sentry.captureException(error);
  }
}

function getFeatureFlag(name: string, fallback = true) {
  const value = process.env[name];
  if (value === undefined) return fallback;
  return value !== 'false' && value !== '0';
}

function parseBooleanFlag(value: unknown): boolean | undefined {
  if (typeof value === 'boolean') return value;
  if (typeof value === 'string') {
    const normalized = value.trim().toLowerCase();
    if (['true', '1', 'yes', 'y'].includes(normalized)) return true;
    if (['false', '0', 'no', 'n'].includes(normalized)) return false;
  }
  return undefined;
}

function asArray<T = unknown>(value: unknown): T[] | undefined {
  if (!Array.isArray(value)) return undefined;
  return value as T[];
}

function parseAgentRequestContext(raw: unknown): AgentRequestContext | undefined {
  if (!raw || typeof raw !== 'object' || Array.isArray(raw)) {
    return undefined;
  }

  const source = raw as Record<string, unknown>;
  const context: AgentRequestContext = {};

  if (typeof source.description === 'string' && source.description.trim().length > 0) {
    context.description = source.description.trim();
  }

  const flagsPayload =
    typeof source.flags === 'object' && source.flags !== null && !Array.isArray(source.flags)
      ? (source.flags as Record<string, unknown>)
      : undefined;

  const flags: AgentRequestContext['flags'] = {};
  const externalFiling = parseBooleanFlag(source.externalFiling ?? flagsPayload?.externalFiling);
  if (externalFiling !== undefined) {
    flags.externalFiling = externalFiling;
  }
  const calculatorOverride = parseBooleanFlag(source.calculatorOverride ?? flagsPayload?.calculatorOverride);
  if (calculatorOverride !== undefined) {
    flags.calculatorOverride = calculatorOverride;
  }
  if (Object.keys(flags).length > 0) {
    context.flags = flags;
  }

  const minRoleRaw = source.minRoleRequired ?? source.minRole ?? flagsPayload?.minRoleRequired;
  const minRole = roleFromString(minRoleRaw);
  if (minRole) {
    context.minRoleRequired = minRole;
  }

  const requestedToolsSource = asArray(source.requestedTools) ?? asArray(source.tools);
  if (requestedToolsSource) {
    const requestedTools = requestedToolsSource
      .map((tool) => {
        if (!tool || typeof tool !== 'object') return null;
        const record = tool as Record<string, unknown>;
        const toolKey =
          typeof record.toolKey === 'string'
            ? record.toolKey
            : typeof record.key === 'string'
            ? record.key
            : undefined;
        if (!toolKey) return null;
        const minRoleForTool = roleFromString(record.minRole ?? record.min_role);
        return {
          toolKey,
          minRole: minRoleForTool ?? undefined,
        };
      })
      .filter(
        (entry): entry is { toolKey: string; minRole?: AgentRole } => Boolean(entry)
      );

    if (requestedTools.length > 0) {
      context.requestedTools = requestedTools;
    }
  }

  return Object.keys(context).length > 0 ? context : undefined;
}

type NormalizedResponseMessage = { role: string; content: unknown } & Record<string, unknown>;

const RESPONSES_ALLOWED_KEYS = new Set([
  'temperature',
  'top_p',
  'max_output_tokens',
  'response_format',
  'tools',
  'tool_choice',
  'tool_outputs',
  'metadata',
  'modalities',
  'reasoning',
  'user',
  'seed',
  'logit_bias',
  'parallel_tool_calls',
  'max_tool_calls',
  'conversation',
  'safety_identifier',
  'store',
  'audio',
  'text',
  'service_tier',
  'background',
  'instructions',
  'include',
  'response_id',
  'previous_response_id',
]);

const RESPONSE_KEY_ALIASES: Record<string, string> = {
  responseId: 'response_id',
  previousResponseId: 'previous_response_id',
  toolOutputs: 'tool_outputs',
  toolChoice: 'tool_choice',
  responseFormat: 'response_format',
  maxOutputTokens: 'max_output_tokens',
  maxToolCalls: 'max_tool_calls',
  topP: 'top_p',
  serviceTier: 'service_tier',
  safetyIdentifier: 'safety_identifier',
  parallelToolCalls: 'parallel_tool_calls',
};

function normaliseResponsesInput(raw: unknown): NormalizedResponseMessage[] | null {
  if (raw === null || raw === undefined) {
    return null;
  }

  if (typeof raw === 'string') {
    return [{ role: 'user', content: raw }];
  }

  if (Array.isArray(raw)) {
    if (raw.length === 0) {
      throw new Error('Responses input must include at least one message');
    }

    const normalised = raw.map((entry) => {
      if (typeof entry === 'string') {
        return { role: 'user', content: entry };
      }
      if (entry && typeof entry === 'object' && 'role' in entry) {
        const record = entry as Record<string, unknown>;
        const roleCandidate = typeof record.role === 'string' ? (record.role as string) : 'user';
        if (!('content' in record)) {
          throw new Error('Responses input items must include content');
        }
        return { ...record, role: roleCandidate } as NormalizedResponseMessage;
      }
      throw new Error('Unsupported responses input entry');
    });

    return normalised as NormalizedResponseMessage[];
  }

  if (raw && typeof raw === 'object' && 'role' in raw) {
    const record = raw as Record<string, unknown>;
    const roleValue = typeof record.role === 'string' ? (record.role as string) : 'user';
    if (!('content' in record)) {
      throw new Error('Responses input items must include content');
    }
    return [{ ...record, role: roleValue } as NormalizedResponseMessage];
  }

  throw new Error('Unsupported responses input payload');
}

function normaliseAgentType(value: unknown): AgentTypeKey {
  if (typeof value === 'string') {
    const upper = value.trim().toUpperCase();
    if (SUPPORTED_AGENT_TYPES.has(upper as AgentTypeKey)) {
      return upper as AgentTypeKey;
    }
  }
  return 'CLOSE';
}

function allowRequest(userId: string): boolean {
  const now = Date.now();
  const windowStart = now - RATE_WINDOW_MS;
  const timestamps = (requestBuckets.get(userId) ?? []).filter((ts) => ts > windowStart);

  if (timestamps.length >= RATE_LIMIT) {
    requestBuckets.set(userId, timestamps);
    return false;
  }

  timestamps.push(now);
  requestBuckets.set(userId, timestamps);
  return true;
}

function authenticate(req: AuthenticatedRequest, res: Response, next: NextFunction) {
  if (req.method === 'OPTIONS') {
    return next();
  }

  const header = req.header('authorization');
  if (!header || !header.startsWith('Bearer ')) {
    return res.status(401).json({ error: 'missing or invalid authorization header' });
  }

  const token = header.split(' ', 2)[1];

  try {
    const payload = jwt.verify(token, JWT_SECRET, {
      audience: JWT_AUDIENCE,
      algorithms: ['HS256'],
    }) as JwtPayload;

    const userId = payload.sub ?? 'anonymous';
    if (!allowRequest(userId)) {
      const orgSlug = typeof req.query?.orgSlug === 'string'
        ? (req.query.orgSlug as string)
        : (req.body && typeof req.body === 'object' && 'orgSlug' in req.body
            ? (req.body as Record<string, unknown>).orgSlug
            : null);
      logInfo('rate.limit_exceeded', { userId, path: req.path });
      notifyRateLimitBreach({
        userId,
        path: req.path,
        orgSlug: typeof orgSlug === 'string' ? orgSlug : null,
        requestId: req.requestId,
      }).catch((error) => logError('alerts.rate_limit_notify_failed', error, { userId, path: req.path }));
      return res.status(429).json({ error: 'rate limit exceeded' });
    }

    req.user = payload;
    logInfo('auth.accepted', { userId, path: req.path, method: req.method });
    return next();
  } catch (err) {
    logError('auth.invalid_token', err, { path: req.path });
    return res.status(401).json({ error: 'invalid access token' });
  }
}

// Database and OpenAI clients
const db = new Client({ connectionString: process.env.DATABASE_URL });
await db.connect();

function resolveOpenAiClient(): OpenAI {
  return getOpenAIClient();
}

type OpenAiProxyTarget = OpenAI & Record<PropertyKey, unknown>;

function getOpenAiProxyTarget(): OpenAiProxyTarget {
  return resolveOpenAiClient() as OpenAiProxyTarget;
}

const openai: OpenAI = new Proxy(
  {},
  {
    get(_target, property, receiver) {
      const client = getOpenAiProxyTarget();
      const value = Reflect.get(client, property, receiver);
      if (typeof value === 'function') {
        return value.bind(client);
      }
      return value;
    },
    has(_target, property) {
      const client = getOpenAiProxyTarget();
      return Reflect.has(client, property);
    },
    ownKeys() {
      const client = getOpenAiProxyTarget();
      return Reflect.ownKeys(client);
    },
    getOwnPropertyDescriptor(_target, property) {
      const client = getOpenAiProxyTarget();
      const descriptor = Object.getOwnPropertyDescriptor(client, property);
      if (!descriptor) {
        return undefined;
      }
      return { ...descriptor, configurable: true };
    },
    set(_target, property, value, receiver) {
      const client = getOpenAiProxyTarget();
      return Reflect.set(client, property, value, receiver);
    },
  },
) as OpenAI;

const OPENAI_WEB_SEARCH_ENABLED =
  (process.env.OPENAI_WEB_SEARCH_ENABLED ?? 'false').toLowerCase() === 'true';
const OPENAI_WEB_SEARCH_MODEL = process.env.OPENAI_WEB_SEARCH_MODEL ?? 'gpt-5';
const OPENAI_SUMMARY_MODEL = process.env.OPENAI_SUMMARY_MODEL ?? 'gpt-5-mini';

const SUPABASE_URL = process.env.SUPABASE_URL;
if (!SUPABASE_URL) {
  throw new Error('SUPABASE_URL must be configured.');
}

const SUPABASE_SERVICE_ROLE_KEY = await getSupabaseServiceRoleKey();

const supabaseService = createClient<Database>(SUPABASE_URL, SUPABASE_SERVICE_ROLE_KEY, {
  auth: { persistSession: false },
});

startNotificationFanoutWorker({ supabase: supabaseService, logInfo, logError });

const OPENAI_DEBUG_LOGGING = (process.env.OPENAI_DEBUG_LOGGING ?? 'false').toLowerCase() === 'true';
const OPENAI_DEBUG_FETCH_DETAILS =
  (process.env.OPENAI_DEBUG_FETCH_DETAILS ?? 'false').toLowerCase() === 'true';
const defaultOpenAiWorkload = readOpenAiWorkloadEnv('default');
const OPENAI_REQUEST_TAGS = defaultOpenAiWorkload.requestTags;
const OPENAI_DEBUG_DEFAULT_TAGS = Array.from(
  new Set([
    `service:${SERVICE_NAME}`,
    `env:${RUNTIME_ENVIRONMENT}`,
    ...OPENAI_REQUEST_TAGS,
  ]),
);
const OPENAI_REQUEST_QUOTA_TAG = defaultOpenAiWorkload.quotaTag ?? null;
const OPENAI_STREAMING_ENABLED = (process.env.OPENAI_STREAMING_ENABLED ?? 'false').toLowerCase() === 'true';
const OPENAI_REALTIME_ENABLED = (process.env.OPENAI_REALTIME_ENABLED ?? 'false').toLowerCase() === 'true';
const OPENAI_STREAMING_TOOL_ENABLED = (process.env.OPENAI_STREAMING_TOOL_ENABLED ?? 'false').toLowerCase() === 'true';
const OPENAI_SORA_ENABLED = (process.env.OPENAI_SORA_ENABLED ?? 'false').toLowerCase() === 'true';
const OPENAI_ORCHESTRATOR_ENABLED = (process.env.OPENAI_ORCHESTRATOR_ENABLED ?? 'false').toLowerCase() === 'true';
const ORCHESTRATION_POLL_INTERVAL_MS = Number(process.env.ORCHESTRATION_POLL_INTERVAL_MS ?? '15000');

const auditExecutionAgent = new AuditExecutionAgent({
  supabase: supabaseService,
  openai,
  logInfo,
  logError,
});

const logOpenAIDebugEvent = createOpenAiDebugLogger({
  supabase: supabaseService,
  apiKey: process.env.OPENAI_API_KEY,
  enabled: OPENAI_DEBUG_LOGGING,
  fetchDetails: OPENAI_DEBUG_FETCH_DETAILS,
  logError,
  logInfo,
  defaultTags: OPENAI_DEBUG_DEFAULT_TAGS,
  quotaTag: OPENAI_REQUEST_QUOTA_TAG,
});

async function notifyRateLimitBreach(meta: { userId: string; path: string; orgSlug?: string | null; requestId?: string }) {
  const context = {
    userId: meta.userId,
    path: meta.path,
    orgSlug: meta.orgSlug ?? null,
    requestId: meta.requestId ?? null,
  };

  let event;
  try {
    event = buildTelemetryAlertEvent({
      alertType: 'RATE_LIMIT_BREACH',
      severity: 'WARNING',
      message: `Rate limit exceeded on ${meta.path}`,
      orgId: null,
      context,
    });
  } catch (error) {
    if (error instanceof AnalyticsEventValidationError) {
      logError('alerts.rate_limit_validation_failed', error, context);
      return;
    }
    throw error;
  }

  recordEventOnSpan(event, trace.getActiveSpan());

  await supabaseService
    .from('telemetry_alerts')
    .insert(telemetryAlertRowFromEvent(event))
    .catch((error) => logError('alerts.rate_limit_insert_failed', error, context));

  if (!RATE_LIMIT_ALERT_WEBHOOK) return;

  await fetch(RATE_LIMIT_ALERT_WEBHOOK, {
    method: 'POST',
    headers: { 'Content-Type': 'application/json' },
    body: JSON.stringify({
      text: `⚠️ Rate limit exceeded for ${meta.path} (user=${meta.userId})`,
    }),
  }).catch((error) => logError('alerts.rate_limit_webhook_failed', error, context));
}

async function notifyEmbeddingDeltaResult(payload: {
  summary?: DeltaEmbeddingSummary;
  error?: unknown;
  initiatedBy: string;
  targetOrgIds?: string[];
}): Promise<void> {
  const { summary, error, initiatedBy } = payload;
  const actor = initiatedBy || 'embedding-cron';
  const targetOrgIds = payload.targetOrgIds ?? summary?.targetOrgIds ?? [];

  const severity = error
    ? 'CRITICAL'
    : summary && (summary.refusals > 0 || summary.reviews > 0)
    ? 'WARNING'
    : 'INFO';
  const alertType = error ? 'EMBEDDING_DELTA_FAILED' : 'EMBEDDING_DELTA_COMPLETE';

  const failureCount = summary?.failures.length ?? 0;
  const baseMessage = error
    ? `Delta embeddings job failed (${actor})`
    : `Delta embeddings job completed (${summary?.lookbackWindowHours ?? 0}h window by ${actor})`;
  const message = error
    ? `${baseMessage}: ${error instanceof Error ? error.message : String(error)}`
    : `${baseMessage}: ${summary?.documentsEmbedded ?? 0} documents, ${summary?.policiesEmbedded ?? 0} policies, ${failureCount} failures.`;

  const context: Record<string, unknown> = {
    actor,
    targetOrgIds,
  };

  if (summary) {
    context.summary = {
      lookbackWindowHours: summary.lookbackWindowHours,
      organizationsScanned: summary.organizationsScanned,
      organizationsUpdated: summary.organizationsUpdated,
      documentsEmbedded: summary.documentsEmbedded,
      policiesEmbedded: summary.policiesEmbedded,
      chunksEmbedded: summary.chunksEmbedded,
      skippedDocuments: summary.skippedDocuments,
      skippedPolicies: summary.skippedPolicies,
      approvals: summary.approvals,
      reviews: summary.reviews,
      refusals: summary.refusals,
      tokensConsumed: summary.tokensConsumed,
      organizationBreakdown: summary.organizationBreakdown.map((org) => ({
        orgId: org.orgId,
        orgSlug: org.orgSlug,
        documentsEmbedded: org.documentsEmbedded,
        policiesEmbedded: org.policiesEmbedded,
        approvals: org.approvals,
        reviews: org.reviews,
        refusals: org.refusals,
        skippedDocuments: org.skippedDocuments,
        skippedPolicies: org.skippedPolicies,
      })),
      failures: summary.failures.slice(0, 10),
    };
  }

  if (error) {
    context.error = error instanceof Error ? error.message : String(error);
  }

  let alertEvent;
  try {
    alertEvent = buildTelemetryAlertEvent({
      alertType,
      severity,
      message,
      context,
      orgId: null,
    });
  } catch (error) {
    if (error instanceof AnalyticsEventValidationError) {
      logError('alerts.embedding_delta_validation_failed', error, { severity, actor });
      return;
    }
    throw error;
  }

  recordEventOnSpan(alertEvent, trace.getActiveSpan());

  await supabaseService
    .from('telemetry_alerts')
    .insert(telemetryAlertRowFromEvent(alertEvent))
    .catch((err) => logError('alerts.embedding_delta_insert_failed', err, { severity, actor }));

  if (!EMBEDDING_ALERT_WEBHOOK) {
    return;
  }

  const emoji = error ? '❌' : severity === 'WARNING' ? '⚠️' : '✅';
  const headline = summary
    ? `${emoji} Delta embeddings (${summary.lookbackWindowHours}h) by ${actor}`
    : `${emoji} Delta embeddings job update for ${actor}`;
  const totalsLine = summary
    ? `${summary.documentsEmbedded} docs · ${summary.policiesEmbedded} policies · ${failureCount} failures`
    : null;
  const breakdownLine = summary
    ? summary.organizationBreakdown
        .slice(0, 3)
        .map((org) =>
          `${org.orgSlug ?? org.orgId}: ${org.documentsEmbedded + org.policiesEmbedded} updates / ${org.refusals} refusals`,
        )
        .join(' • ')
    : null;
  const errorLine = error ? (error instanceof Error ? error.message : String(error)) : null;

  const text = [headline, totalsLine, breakdownLine, errorLine].filter(Boolean).join('\n');

  await fetch(EMBEDDING_ALERT_WEBHOOK, {
    method: 'POST',
    headers: { 'Content-Type': 'application/json' },
    body: JSON.stringify({ text }),
  }).catch((err) => logError('alerts.embedding_delta_webhook_failed', err, { severity, actor }));
}

async function ensureDocumentsBucket() {
  const { data: bucket } = await supabaseService.storage.getBucket('documents');
  if (!bucket) {
    await supabaseService.storage.createBucket('documents', { public: false });
  }
}

await ensureDocumentsBucket();

await initialiseMcpInfrastructure({
  supabase: supabaseService,
  logInfo,
  logError,
});

async function resolveOpenAiAgentIdForType(agentType: AgentTypeKey): Promise<string | null> {
  const envOverride = process.env[`OPENAI_AGENT_ID_${agentType}`]?.trim();
  if (envOverride) {
    return envOverride;
  }

  try {
    const { data, error } = await supabaseService
      .from('agent_manifests')
      .select('metadata')
      .eq('metadata->>legacyAgentType', agentType)
      .order('updated_at', { ascending: false })
      .limit(1);

    if (error) {
      throw error;
    }

    const metadata = (data?.[0]?.metadata ?? null) as Record<string, unknown> | null;
    const idCandidate =
      typeof metadata?.openaiAgentId === 'string'
        ? metadata.openaiAgentId
        : typeof metadata?.openai_agent_id === 'string'
        ? (metadata.openai_agent_id as string)
        : null;

    return idCandidate?.trim() ?? null;
  } catch (error) {
    logError('openai.agent_id_lookup_failed', error, { agentType });
    return null;
  }
}

const mcpDirector = createMcpDirectorAgent({
  supabase: supabaseService,
  logInfo,
  logError,
});
const mcpSafety = createMcpSafetyAgent({
  supabase: supabaseService,
  logInfo,
  logError,
});

app.locals.mcp = {
  director: mcpDirector,
  safety: mcpSafety,
};

await mcpDirector.initialiseManifests();

if (ORCHESTRATION_POLL_INTERVAL_MS > 0) {
  const scheduler = setInterval(() => {
    void processPendingOrchestrationTasks();
    void executeAssignedOrchestrationTasks();
  }, ORCHESTRATION_POLL_INTERVAL_MS);
  scheduler.unref?.();
  void processPendingOrchestrationTasks();
  void executeAssignedOrchestrationTasks();
}

async function syncAgentToolsWithLogging(source: string) {
  try {
    await syncAgentToolsFromRegistry({
      supabase: supabaseService,
      openAiApiKey: process.env.OPENAI_API_KEY,
      logError,
      logInfo,
      retryCount: 3,
    });
  } catch (error) {
    logError('openai.agent_tool_sync_unhandled', error, { source });
  }
}

if (isAgentPlatformEnabled()) {
  void syncAgentToolsWithLogging('startup');
}

app.get(['/health', '/healthz'], (_req, res) => {
  res.json({ status: 'ok' });
});

app.get(['/ready', '/readiness'], async (_req, res) => {
  const summary = await buildReadinessSummary({
    db,
    supabaseUrl: SUPABASE_URL,
    supabaseServiceRoleKey: SUPABASE_SERVICE_ROLE_KEY,
    openAIApiKey: process.env.OPENAI_API_KEY,
  });

  res.status(summary.status === 'ok' ? 200 : 503).json(summary);
});

// Observability dry run to exercise Sentry/alerting
app.post(['/v1/observability/dry-run'], (req, res) => {
  const allow = String(process.env.ALLOW_SENTRY_DRY_RUN || 'false').toLowerCase() === 'true';
  if (!allow) return res.status(404).json({ error: 'not_found' });
  const rid = req.headers['x-request-id'] || null;
  throw new Error(`sentry_dry_run_triggered request_id=${rid}`);
});

app.post('/internal/knowledge/embeddings/reembed-delta', async (req, res) => {
  let actor = 'embedding-cron';
  let targetOrgIds: string[] = [];
  try {
    if (!EMBEDDING_CRON_SECRET) {
      return res.status(503).json({ error: 'delta_embedding_job_disabled' });
    }

    const headerSecret = req.header('x-embedding-cron-secret');
    const body = (req.body ?? {}) as Record<string, unknown>;
    const bodySecret = typeof body.secret === 'string' ? body.secret : null;
    const providedSecret = headerSecret ?? bodySecret;

    if (providedSecret !== EMBEDDING_CRON_SECRET) {
      logError('embeddings.delta_auth_failed', new Error('invalid cron secret'), { provided: Boolean(providedSecret) });
      return res.status(401).json({ error: 'unauthorised' });
    }

    const lookbackHours = typeof body.lookbackHours === 'number' && Number.isFinite(body.lookbackHours)
      ? Math.max(1, Math.floor(body.lookbackHours))
      : EMBEDDING_DELTA_LOOKBACK_HOURS;
    const documentLimit = typeof body.documentLimit === 'number' && Number.isFinite(body.documentLimit)
      ? Math.max(1, Math.floor(body.documentLimit))
      : EMBEDDING_DELTA_DOCUMENT_LIMIT;
    const policyLimit = typeof body.policyLimit === 'number' && Number.isFinite(body.policyLimit)
      ? Math.max(1, Math.floor(body.policyLimit))
      : EMBEDDING_DELTA_POLICY_LIMIT;
    actor = typeof body.actor === 'string' && body.actor.trim().length > 0 ? body.actor.trim() : 'embedding-cron';

    const orgIdCandidates: string[] = [];
    if (typeof body.orgId === 'string' && body.orgId.trim().length > 0) {
      orgIdCandidates.push(body.orgId.trim());
    }
    if (Array.isArray(body.orgIds)) {
      for (const value of body.orgIds) {
        if (typeof value === 'string' && value.trim().length > 0) {
          orgIdCandidates.push(value.trim());
        }
      }
    }
    targetOrgIds = Array.from(new Set(orgIdCandidates));

    logInfo('embeddings.delta_job_start', {
      lookbackHours,
      documentLimit,
      policyLimit,
      actor,
      targetOrgIds,
    });

    const summary = await reembedDeltaEmbeddings({
      lookbackHours,
      documentLimit,
      policyLimit,
      initiatedBy: actor,
      orgIds: targetOrgIds.length > 0 ? targetOrgIds : undefined,
    });

    logInfo('embeddings.delta_job_complete', summary);
    await notifyEmbeddingDeltaResult({ summary, initiatedBy: actor, targetOrgIds }).catch((error) =>
      logError('alerts.embedding_delta_notify_failed', error, { actor }),
    );
    res.json(summary);
  } catch (error) {
    logError('embeddings.delta_job_failed', error, { actor, targetOrgIds });
    await notifyEmbeddingDeltaResult({ error, initiatedBy: actor, targetOrgIds }).catch((notifyError) =>
      logError('alerts.embedding_delta_notify_failed', notifyError, { actor }),
    );
    res.status(500).json({ error: 'delta_job_failed' });
  }
});

app.use(authenticate);

async function resolveOrgForUser(userId: string, orgSlug: string) {
  const { data: org, error: orgError } = await supabaseService
    .from('organizations')
    .select('id, slug')
    .eq('slug', orgSlug)
    .maybeSingle();

  if (orgError || !org) {
    throw new Error('organization_not_found');
  }

  const { data: membership, error: membershipError } = await supabaseService
    .from('memberships')
    .select('role')
    .eq('org_id', org.id)
    .eq('user_id', userId)
    .maybeSingle();

  if (membershipError || !membership) {
    throw new Error('not_a_member');
  }

  return {
    orgId: org.id,
    orgSlug: org.slug,
    role: membership.role as AgentRole,
  };
}

async function loadAgentSessionForUser(userId: string, sessionId: string) {
  const { data, error } = await supabaseService
    .from('agent_sessions')
    .select('id, org_id, user_id, started_by_user_id')
    .eq('id', sessionId)
    .maybeSingle();

  if (error) {
    throw error;
  }
  if (!data) {
    const notFound = new Error('agent_session_not_found');
    (notFound as any).status = 404;
    throw notFound;
  }

  await resolveOrgByIdForUser(userId, data.org_id);
  return data as { id: string; org_id: string; user_id?: string | null; started_by_user_id?: string | null };
}

async function resolveOrgByIdForUser(userId: string, orgId: string) {
  const { data: org, error: orgError } = await supabaseService
    .from('organizations')
    .select('id, slug')
    .eq('id', orgId)
    .maybeSingle();

  if (orgError || !org) {
    throw orgError ?? new Error('organization_not_found');
  }

  const { data: membership, error: membershipError } = await supabaseService
    .from('memberships')
    .select('role')
    .eq('org_id', org.id)
    .eq('user_id', userId)
    .maybeSingle();

  if (membershipError || !membership) {
    throw membershipError ?? new Error('not_a_member');
  }

  return {
    orgId: org.id,
    orgSlug: org.slug,
    role: membership.role as AgentRole,
  };
}

function hasManagerPrivileges(role: AgentRole) {
  return role === 'MANAGER' || role === 'SYSTEM_ADMIN';
}

function toNullableString(value: unknown): string | null {
  if (typeof value !== 'string') {
    return null;
  }
  const trimmed = value.trim();
  return trimmed.length > 0 ? trimmed : null;
}

type NonAuditService = {
  service: string;
  prohibited: boolean;
  description?: string | null;
};

type IndependenceAssessmentResult =
  | {
      ok: true;
      conclusion: 'OK' | 'OVERRIDE';
      checked: boolean;
      note: string | null;
      services: NonAuditService[];
      prohibitedCount: number;
      needsApproval: boolean;
    }
  | {
      ok: false;
      error: 'independence_check_required' | 'prohibited_nas';
      prohibitedCount?: number;
    };

function sanitizeNonAuditServices(raw: unknown): NonAuditService[] {
  if (!raw) return [];

  const entries = Array.isArray(raw) ? raw : [raw];
  const collected: NonAuditService[] = [];

  for (const entry of entries) {
    if (!entry) continue;

    if (typeof entry === 'string') {
      const name = entry.trim();
      if (name.length === 0) continue;
      collected.push({ service: name, prohibited: false });
      continue;
    }

    if (typeof entry === 'object') {
      const record = entry as Record<string, unknown>;
      const rawName =
        typeof record.service === 'string'
          ? record.service
          : typeof record.name === 'string'
          ? record.name
          : typeof record.title === 'string'
          ? record.title
          : null;

      const name = rawName?.trim();
      if (!name) continue;

      const description = toNullableString(record.description);
      const status = typeof record.status === 'string' ? record.status.toUpperCase() : null;
      const prohibited =
        typeof record.prohibited === 'boolean'
          ? record.prohibited
          : typeof record.isProhibited === 'boolean'
          ? record.isProhibited
          : status === 'PROHIBITED' || status === 'NOT_ALLOWED';

      collected.push({
        service: name,
        prohibited,
        ...(description ? { description } : {}),
      });
      continue;
    }
  }

  if (collected.length <= 1) {
    return collected;
  }

  const deduped = new Map<string, NonAuditService>();
  for (const item of collected) {
    const existing = deduped.get(item.service);
    if (!existing) {
      deduped.set(item.service, item);
      continue;
    }

    deduped.set(item.service, {
      service: item.service,
      prohibited: existing.prohibited || item.prohibited,
      ...(existing.description
        ? { description: existing.description }
        : item.description
        ? { description: item.description }
        : {}),
    });
  }

  return Array.from(deduped.values()).slice(0, 100);
}

function assessIndependence({
  isAuditClient,
  independenceChecked,
  services,
  overrideNote,
}: {
  isAuditClient: boolean;
  independenceChecked: boolean;
  services: NonAuditService[];
  overrideNote?: string | null;
}): IndependenceAssessmentResult {
  const checked = isAuditClient ? independenceChecked : false;
  const note = toNullableString(overrideNote);
  const prohibitedCount = services.filter((svc) => svc.prohibited).length;

  if (!isAuditClient) {
    return {
      ok: true,
      conclusion: 'OK',
      checked,
      note,
      services,
      prohibitedCount,
      needsApproval: false,
    };
  }

  if (!independenceChecked) {
    return { ok: false, error: 'independence_check_required' };
  }

  if (prohibitedCount === 0) {
    return {
      ok: true,
      conclusion: 'OK',
      checked: true,
      note,
      services,
      prohibitedCount,
      needsApproval: false,
    };
  }

  if (!note) {
    return { ok: false, error: 'prohibited_nas', prohibitedCount };
  }

  return {
    ok: true,
    conclusion: 'OVERRIDE',
    checked: true,
    note,
    services,
    prohibitedCount,
    needsApproval: true,
  };
}

async function ensureIndependenceOverrideApproval({
  orgId,
  engagementId,
  userId,
  note,
  services,
  isAuditClient,
}: {
  orgId: string;
  engagementId: string;
  userId: string;
  note: string;
  services: NonAuditService[];
  isAuditClient: boolean;
}): Promise<string> {
  const sanitizedNote = toNullableString(note) ?? '';
  const context = {
    engagementId,
    isAuditClient,
    nonAuditServices: services,
    note: sanitizedNote,
  };

  const { data: existing, error: existingError } = await supabaseService
    .from('approval_queue')
    .select('id, status')
    .eq('org_id', orgId)
    .eq('kind', 'INDEPENDENCE_OVERRIDE')
    .eq('context_json->>engagementId', engagementId)
    .order('requested_at', { ascending: false })
    .limit(1);

  if (existingError) throw existingError;
  const pending = existing?.[0];
  if (pending && pending.status === 'PENDING') {
    await supabaseService
      .from('approval_queue')
      .update({ context_json: context, requested_by_user_id: userId })
      .eq('id', pending.id);
    return pending.id as string;
  }

  const { data, error } = await supabaseService
    .from('approval_queue')
    .insert({
      org_id: orgId,
      kind: 'INDEPENDENCE_OVERRIDE',
      status: 'PENDING',
      requested_by_user_id: userId,
      context_json: context,
    })
    .select('id')
    .single();

  if (error || !data) {
    throw error ?? new Error('independence_override_approval_failed');
  }

  return data.id as string;
}

async function hasApprovedIndependenceOverride(orgId: string, engagementId: string): Promise<boolean> {
  const { data, error } = await supabaseService
    .from('approval_queue')
    .select('id')
    .eq('org_id', orgId)
    .eq('kind', 'INDEPENDENCE_OVERRIDE')
    .eq('context_json->>engagementId', engagementId)
    .eq('status', 'APPROVED')
    .order('decision_at', { ascending: false })
    .limit(1);

  if (error) {
    throw error;
  }

  return Array.isArray(data) && data.length > 0;
}

function mapEngagementRow(row: any) {
  return {
    id: row.id,
    org_id: row.org_id,
    client_id: row.client_id,
    title: row.title,
    description: row.description ?? null,
    status: typeof row.status === 'string' ? row.status : 'PLANNING',
    start_date: row.start_date ?? null,
    end_date: row.end_date ?? null,
    budget: typeof row.budget === 'number' ? row.budget : row.budget !== null ? Number(row.budget) : null,
    is_audit_client: Boolean(row.is_audit_client),
    requires_eqr: Boolean(row.requires_eqr),
    non_audit_services: sanitizeNonAuditServices(row.non_audit_services),
    independence_checked: Boolean(row.independence_checked),
    independence_conclusion:
      typeof row.independence_conclusion === 'string' ? row.independence_conclusion : 'OK',
    independence_conclusion_note: toNullableString(row.independence_conclusion_note),
    created_at: row.created_at,
    updated_at: row.updated_at ?? null,
  };
}

async function extractText(buffer: Buffer, mimetype: string): Promise<string> {
  if (mimetype === 'application/pdf') {
    const data = await pdfParse(buffer);
    return data.text;
  }
  if (mimetype === 'text/html') {
    const html = buffer.toString('utf-8');
    return stripHtml(html);
  }
  if (mimetype.startsWith('text/')) {
    return buffer.toString('utf-8');
  }
  if (mimetype === 'application/json' || mimetype === 'application/xml') {
    return buffer.toString('utf-8');
  }
  const result = await Tesseract.recognize(buffer, 'eng');
  return result.data.text;
}

function chunkText(text: string, size = 500): string[] {
  const words = text.split(/\s+/);
  const chunks: string[] = [];
  let chunk: string[] = [];
  for (const word of words) {
    if (chunk.join(' ').length + word.length + 1 > size) {
      chunks.push(chunk.join(' '));
      chunk = [];
    }
    chunk.push(word);
  }
  if (chunk.length) chunks.push(chunk.join(' '));
  return chunks;
}

type EmbeddingTelemetryDecision = 'APPROVED' | 'REVIEW' | 'REFUSED';

interface EmbeddingTelemetryEvent {
  orgId: string;
  scenario: string;
  decision: EmbeddingTelemetryDecision;
  metrics: Record<string, unknown>;
  actor?: string | null;
}

async function recordEmbeddingTelemetry(event: EmbeddingTelemetryEvent): Promise<void> {
  try {
    const metrics = {
      ...event.metrics,
      recorded_at: new Date().toISOString(),
    };
    const telemetryEvent = buildAutonomyTelemetryEvent({
      orgId: event.orgId,
      module: 'knowledge_embeddings',
      scenario: event.scenario,
      decision: event.decision,
      metrics,
      actor: event.actor ?? null,
    });
    recordEventOnSpan(telemetryEvent, trace.getActiveSpan());
    await supabaseService
      .from('autonomy_telemetry_events')
      .insert(autonomyTelemetryRowFromEvent(telemetryEvent));
  } catch (error) {
    logError('telemetry.embedding_log_failed', error, {
      orgId: event.orgId,
      scenario: event.scenario,
      decision: event.decision,
    });
  }
}

type EmbedUsage = {
  prompt_tokens?: number;
  total_tokens?: number;
};

type EmbedResult = {
  vectors: number[][];
  usage: EmbedUsage;
  model: string;
};

async function embed(texts: string[]): Promise<EmbedResult> {
  const res = await openai.embeddings.create({
    model: 'text-embedding-3-small',
    input: texts,
  });
  await logOpenAIDebugEvent({
    endpoint: 'embeddings.create',
    response: res as any,
    requestPayload: { size: texts.length, model: 'text-embedding-3-small' },
  });
  return {
    vectors: res.data.map((d) => d.embedding),
    usage: res.usage ?? {},
    model: res.model,
  };
}

interface BackfillSummary {
  documentsProcessed: number;
  policyVersionsProcessed: number;
  chunksEmbedded: number;
  tokensConsumed: number;
  skippedDocuments: number;
  skippedPolicies: number;
  failures: { target: string; reason: string }[];
}

async function fetchDocumentsMissingEmbeddings(orgId: string, limit: number) {
  const { rows } = await db.query(
    `SELECT id, name, file_path, file_type, file_size, created_at
       FROM documents
      WHERE org_id = $1
        AND file_path IS NOT NULL
        AND NOT EXISTS (
          SELECT 1 FROM document_chunks WHERE document_chunks.doc_id = documents.id
        )
      ORDER BY created_at ASC
      LIMIT $2`,
    [orgId, limit],
  );
  return rows as Array<{
    id: string;
    name: string;
    file_path: string;
    file_type: string | null;
    file_size: number | null;
  }>;
}

async function fetchDocumentsNeedingDelta(orgId: string, windowStart: Date, limit: number) {
  const { rows } = await db.query(
    `SELECT d.id,
            d.name,
            d.file_path,
            d.file_type,
            d.file_size,
            COALESCE(d.created_at, now()) AS created_at,
            MAX(c.last_embedded_at) AS last_embedded_at
       FROM documents d
  LEFT JOIN document_chunks c ON c.doc_id = d.id
      WHERE d.org_id = $1
        AND d.file_path IS NOT NULL
        AND COALESCE(d.created_at, now()) >= $2
   GROUP BY d.id
     HAVING MAX(c.last_embedded_at) IS NULL OR MAX(c.last_embedded_at) < COALESCE(d.created_at, now())
   ORDER BY COALESCE(d.created_at, now()) ASC
      LIMIT $3`,
    [orgId, windowStart.toISOString(), limit],
  );

  return rows as Array<{
    id: string;
    name: string;
    file_path: string;
    file_type: string | null;
    file_size: number | null;
  }>;
}

async function fetchPolicyVersionsNeedingDelta(orgId: string, windowStart: Date, limit: number) {
  const { rows } = await db.query(
    `SELECT pv.id,
            pv.version,
            pv.status,
            pv.summary,
            pv.diff,
            COALESCE(pv.updated_at, pv.created_at, now()) AS modified_at,
            MAX(dc.last_embedded_at) AS last_embedded_at
       FROM agent_policy_versions pv
  LEFT JOIN document_chunks dc
         ON dc.org_id = pv.org_id AND dc.source = 'policy:' || pv.id::text
      WHERE pv.org_id = $1
        AND COALESCE(pv.updated_at, pv.created_at, now()) >= $2
   GROUP BY pv.id
     HAVING MAX(dc.last_embedded_at) IS NULL OR MAX(dc.last_embedded_at) < COALESCE(pv.updated_at, pv.created_at, now())
   ORDER BY COALESCE(pv.updated_at, pv.created_at, now()) ASC
      LIMIT $3`,
    [orgId, windowStart.toISOString(), limit],
  );

  return rows as Array<{
    id: string;
    version: number;
    status: string;
    summary: string | null;
    diff: unknown;
  }>;
}

async function hasExistingPolicyEmbeddings(orgId: string, policyId: string) {
  const sourceKey = `policy:${policyId}`;
  const { rows } = await db.query(
    'SELECT 1 FROM document_chunks WHERE org_id = $1 AND source = $2 LIMIT 1',
    [orgId, sourceKey],
  );
  return rows.length > 0;
}

type DeltaOrgResult = {
  documentsEmbedded: number;
  policiesEmbedded: number;
  chunksEmbedded: number;
  tokensConsumed: number;
  skippedDocuments: number;
  skippedPolicies: number;
  approvals: number;
  reviews: number;
  refusals: number;
  failures: { target: string; reason: string; orgId?: string }[];
};

type DeltaOrgBreakdown = Omit<DeltaOrgResult, 'failures'> & {
  orgId: string;
  orgSlug: string;
};

type DeltaEmbeddingSummary = DeltaOrgResult & {
  lookbackWindowHours: number;
  organizationsScanned: number;
  organizationsUpdated: number;
  targetOrgIds: string[];
  organizationBreakdown: DeltaOrgBreakdown[];
};

async function reembedDeltaForOrg(options: {
  orgId: string;
  orgSlug: string;
  windowStart: Date;
  documentLimit: number;
  policyLimit: number;
  initiatedBy: string;
}): Promise<DeltaOrgResult> {
  const orgSummary: DeltaOrgResult = {
    documentsEmbedded: 0,
    policiesEmbedded: 0,
    chunksEmbedded: 0,
    tokensConsumed: 0,
    skippedDocuments: 0,
    skippedPolicies: 0,
    approvals: 0,
    reviews: 0,
    refusals: 0,
    failures: [],
  };

  const documents = await fetchDocumentsNeedingDelta(options.orgId, options.windowStart, options.documentLimit);

  for (const document of documents) {
    try {
      const download = await supabaseService.storage.from('documents').download(document.file_path);
      if (download.error || !download.data) {
        orgSummary.skippedDocuments += 1;
        orgSummary.reviews += 1;
        const reason = download.error?.message ?? 'document_download_failed';
        orgSummary.failures.push({ target: `document:${document.id}`, reason, orgId: options.orgId });
        await recordEmbeddingTelemetry({
          orgId: options.orgId,
          scenario: 'document_delta',
          decision: 'REVIEW',
          metrics: {
            documentId: document.id,
            reason,
            lookbackHours: options.lookbackHours,
            delta: true,
          },
          actor: options.initiatedBy,
        });
        continue;
      }

      const arrayBuffer = await download.data.arrayBuffer();
      const buffer = Buffer.from(arrayBuffer);
      const text = await extractText(buffer, document.file_type ?? 'application/octet-stream');
      const trimmed = text.trim();
      if (!trimmed) {
        orgSummary.skippedDocuments += 1;
        orgSummary.reviews += 1;
        orgSummary.failures.push({ target: `document:${document.id}`, reason: 'no_text_content', orgId: options.orgId });
        await recordEmbeddingTelemetry({
          orgId: options.orgId,
          scenario: 'document_delta',
          decision: 'REVIEW',
          metrics: {
            documentId: document.id,
            reason: 'no_text_content',
            lookbackHours: options.lookbackHours,
            delta: true,
          },
          actor: options.initiatedBy,
        });
        continue;
      }

      const chunks = chunkText(trimmed);
      if (!chunks.length) {
        orgSummary.skippedDocuments += 1;
        orgSummary.reviews += 1;
        orgSummary.failures.push({ target: `document:${document.id}`, reason: 'no_chunks_generated', orgId: options.orgId });
        await recordEmbeddingTelemetry({
          orgId: options.orgId,
          scenario: 'document_delta',
          decision: 'REVIEW',
          metrics: {
            documentId: document.id,
            reason: 'no_chunks_generated',
            lookbackHours: options.lookbackHours,
            delta: true,
          },
          actor: options.initiatedBy,
        });
        continue;
      }

      const { vectors, usage, model } = await embed(chunks);

      await db.query('BEGIN');
      await db.query('DELETE FROM document_chunks WHERE org_id = $1 AND doc_id = $2', [options.orgId, document.id]);
      const insertSql =
        'INSERT INTO document_chunks(org_id, doc_id, chunk_index, content, embedding, source, last_embedded_at) VALUES ($1,$2,$3,$4,$5,$6,now())';
      for (let i = 0; i < chunks.length; i += 1) {
        await db.query(insertSql, [
          options.orgId,
          document.id,
          i,
          chunks[i],
          vector(vectors[i]),
          `document:${document.id}`,
        ]);
      }
      await db.query('COMMIT');

      orgSummary.documentsEmbedded += 1;
      orgSummary.chunksEmbedded += chunks.length;
      orgSummary.tokensConsumed += usage.total_tokens ?? 0;
      orgSummary.approvals += 1;

      await recordEmbeddingTelemetry({
        orgId: options.orgId,
        scenario: 'document_delta',
        decision: 'APPROVED',
        metrics: {
          documentId: document.id,
          chunkCount: chunks.length,
          tokens: usage.total_tokens ?? 0,
          promptTokens: usage.prompt_tokens ?? 0,
          model,
          lookbackHours: options.lookbackHours,
          delta: true,
        },
        actor: options.initiatedBy,
      });
    } catch (error) {
      await db.query('ROLLBACK').catch(() => undefined);
      const message = error instanceof Error ? error.message : String(error);
      orgSummary.failures.push({ target: `document:${document.id}`, reason: message, orgId: options.orgId });
      orgSummary.refusals += 1;
      await recordEmbeddingTelemetry({
        orgId: options.orgId,
        scenario: 'document_delta',
        decision: 'REFUSED',
        metrics: {
          documentId: document.id,
          error: message,
          lookbackHours: options.lookbackHours,
          delta: true,
        },
        actor: options.initiatedBy,
      }).catch(() => undefined);
    }
  }

  const policies = await fetchPolicyVersionsNeedingDelta(options.orgId, options.windowStart, options.policyLimit);

  for (const policy of policies) {
    try {
      const policyText = buildPolicyText({
        version: policy.version ?? 0,
        status: policy.status ?? 'unknown',
        summary: policy.summary ?? null,
        diff: policy.diff ?? null,
      });

      if (!policyText) {
        orgSummary.skippedPolicies += 1;
        orgSummary.reviews += 1;
        await recordEmbeddingTelemetry({
          orgId: options.orgId,
          scenario: 'policy_delta',
          decision: 'REVIEW',
          metrics: {
            policyVersionId: policy.id,
            reason: 'no_content',
            lookbackHours: options.lookbackHours,
            delta: true,
          },
          actor: options.initiatedBy,
        });
        continue;
      }

      const chunks = chunkText(policyText, 700);
      if (!chunks.length) {
        orgSummary.skippedPolicies += 1;
        orgSummary.reviews += 1;
        await recordEmbeddingTelemetry({
          orgId: options.orgId,
          scenario: 'policy_delta',
          decision: 'REVIEW',
          metrics: {
            policyVersionId: policy.id,
            reason: 'no_chunks_generated',
            lookbackHours: options.lookbackHours,
            delta: true,
          },
          actor: options.initiatedBy,
        });
        continue;
      }

      const { vectors, usage, model } = await embed(chunks);
      const sourceKey = `policy:${policy.id}`;

      await db.query('BEGIN');
      await db.query('DELETE FROM document_chunks WHERE org_id = $1 AND source = $2', [options.orgId, sourceKey]);
      const insertSql =
        'INSERT INTO document_chunks(org_id, doc_id, chunk_index, content, embedding, source, last_embedded_at) VALUES ($1,$2,$3,$4,$5,$6,now())';
      for (let i = 0; i < chunks.length; i += 1) {
        await db.query(insertSql, [
          options.orgId,
          policy.id,
          i,
          chunks[i],
          vector(vectors[i]),
          sourceKey,
        ]);
      }
      await db.query('COMMIT');

      orgSummary.policiesEmbedded += 1;
      orgSummary.chunksEmbedded += chunks.length;
      orgSummary.tokensConsumed += usage.total_tokens ?? 0;
      orgSummary.approvals += 1;

      await recordEmbeddingTelemetry({
        orgId: options.orgId,
        scenario: 'policy_delta',
        decision: 'APPROVED',
        metrics: {
          policyVersionId: policy.id,
          chunkCount: chunks.length,
          tokens: usage.total_tokens ?? 0,
          promptTokens: usage.prompt_tokens ?? 0,
          model,
          lookbackHours: options.lookbackHours,
          delta: true,
        },
        actor: options.initiatedBy,
      });
    } catch (error) {
      await db.query('ROLLBACK').catch(() => undefined);
      const message = error instanceof Error ? error.message : String(error);
      orgSummary.failures.push({ target: `policy:${policy.id}`, reason: message, orgId: options.orgId });
      orgSummary.refusals += 1;
      await recordEmbeddingTelemetry({
        orgId: options.orgId,
        scenario: 'policy_delta',
        decision: 'REFUSED',
        metrics: {
          policyVersionId: policy.id,
          error: message,
          lookbackHours: options.lookbackHours,
          delta: true,
        },
        actor: options.initiatedBy,
      }).catch(() => undefined);
    }
  }

  return orgSummary;
}

async function reembedDeltaEmbeddings(options: {
  lookbackHours: number;
  documentLimit: number;
  policyLimit: number;
  initiatedBy: string;
  orgIds?: string[];
}): Promise<DeltaEmbeddingSummary> {
  const windowStart = new Date(Date.now() - options.lookbackHours * 60 * 60 * 1000);
  const requestedOrgIds = options.orgIds && options.orgIds.length > 0 ? Array.from(new Set(options.orgIds)) : undefined;

  let orgQuery = supabaseService
    .from('organizations')
    .select('id, slug')
    .order('created_at', { ascending: true });

  if (requestedOrgIds && requestedOrgIds.length > 0) {
    orgQuery = orgQuery.in('id', requestedOrgIds);
  }

  const { data: organizations, error: orgError } = await orgQuery;

  if (orgError) {
    throw orgError;
  }

  const summary: DeltaEmbeddingSummary = {
    lookbackWindowHours: options.lookbackHours,
    organizationsScanned: organizations?.length ?? 0,
    organizationsUpdated: 0,
    documentsEmbedded: 0,
    policiesEmbedded: 0,
    chunksEmbedded: 0,
    tokensConsumed: 0,
    skippedDocuments: 0,
    skippedPolicies: 0,
    approvals: 0,
    reviews: 0,
    refusals: 0,
    failures: [],
    targetOrgIds: requestedOrgIds ?? [],
    organizationBreakdown: [],
  };

  if (requestedOrgIds && requestedOrgIds.length > 0) {
    const discovered = new Set((organizations ?? []).map((org) => org.id));
    for (const requestedOrgId of requestedOrgIds) {
      if (!discovered.has(requestedOrgId)) {
        summary.failures.push({ target: `org:${requestedOrgId}`, reason: 'org_not_found' });
        summary.refusals += 1;
      }
    }
  }

  for (const org of organizations ?? []) {
    try {
      const orgResult = await reembedDeltaForOrg({
        orgId: org.id,
        orgSlug: org.slug,
        windowStart,
        documentLimit: options.documentLimit,
        policyLimit: options.policyLimit,
        initiatedBy: options.initiatedBy,
        lookbackHours: options.lookbackHours,
      });

      const totalUpdates = orgResult.documentsEmbedded + orgResult.policiesEmbedded;
      if (totalUpdates > 0) {
        summary.organizationsUpdated += 1;
      }

      summary.documentsEmbedded += orgResult.documentsEmbedded;
      summary.policiesEmbedded += orgResult.policiesEmbedded;
      summary.chunksEmbedded += orgResult.chunksEmbedded;
      summary.tokensConsumed += orgResult.tokensConsumed;
      summary.skippedDocuments += orgResult.skippedDocuments;
      summary.skippedPolicies += orgResult.skippedPolicies;
      summary.approvals += orgResult.approvals;
      summary.reviews += orgResult.reviews;
      summary.refusals += orgResult.refusals;
      summary.failures.push(
        ...orgResult.failures.map((failure) => (failure.orgId ? failure : { ...failure, orgId: org.id })),
      );

      const { failures: _orgFailures, ...orgSnapshot } = orgResult;
      summary.organizationBreakdown.push({
        orgId: org.id,
        orgSlug: org.slug,
        ...orgSnapshot,
      });
    } catch (error) {
      const reason = error instanceof Error ? error.message : String(error);
      summary.failures.push({ target: `org:${org.id}`, reason });
      summary.refusals += 1;
      logError('embeddings.delta_org_failed', error, { orgId: org.id, orgSlug: org.slug });
      summary.organizationBreakdown.push({
        orgId: org.id,
        orgSlug: org.slug,
        documentsEmbedded: 0,
        policiesEmbedded: 0,
        chunksEmbedded: 0,
        tokensConsumed: 0,
        skippedDocuments: 0,
        skippedPolicies: 0,
        approvals: 0,
        reviews: 0,
        refusals: 1,
      });
    }
  }

  return summary;
}

function buildPolicyText(policy: { version: number; status: string; summary: string | null; diff: any }): string {
  const parts: string[] = [];
  parts.push(`Policy version ${policy.version} (${policy.status})`);
  if (typeof policy.summary === 'string' && policy.summary.trim()) {
    parts.push(policy.summary.trim());
  }
  if (policy.diff != null) {
    const diffText =
      typeof policy.diff === 'string'
        ? policy.diff
        : (() => {
            try {
              return JSON.stringify(policy.diff, null, 2);
            } catch (err) {
              return String(policy.diff);
            }
          })();
    if (diffText && diffText.trim().length > 0) {
      parts.push(diffText.trim());
    }
  }
  return parts.join('\n\n').trim();
}

async function backfillOrgEmbeddings(options: {
  orgId: string;
  limit: number;
  includePolicies: boolean;
  initiatedBy: string;
}): Promise<BackfillSummary> {
  const summary: BackfillSummary = {
    documentsProcessed: 0,
    policyVersionsProcessed: 0,
    chunksEmbedded: 0,
    tokensConsumed: 0,
    skippedDocuments: 0,
    skippedPolicies: 0,
    failures: [],
  };

  const documents = await fetchDocumentsMissingEmbeddings(options.orgId, options.limit);
  for (const document of documents) {
    try {
      const download = await supabaseService.storage.from('documents').download(document.file_path);
      if (download.error || !download.data) {
        summary.skippedDocuments += 1;
        summary.failures.push({
          target: `document:${document.id}`,
          reason: download.error?.message ?? 'document_download_failed',
        });
        await recordEmbeddingTelemetry({
          orgId: options.orgId,
          scenario: 'document_backfill',
          decision: 'REVIEW',
          metrics: {
            documentId: document.id,
            reason: download.error?.message ?? 'document_download_failed',
          },
          actor: options.initiatedBy,
        });
        continue;
      }

      const arrayBuffer = await download.data.arrayBuffer();
      const buffer = Buffer.from(arrayBuffer);
      const text = await extractText(buffer, document.file_type ?? 'application/octet-stream');
      const trimmed = text.trim();
      if (!trimmed) {
        summary.skippedDocuments += 1;
        await recordEmbeddingTelemetry({
          orgId: options.orgId,
          scenario: 'document_backfill',
          decision: 'REVIEW',
          metrics: {
            documentId: document.id,
            reason: 'empty_content',
          },
          actor: options.initiatedBy,
        });
        continue;
      }

      const chunks = chunkText(trimmed);
      if (!chunks.length) {
        summary.skippedDocuments += 1;
        await recordEmbeddingTelemetry({
          orgId: options.orgId,
          scenario: 'document_backfill',
          decision: 'REVIEW',
          metrics: {
            documentId: document.id,
            reason: 'no_chunks_generated',
          },
          actor: options.initiatedBy,
        });
        continue;
      }

      const { vectors, usage, model } = await embed(chunks);

      await db.query('BEGIN');
      await db.query('DELETE FROM document_chunks WHERE org_id = $1 AND doc_id = $2', [
        options.orgId,
        document.id,
      ]);
      const insertSql =
        'INSERT INTO document_chunks(org_id, doc_id, chunk_index, content, embedding, source, last_embedded_at) VALUES ($1,$2,$3,$4,$5,$6,now())';
      for (let i = 0; i < chunks.length; i += 1) {
        await db.query(insertSql, [
          options.orgId,
          document.id,
          i,
          chunks[i],
          vector(vectors[i]),
          `document:${document.id}`,
        ]);
      }
      await db.query('COMMIT');

      summary.documentsProcessed += 1;
      summary.chunksEmbedded += chunks.length;
      summary.tokensConsumed += usage.total_tokens ?? 0;

      await recordEmbeddingTelemetry({
        orgId: options.orgId,
        scenario: 'document_backfill',
        decision: 'APPROVED',
        metrics: {
          documentId: document.id,
          chunkCount: chunks.length,
          tokens: usage.total_tokens ?? 0,
          promptTokens: usage.prompt_tokens ?? 0,
          model,
          fileType: document.file_type ?? null,
          backfill: true,
        },
        actor: options.initiatedBy,
      });
    } catch (error) {
      await db.query('ROLLBACK').catch(() => undefined);
      const message = error instanceof Error ? error.message : String(error);
      summary.failures.push({ target: `document:${document.id}`, reason: message });
      await recordEmbeddingTelemetry({
        orgId: options.orgId,
        scenario: 'document_backfill',
        decision: 'REFUSED',
        metrics: {
          documentId: document.id,
          error: message,
        },
        actor: options.initiatedBy,
      }).catch(() => undefined);
    }
  }

  if (options.includePolicies) {
    const { data: policies, error } = await supabaseService
      .from('agent_policy_versions')
      .select('id, version, status, summary, diff')
      .eq('org_id', options.orgId)
      .order('version', { ascending: true })
      .limit(options.limit);

    if (error) {
      throw error;
    }

    for (const policy of policies ?? []) {
      try {
        if (await hasExistingPolicyEmbeddings(options.orgId, policy.id)) {
          summary.skippedPolicies += 1;
          continue;
        }

        const policyText = buildPolicyText({
          version: policy.version ?? 0,
          status: policy.status ?? 'unknown',
          summary: policy.summary ?? null,
          diff: policy.diff ?? null,
        });

        if (!policyText) {
          summary.skippedPolicies += 1;
          continue;
        }

        const chunks = chunkText(policyText, 700);
        if (!chunks.length) {
          summary.skippedPolicies += 1;
          continue;
        }

        const { vectors, usage, model } = await embed(chunks);
        const sourceKey = `policy:${policy.id}`;

        await db.query('BEGIN');
        await db.query('DELETE FROM document_chunks WHERE org_id = $1 AND source = $2', [
          options.orgId,
          sourceKey,
        ]);
        const insertSql =
          'INSERT INTO document_chunks(org_id, doc_id, chunk_index, content, embedding, source, last_embedded_at) VALUES ($1,$2,$3,$4,$5,$6,now())';
        for (let i = 0; i < chunks.length; i += 1) {
          await db.query(insertSql, [
            options.orgId,
            policy.id,
            i,
            chunks[i],
            vector(vectors[i]),
            sourceKey,
          ]);
        }
        await db.query('COMMIT');

        summary.policyVersionsProcessed += 1;
        summary.chunksEmbedded += chunks.length;
        summary.tokensConsumed += usage.total_tokens ?? 0;

        await recordEmbeddingTelemetry({
          orgId: options.orgId,
          scenario: 'policy_backfill',
          decision: 'APPROVED',
          metrics: {
            policyVersionId: policy.id,
            chunkCount: chunks.length,
            tokens: usage.total_tokens ?? 0,
            promptTokens: usage.prompt_tokens ?? 0,
            model,
            backfill: true,
          },
          actor: options.initiatedBy,
        });
      } catch (error) {
        await db.query('ROLLBACK').catch(() => undefined);
        const message = error instanceof Error ? error.message : String(error);
        summary.failures.push({ target: `policy:${policy.id}`, reason: message });
        await recordEmbeddingTelemetry({
          orgId: options.orgId,
          scenario: 'policy_backfill',
          decision: 'REFUSED',
          metrics: {
            policyVersionId: policy.id,
            error: message,
          },
          actor: options.initiatedBy,
        }).catch(() => undefined);
      }
    }
  }

  return summary;
}

function stripHtml(html: string): string {
  return html
    .replace(/<script[\s\S]*?<\/script>/gi, ' ')
    .replace(/<style[\s\S]*?<\/style>/gi, ' ')
    .replace(/<!--[^]*?-->/g, ' ')
    .replace(/<[^>]+>/g, ' ')
    .replace(/&nbsp;/gi, ' ')
    .replace(/&amp;/gi, '&')
    .replace(/&quot;/gi, '"')
    .replace(/&#39;/gi, "'")
    .replace(/&lt;/gi, '<')
    .replace(/&gt;/gi, '>');
}

function normalizeDrivePayload(raw: unknown): Record<string, unknown> | null {
  if (!raw) return null;
  if (typeof raw === 'string') {
    try {
      return JSON.parse(raw) as Record<string, unknown>;
    } catch (error) {
      console.warn(
        JSON.stringify({
          level: 'warn',
          msg: 'gdrive.raw_payload_parse_failed',
          error: error instanceof Error ? error.message : String(error),
        }),
      );
      return null;
    }
  }
  if (typeof raw === 'object') {
    return raw as Record<string, unknown>;
  }
  return null;
}

async function fetchDriveMetadataMap(orgId: string, fileIds: string[]): Promise<Map<string, DriveFileMetadata>> {
  const map = new Map<string, DriveFileMetadata>();
  if (!fileIds.length) {
    return map;
  }

  const uniqueIds = Array.from(new Set(fileIds));
  const { data, error } = await supabaseService
    .from('gdrive_file_metadata')
    .select('file_id, metadata, allowlisted_domain')
    .eq('org_id', orgId)
    .in('file_id', uniqueIds);

  if (error) {
    throw error;
  }

  for (const row of data ?? []) {
    map.set(row.file_id, {
      metadata: (row.metadata ?? {}) as Record<string, unknown>,
      allowlisted_domain: row.allowlisted_domain ?? true,
    });
  }

  return map;
}

async function upsertManifestEntries(orgId: string, entries: ManifestEntry[]) {
  if (!entries.length) {
    return;
  }

  const now = new Date().toISOString();
  const payload = entries.map((entry) => ({
    org_id: orgId,
    file_id: entry.fileId,
    metadata: entry.metadata,
    allowlisted_domain: entry.allowlistedDomain,
    updated_at: now,
  }));

  const { error } = await supabaseService
    .from('gdrive_file_metadata')
    .upsert(payload, { onConflict: 'org_id,file_id' });

  if (error) {
    throw error;
  }
}

async function deleteMetadataForFile(orgId: string, fileId: string) {
  const { error } = await supabaseService
    .from('gdrive_file_metadata')
    .delete()
    .eq('org_id', orgId)
    .eq('file_id', fileId);

  if (error) {
    throw error;
  }
}

async function deletePolicyArtifacts(orgId: string, policyVersionId: string) {
  const tables: Array<{ table: string; filterOrg: boolean }> = [
    { table: 'query_hints', filterOrg: true },
    { table: 'citation_canonicalizer', filterOrg: true },
    { table: 'denylist_deboost', filterOrg: true },
  ];

  for (const entry of tables) {
    const base = supabaseService.from(entry.table).delete().eq('policy_version_id', policyVersionId);
    const { error } = entry.filterOrg ? await base.eq('org_id', orgId) : await base;
    if (error) {
      throw error;
    }
  }
}

async function rollbackPolicyVersion(orgId: string, policyVersionId: string, note?: string) {
  const now = new Date().toISOString();
  await deletePolicyArtifacts(orgId, policyVersionId);

  const { error: updateError } = await supabaseService
    .from('agent_policy_versions')
    .update({
      status: 'rolled_back',
      rolled_back_at: now,
      updated_at: now,
      summary: note ?? undefined,
    })
    .eq('id', policyVersionId)
    .eq('org_id', orgId);

  if (updateError) {
    throw updateError;
  }

  await supabaseService.from('learning_signals').insert({
    org_id: orgId,
    run_id: null,
    source: 'api.rollback',
    kind: 'policy_rolled_back',
    payload: { policy_version_id: policyVersionId, note: note ?? null },
  });
}

async function fetchLearningJob(jobId: string): Promise<LearningJob | null> {
  const { data, error } = await supabaseService
    .from('agent_learning_jobs')
    .select('id, org_id, kind, status, payload, result, policy_version_id, created_at, updated_at, processed_at')
    .eq('id', jobId)
    .maybeSingle();

  if (error) {
    throw error;
  }

  return (data as LearningJob) ?? null;
}

async function resolveDriveUploaderId(orgId: string): Promise<string> {
  if (driveUploaderCache.has(orgId)) {
    return driveUploaderCache.get(orgId)!;
  }

  const { data, error } = await supabaseService
    .from('memberships')
    .select('user_id, role')
    .eq('org_id', orgId);

  if (error) {
    throw error;
  }

  const members = data ?? [];
  if (members.length === 0) {
    throw new Error('no_memberships_for_org');
  }

  const rolePriority: Record<string, number> = {
    SYSTEM_ADMIN: 3,
    MANAGER: 2,
    EMPLOYEE: 1,
  };

  members.sort((a, b) => (rolePriority[b.role ?? ''] ?? 0) - (rolePriority[a.role ?? ''] ?? 0));
  const uploader = members[0]?.user_id;
  if (!uploader) {
    throw new Error('no_uploader_for_org');
  }

  driveUploaderCache.set(orgId, uploader);
  return uploader;
}

async function markDriveChangeProcessed(changeId: string, errorMessage: string | null) {
  const truncated = errorMessage ? errorMessage.slice(0, 512) : null;
  await supabaseService
    .from('gdrive_change_queue')
    .update({ processed_at: new Date().toISOString(), error: truncated })
    .eq('id', changeId);
}

async function deleteDriveDocument(change: DriveChangeQueueRow): Promise<'deleted' | 'skipped'> {
  const { data: mapping, error } = await supabaseService
    .from('gdrive_documents')
    .select('document_id')
    .eq('org_id', change.org_id)
    .eq('file_id', change.file_id)
    .maybeSingle();

  if (error) {
    throw error;
  }

  const documentId = mapping?.document_id;
  if (!documentId) {
    return 'skipped';
  }

  await db.query('BEGIN');
  try {
    await db.query('DELETE FROM document_chunks WHERE doc_id = $1', [documentId]);
    await db.query('DELETE FROM documents WHERE id = $1', [documentId]);
    await db.query('COMMIT');
  } catch (err) {
    await db.query('ROLLBACK');
    throw err;
  }

  const { error: deleteMappingError } = await supabaseService
    .from('gdrive_documents')
    .delete()
    .eq('org_id', change.org_id)
    .eq('file_id', change.file_id);

  if (deleteMappingError) {
    throw deleteMappingError;
  }

  await deleteMetadataForFile(change.org_id, change.file_id);

  return 'deleted';
}

async function upsertDriveDocument(
  change: DriveChangeQueueRow,
  metadataInfo: DriveFileMetadata | null,
): Promise<{ status: 'processed' | 'skipped'; reason?: string }> {
  const enrichedChange: DriveChangeQueueRow = {
    ...change,
    raw_payload: normalizeDrivePayload(change.raw_payload),
  } as DriveChangeQueueRow;

  const download = await downloadDriveFile(enrichedChange);
  const checksum = createHash('sha256').update(download.buffer).digest('hex');
  const fileSize = download.buffer.length;

  const { data: mapping, error: mappingError } = await supabaseService
    .from('gdrive_documents')
    .select('document_id, checksum, metadata')
    .eq('org_id', change.org_id)
    .eq('file_id', change.file_id)
    .maybeSingle();

  if (mappingError) {
    throw mappingError;
  }

  if (mapping?.checksum && mapping.checksum === checksum) {
    const now = new Date().toISOString();
    await supabaseService
      .from('gdrive_documents')
      .update({
        size_bytes: fileSize,
        mime_type: download.mimeType,
        metadata: metadataInfo?.metadata ?? mapping.metadata ?? {},
        last_synced_at: now,
        updated_at: now,
      })
      .eq('org_id', change.org_id)
      .eq('file_id', change.file_id);
    return { status: 'skipped', reason: 'checksum_unchanged' };
  }

  const text = await extractText(download.buffer, download.mimeType);
  const trimmed = text.trim();
  if (!trimmed) {
    return { status: 'skipped', reason: 'empty_text_content' };
  }

  const chunks = chunkText(trimmed);
  if (!chunks.length) {
    return { status: 'skipped', reason: 'no_chunks_generated' };
  }

  const { vectors: embeddings, usage: embeddingUsage, model: embeddingModel } = await embed(chunks);
  const uploaderId = await resolveDriveUploaderId(change.org_id);
  const filePath = `gdrive:${change.file_id}`;
  const fileName = download.fileName;

  let documentId = mapping?.document_id ?? null;

  await db.query('BEGIN');
  try {
    if (!documentId) {
      const inserted = await db.query(
        'INSERT INTO documents(org_id, engagement_id, task_id, name, file_path, file_size, file_type, uploaded_by, created_at) VALUES ($1, NULL, NULL, $2, $3, $4, $5, $6, now()) RETURNING id',
        [change.org_id, fileName, filePath, fileSize, download.mimeType, uploaderId],
      );
      documentId = inserted.rows[0].id as string;
    } else {
      await db.query(
        'UPDATE documents SET name = $1, file_path = $2, file_size = $3, file_type = $4, uploaded_by = $5 WHERE id = $6',
        [fileName, filePath, fileSize, download.mimeType, uploaderId, documentId],
      );
      await db.query('DELETE FROM document_chunks WHERE doc_id = $1', [documentId]);
    }

    const insertChunkSql =
      'INSERT INTO document_chunks(org_id, doc_id, chunk_index, content, embedding, last_embedded_at) VALUES ($1, $2, $3, $4, $5, now())';
    for (let i = 0; i < chunks.length; i += 1) {
      await db.query(insertChunkSql, [change.org_id, documentId, i, chunks[i], vector(embeddings[i])]);
    }

    await db.query('COMMIT');
  } catch (err) {
    await db.query('ROLLBACK');
    await recordEmbeddingTelemetry({
      orgId: change.org_id,
      scenario: 'drive_ingest',
      decision: 'REFUSED',
      metrics: {
        documentId: documentId ?? mapping?.document_id ?? null,
        chunkCount: chunks.length,
        mode: 'changefeed',
        error: err instanceof Error ? err.message : String(err),
      },
      actor: uploaderId,
    });
    throw err;
  }

  await recordEmbeddingTelemetry({
    orgId: change.org_id,
    scenario: 'drive_ingest',
    decision: 'APPROVED',
    metrics: {
      documentId,
      chunkCount: chunks.length,
      tokens: embeddingUsage.total_tokens ?? 0,
      promptTokens: embeddingUsage.prompt_tokens ?? 0,
      model: embeddingModel,
      fileSize,
      mimeType: download.mimeType,
      checksum,
      mode: 'changefeed',
    },
    actor: uploaderId,
  });

  const now = new Date().toISOString();
  if (mapping?.document_id) {
    await supabaseService
      .from('gdrive_documents')
      .update({
        document_id: documentId,
        checksum,
        size_bytes: fileSize,
        mime_type: download.mimeType,
        metadata: metadataInfo?.metadata ?? {},
        last_synced_at: now,
        updated_at: now,
      })
      .eq('org_id', change.org_id)
      .eq('file_id', change.file_id);
  } else {
    await supabaseService.from('gdrive_documents').insert({
      file_id: change.file_id,
      org_id: change.org_id,
      connector_id: change.connector_id,
      document_id,
      checksum,
      size_bytes: fileSize,
      mime_type: download.mimeType,
      metadata: metadataInfo?.metadata ?? {},
      last_synced_at: now,
      updated_at: now,
    });
  }

  return { status: 'processed' };
}

async function handleDriveQueueChange(
  change: DriveChangeQueueRow,
  metadataCache: Map<string, DriveFileMetadata>,
): Promise<{ status: 'processed' | 'skipped' | 'deleted'; reason?: string }> {
  if (isManifestFile(change)) {
    if (change.change_type === 'DELETE') {
      await deleteMetadataForFile(change.org_id, change.file_id);
      return { status: 'skipped', reason: 'manifest_deleted' };
    }

    const download = await downloadDriveFile(change);
    const entries = parseManifestBuffer(download.buffer, download.mimeType);
    if (!entries.length) {
      return { status: 'skipped', reason: 'manifest_empty' };
    }

    await upsertManifestEntries(change.org_id, entries);
    for (const entry of entries) {
      metadataCache.set(entry.fileId, {
        metadata: entry.metadata,
        allowlisted_domain: entry.allowlistedDomain,
      });
    }

    return { status: 'processed', reason: `manifest_entries:${entries.length}` };
  }

  if (change.change_type === 'DELETE') {
    const outcome = await deleteDriveDocument(change);
    return { status: outcome };
  }

  if (!isSupportedDriveMime(change)) {
    return { status: 'skipped', reason: 'unsupported_mime_type' };
  }

  const metadataInfo = metadataCache.get(change.file_id) ?? null;
  if (metadataInfo && metadataInfo.allowlisted_domain === false) {
    return { status: 'skipped', reason: 'allowlisted_domain_false' };
  }

  const result = await upsertDriveDocument(change, metadataInfo ?? null);
  return { status: result.status === 'processed' ? 'processed' : 'skipped', reason: result.reason };
}

async function processDriveQueueEntries(orgId: string, connectorId: string, limit: number) {
  const { data: queue, error } = await supabaseService
    .from('gdrive_change_queue')
    .select('id, org_id, connector_id, file_id, file_name, mime_type, change_type, raw_payload')
    .eq('org_id', orgId)
    .eq('connector_id', connectorId)
    .is('processed_at', null)
    .order('created_at', { ascending: true })
    .limit(limit);

  if (error) {
    throw error;
  }

  const items = queue ?? [];
  const nonManifestIds = items
    .filter((item) => !isManifestFile(item as DriveChangeQueueRow) && item.change_type !== 'DELETE')
    .map((item) => item.file_id);

  const metadataCache = await fetchDriveMetadataMap(orgId, nonManifestIds);
  let processedCount = 0;
  let skippedCount = 0;
  let failedCount = 0;

  for (const item of items) {
    const change: DriveChangeQueueRow = {
      ...item,
      raw_payload: normalizeDrivePayload(item.raw_payload),
    } as DriveChangeQueueRow;

    try {
      const result = await handleDriveQueueChange(change, metadataCache);
      const reason = result.reason ?? null;
      await markDriveChangeProcessed(change.id, result.status === 'processed' || result.status === 'deleted' ? null : reason);

      if (result.status === 'processed' || result.status === 'deleted') {
        processedCount += 1;
        logInfo('gdrive.queue_processed', {
          orgId,
          connectorId,
          fileId: change.file_id,
          status: result.status,
          reason,
        });
      } else {
        skippedCount += 1;
        logInfo('gdrive.queue_skipped', {
          orgId,
          connectorId,
          fileId: change.file_id,
          reason,
          metadataPresent: metadataCache.has(change.file_id),
        });
      }
    } catch (err) {
      failedCount += 1;
      const message = err instanceof Error ? err.message : String(err);
      await markDriveChangeProcessed(change.id, message);
      logError('gdrive.queue_failed', err, {
        orgId,
        connectorId,
        fileId: change.file_id,
      });
    }
  }

  return {
    total: items.length,
    processed: processedCount,
    skipped: skippedCount,
    failed: failedCount,
  };
}

function normalizeText(text: string, maxChars = 20000): string {
  const collapsed = text.replace(/\s+/g, ' ').trim();
  if (collapsed.length <= maxChars) {
    return collapsed;
  }
  return collapsed.slice(0, maxChars);
}

function extractResponseText(response: any): string {
  if (!response) return '';
  if (Array.isArray(response.output)) {
    return response.output
      .flatMap((item: any) => item?.content ?? [])
      .map((part: any) => part?.text ?? part?.output_text ?? '')
      .join('\n');
  }
  const output = (response as any)?.output_text;
  if (output) return output;
  const choices = (response as any)?.choices;
  if (Array.isArray(choices) && choices[0]?.message?.content) {
    return choices[0].message.content as string;
  }
  return '';
}

type ReasoningEffort = 'minimal' | 'low' | 'medium' | 'high';
type ResponseVerbosity = 'low' | 'medium' | 'high';

<<<<<<< HEAD
async function generateWebSummary(url: string, text: string): Promise<string> {
  if (OPENAI_WEB_SEARCH_ENABLED) {
=======
  async function summariseWebDocument(orgId: string, url: string, text: string): Promise<string> {
    const source = text.trim();
    if (!source) {
      return '';
    }

    if (OPENAI_WEB_SEARCH_ENABLED) {
      try {
        const response = await openai.responses.create(
          withResponseDefaults(
            {
              model: OPENAI_WEB_SEARCH_MODEL,
            input: [
              {
                role: 'system',
                  content:
                    'You are a Big Four audit partner summarising authoritative accounting, audit, and tax technical content. Always highlight IFRS/ISA/Tax impacts and cite sections where possible.',
                },
                {
                  role: 'user',
                  content: [
                    {
                      type: 'input_text',
                      text: `Use web search to review ${url} and provide a concise summary (<= 8 bullet points) covering accounting, audit, and tax implications relevant to Malta and IFRS/ISA frameworks.`,
                    },
                  ],
                },
              ],
              tools: [{ type: 'web_search' }],
          },
          { effort: SUMMARY_REASONING_EFFORT, verbosity: SUMMARY_VERBOSITY },
        ),
      );
      await logOpenAIDebugEvent({
        endpoint: 'responses.create',
        response: response as any,
        requestPayload: { url, model: OPENAI_WEB_SEARCH_MODEL, mode: 'web_search' },
        metadata: { source: 'web_summary' },
      });
        const summary = extractResponseText(response)?.trim();
        if (summary) {
          return summary;
        }
      } catch (err) {
        logError('web.harvest_summary_web_search_failed', err, { url });
      }
    }

>>>>>>> 13af2648
    try {
      const response = await openai.responses.create(
        withResponseDefaults(
          {
            model: OPENAI_SUMMARY_MODEL,
            input: [
              {
                role: 'system',
                content:
                  'You are a Big Four partner producing concise technical notes. Summaries must emphasise IFRS/ISA/TAX relevance, cite clauses when possible, and flag uncertainties.',
              },
              {
                role: 'user',
                content: [
                  {
                    type: 'input_text',
                    text: `Source URL: ${url}\n\nExtracted Content (truncated):\n${source}\n\nProvide a bullet summary (<= 8 items) covering key accounting, auditing, and tax takeaways for Malta.`,
                  },
                ],
              },
            ],
            response_format: { type: 'text' },
          },
          { effort: SUMMARY_REASONING_EFFORT, verbosity: SUMMARY_VERBOSITY },
        ),
      );
      await logOpenAIDebugEvent({
        endpoint: 'responses.create',
        response: response as any,
        requestPayload: { url, model: OPENAI_SUMMARY_MODEL, mode: 'fallback' },
        metadata: { source: 'web_summary' },
        orgId,
        tags: ['web_summary'],
        requestLogPayload: { url, model: OPENAI_SUMMARY_MODEL },
      });
      const summary = extractResponseText(response)?.trim();
      if (summary) {
        return summary;
      }
    } catch (err) {
      logError('web.harvest_summary_fallback_failed', err, { url });
    }

    return ''; // caller will fallback further
  }

<<<<<<< HEAD
  return ''; // caller will fallback further
}


=======
>>>>>>> 13af2648
async function processWebHarvest(options: {
  runId: string;
  orgId: string;
  agentKind: AgentPersona;
  webSourceId: string;
  knowledgeSourceId: string;
  initiatedBy: string;
}) {
  let transactionStarted = false;
  let existingState: Record<string, any> = {};
  let webSource: WebSourceRow | null = null;
  try {
    const { data: linkRow } = await supabaseService
      .from('knowledge_sources')
      .select('state')
      .eq('id', options.knowledgeSourceId)
      .maybeSingle();
    if (linkRow?.state) {
      existingState = linkRow.state as Record<string, any>;
    }

    webSource = await getWebSource(options.webSourceId);

    await supabaseService
      .from('learning_runs')
      .update({ status: 'processing' })
      .eq('id', options.runId);

    const urlSettings = await getUrlSourceSettings();
    const cacheTtlMs = Math.max(0, urlSettings.fetchPolicy.cacheTtlMinutes) * 60_000;
    await pruneStaleWebCache();
    const cached = await getCachedWebContent(webSource.url);

    let cleaned: string | null = null;
    let usedCache = false;
    let fetchedFresh = false;

    if (cached?.content) {
      const fetchedAt = cached.fetched_at ? Date.parse(cached.fetched_at) : Number.NaN;
      if (!Number.isNaN(fetchedAt) && Date.now() - fetchedAt <= cacheTtlMs) {
        cleaned = cached.content;
        usedCache = true;
        await touchWebCache(cached);
      }
    }

    if (!cleaned) {
      const html = await fetchWebDocument(webSource.url, urlSettings);
      cleaned = normalizeText(stripHtml(html));
      if (!cleaned) {
        throw new Error('Fetched page produced no readable content');
      }
      fetchedFresh = true;
    }

    const summary = await summariseWebDocument(options.orgId, webSource.url, cleaned);
    const chunks = chunkText(cleaned, 700);
    if (chunks.length === 0) {
      throw new Error('No chunks generated from web content');
    }

    const { vectors: embeddings, usage: embeddingUsage, model: embeddingModel } = await embed(chunks);

    await db.query('BEGIN');
    transactionStarted = true;
    const docResult = await db.query(
      'INSERT INTO documents(org_id, name) VALUES ($1, $2) RETURNING id',
      [options.orgId, webSource.title]
    );
    const docId = docResult.rows[0].id;

    const insertChunk =
      'INSERT INTO document_chunks(org_id, doc_id, chunk_index, content, embedding) VALUES ($1,$2,$3,$4,$5)';
    for (let i = 0; i < chunks.length; i++) {
      await db.query(insertChunk, [options.orgId, docId, i, chunks[i], vector(embeddings[i])]);
    }
    await db.query('COMMIT');
    transactionStarted = false;

    if (webSource) {
      await recordEmbeddingTelemetry({
        orgId: options.orgId,
        scenario: 'web_harvest',
        decision: 'APPROVED',
        metrics: {
          documentId: docId,
          chunkCount: chunks.length,
          tokens: embeddingUsage.total_tokens ?? 0,
          promptTokens: embeddingUsage.prompt_tokens ?? 0,
          model: embeddingModel,
          url: webSource.url,
          cacheUsed: usedCache,
        },
        actor: options.initiatedBy,
      });
    }

    const completedState = {
      ...existingState,
      lastRunStatus: 'completed',
      lastRunId: options.runId,
      lastRunAt: new Date().toISOString(),
      lastSummaryLength: summary.length,
      lastRunUsedCache: usedCache,
    };

    if (fetchedFresh) {
      await upsertWebCache(webSource.url, cleaned, {
        fetchedAt: new Date().toISOString(),
        fetchedBy: options.initiatedBy,
        contentLength: cleaned.length,
        summaryLength: summary.length,
      });
    } else if (cached) {
      await touchWebCache(cached, { summaryLength: summary.length });
    }

    await supabaseService.from('knowledge_events').insert([
      {
        org_id: options.orgId,
        run_id: options.runId,
        type: 'INGEST',
        payload: {
          url: webSource.url,
          title: webSource.title,
          summary,
          initiatedBy: options.initiatedBy,
          cacheUsed: usedCache,
        },
      },
      {
        org_id: options.orgId,
        run_id: options.runId,
        type: 'EMBED',
        payload: {
          documentId: docId,
          chunkCount: chunks.length,
          agentKind: options.agentKind,
        },
      },
    ]);

    const finishedAt = new Date().toISOString();
    await supabaseService
      .from('learning_runs')
      .update({
        status: 'completed',
        finished_at: finishedAt,
        stats: {
          summary,
          chunkCount: chunks.length,
          documentId: docId,
          url: webSource.url,
          cacheUsed: usedCache,
        },
      })
      .eq('id', options.runId);

    await supabaseService
      .from('knowledge_sources')
      .update({
        last_sync_at: finishedAt,
        state: completedState,
      })
      .eq('id', options.knowledgeSourceId);

    logInfo('web.harvest_completed', {
      runId: options.runId,
      orgId: options.orgId,
      url: webSource.url,
    });
  } catch (err) {
    if (transactionStarted) {
      await db.query('ROLLBACK').catch(() => undefined);
    }
    await recordEmbeddingTelemetry({
      orgId: options.orgId,
      scenario: 'web_harvest',
      decision: 'REFUSED',
      metrics: {
        chunkCount: chunks.length,
        url: webSource?.url ?? null,
        error: err instanceof Error ? err.message : String(err),
      },
      actor: options.initiatedBy,
    });
    const failureMessage = err instanceof Error ? err.message : String(err);
    const finishedAt = new Date().toISOString();

    await supabaseService
      .from('learning_runs')
      .update({
        status: 'failed',
        finished_at: finishedAt,
        stats: {
          error: failureMessage,
        },
      })
      .eq('id', options.runId);

    await supabaseService.from('knowledge_events').insert({
      org_id: options.orgId,
      run_id: options.runId,
      type: 'EVAL',
      payload: {
        message: 'Web harvest failed',
        error: failureMessage,
      },
    });

    await supabaseService
      .from('knowledge_sources')
      .update({
        state: {
          ...existingState,
          lastRunStatus: 'failed',
          lastRunId: options.runId,
          lastRunAt: finishedAt,
          lastRunError: failureMessage,
        },
      })
      .eq('id', options.knowledgeSourceId);

    logError('web.harvest_failed', err, {
      runId: options.runId,
      webSourceId: options.webSourceId,
    });
  }
}

type ReasoningEffortLevel = 'minimal' | 'low' | 'medium' | 'high';
type VerbosityLevel = 'low' | 'medium' | 'high';

function resolveReasoningEffort(value: string | undefined, fallback: ReasoningEffortLevel): ReasoningEffortLevel {
  if (!value) return fallback;
  const normalised = value.trim().toLowerCase();
  if (normalised === 'minimal' || normalised === 'low' || normalised === 'medium' || normalised === 'high') {
    return normalised;
  }
  return fallback;
}

function resolveVerbosity(value: string | undefined, fallback: VerbosityLevel): VerbosityLevel {
  if (!value) return fallback;
  const normalised = value.trim().toLowerCase();
  if (normalised === 'low' || normalised === 'medium' || normalised === 'high') {
    return normalised;
  }
  return fallback;
}

const DEFAULT_REASONING_EFFORT = resolveReasoningEffort(process.env.OPENAI_DEFAULT_REASONING_EFFORT, 'low');
const DEFAULT_VERBOSITY = resolveVerbosity(process.env.OPENAI_DEFAULT_VERBOSITY, 'medium');
const AGENT_REASONING_EFFORT = resolveReasoningEffort(
  process.env.OPENAI_AGENT_REASONING_EFFORT,
  DEFAULT_REASONING_EFFORT,
);
const AGENT_VERBOSITY = resolveVerbosity(process.env.OPENAI_AGENT_VERBOSITY, DEFAULT_VERBOSITY);
const SUMMARY_REASONING_EFFORT = resolveReasoningEffort(
  process.env.OPENAI_SUMMARY_REASONING_EFFORT,
  DEFAULT_REASONING_EFFORT,
);
const SUMMARY_VERBOSITY = resolveVerbosity(process.env.OPENAI_SUMMARY_VERBOSITY, DEFAULT_VERBOSITY);

function withResponseDefaults<T extends Record<string, unknown>>(
  payload: T,
  overrides?: { effort?: ReasoningEffortLevel; verbosity?: VerbosityLevel },
): T & { reasoning?: { effort: ReasoningEffortLevel }; text?: { verbosity: VerbosityLevel } } {
  const result: Record<string, unknown> = { ...payload };
  if (!result.reasoning) {
    const effort = overrides?.effort ?? DEFAULT_REASONING_EFFORT;
    if (effort) {
      result.reasoning = { effort };
    }
  }
  if (!result.text) {
    const verbosity = overrides?.verbosity ?? DEFAULT_VERBOSITY;
    if (verbosity) {
      result.text = { verbosity };
    }
  }
  return result as T & { reasoning?: { effort: ReasoningEffortLevel }; text?: { verbosity: VerbosityLevel } };
}

const AGENT_MODEL = process.env.AGENT_MODEL ?? 'gpt-5-mini';

const AGENT_SYSTEM_PROMPTS: Record<'AUDIT' | 'FINANCE' | 'TAX', string> = {
  AUDIT:
    'You are a Big Four audit partner with 30 years of experience (ACCA, CPA). Provide cautious, ISA-compliant guidance for Malta engagements. Cite evidence with document id and chunk index.',
  FINANCE:
    'You are a Big Four accounting and finance partner (ACCA, CFA, PhD). Provide IFRS/IAS compliant advice for Malta organisations. Cite evidence with document id and chunk index.',
  TAX:
    'You are a Malta tax partner (ACCA, CPA). Reference Malta legislation, EU VAT, and CFR guidance. Cite evidence with document id and chunk index and warn about jurisdiction limits.',
};

function buildToolDefinitions() {
  return [
    {
      type: 'function',
      function: {
        name: 'rag_search',
        description:
          'Retrieve authoritative evidence chunks from the organisation knowledge base. Returns JSON with results and citations.',
        parameters: {
          type: 'object',
          properties: {
            query: { type: 'string' },
            top_k: { type: 'integer', default: 6 },
          },
          required: ['query'],
        },
      },
    },
    {
      type: 'function',
      function: {
        name: 'policy_check',
        description:
          'Assess whether the proposed treatment complies with IAS/IFRS/ISA or Malta tax rules. Input should include the drafted conclusion.',
        parameters: {
          type: 'object',
          properties: {
            statement: { type: 'string' },
            domain: { type: 'string' },
          },
          required: ['statement'],
        },
      },
    },
    {
      type: 'function',
      function: {
        name: 'db_read',
        description:
          'Read pre-approved reporting datasets (e.g., trial balance summaries). This is a placeholder and will warn if the dataset is unavailable.',
        parameters: {
          type: 'object',
          properties: {
            query_name: { type: 'string' },
            params: { type: 'object' },
          },
          required: ['query_name'],
        },
      },
    },
  ];
}

async function performRagSearch(orgId: string, queryInput: string, topK = 6) {
  if (OPENAI_FILE_SEARCH_VECTOR_STORE_ID) {
    try {
      const requestedTopK = Number.isFinite(topK) && topK > 0 ? Math.floor(topK) : 6;
      const cappedTopK = OPENAI_FILE_SEARCH_MAX_RESULTS
        ? Math.max(1, Math.min(requestedTopK, OPENAI_FILE_SEARCH_MAX_RESULTS))
        : Math.max(1, requestedTopK);

      const fileSearchResult = await runOpenAiFileSearch({
        client: openai,
        query: queryInput,
        vectorStoreId: OPENAI_FILE_SEARCH_VECTOR_STORE_ID,
        model: OPENAI_FILE_SEARCH_MODEL,
        topK: cappedTopK,
        filters: OPENAI_FILE_SEARCH_FILTERS,
        includeResults: OPENAI_FILE_SEARCH_INCLUDE_RESULTS,
      });

      await logOpenAIDebugEvent({
        endpoint: 'responses.create',
        response: fileSearchResult.rawResponse as any,
        requestPayload: {
          query: queryInput,
          vector_store_id: OPENAI_FILE_SEARCH_VECTOR_STORE_ID,
          topK: cappedTopK,
          filters: OPENAI_FILE_SEARCH_FILTERS ?? null,
          include_results: OPENAI_FILE_SEARCH_INCLUDE_RESULTS,
        },
        metadata: { scope: 'rag_file_search' },
        orgId,
      });

      if (fileSearchResult.items.length > 0) {
        const results = fileSearchResult.items.map((item) => ({
          text: item.text,
          score: item.score,
          citation: item.citation,
        }));

        return {
          output: JSON.stringify({ results }),
          citations: results.map((result) => ({
            documentId: result.citation.documentId,
            chunkIndex: result.citation.chunkIndex,
            source: result.citation.source ?? result.citation.filename ?? result.citation.url ?? null,
            fileId: result.citation.fileId ?? null,
            filename: result.citation.filename ?? null,
            url: result.citation.url ?? null,
          })),
        };
      }
    } catch (error) {
      logError('rag.file_search_failed', error, { orgId });
    }
  }

  const [embedding] = await embed([queryInput]);
  const { rows } = await db.query(
    'SELECT doc_id, chunk_index, content, source, embedding <-> $1 AS distance FROM document_chunks WHERE org_id = $2 ORDER BY embedding <-> $1 LIMIT $3',
    [vector(embedding), orgId, topK]
  );

  const results = rows.map((row: any) => ({
    text: row.content,
    score: 1 - Number(row.distance ?? 0),
    citation: {
      documentId: row.doc_id,
      chunkIndex: row.chunk_index,
      source: row.source ?? null,
    },
  }));

  return {
    output: JSON.stringify({ results }),
    citations: results.map((r) => r.citation),
  };
}

async function performPolicyCheck(orgId: string, statement: string, domain?: string) {
  try {
    const response = await openai.responses.create(
      withResponseDefaults(
        {
          model: OPENAI_SUMMARY_MODEL,
          input: [
            {
              role: 'system',
              content:
                'You are a technical reviewer ensuring compliance with IFRS/IAS/ISA and Malta CFR guidance. Respond with either PASS, WARNING, or FAIL followed by reasoning.',
            },
            {
              role: 'user',
              content: [
                {
                  type: 'input_text',
                  text: `Domain: ${domain ?? 'general'}\nStatement:\n${statement}\n\nAssess compliance and cite any standards or regulations referenced. Keep it short (<=4 sentences).`,
                },
              ],
            },
          ],
          response_format: { type: 'text' },
        },
        { effort: SUMMARY_REASONING_EFFORT, verbosity: 'low' },
      ),
    );
    await logOpenAIDebugEvent({
      endpoint: 'responses.create',
      response: response as any,
      requestPayload: { model: OPENAI_SUMMARY_MODEL, domain: domain ?? 'general' },
      metadata: { scope: 'policy_check' },
    });
    const answer = extractResponseText(response) || 'Policy review unavailable.';
    return { output: answer };
  } catch (err) {
    logError('agent.policy_check_failed', err, {});
    return { output: 'Policy check unavailable due to an internal error.' };
  }
}

async function performDbRead(queryName: string) {
  return {
    output: `Dataset ${queryName} is not yet available. Please check back once financial data pipelines are configured.`,
  };
}

interface AgentToolResult {
  tool_call_id: string;
  output: string;
}

interface AgentRunResult {
  answer: string;
  citations: any[];
  usage: { prompt_tokens?: number; completion_tokens?: number; total_tokens?: number };
  latencyMs: number;
  toolInvocations: Array<{ name: string; args: Record<string, unknown> }>;
}

async function executeToolCall(orgId: string, call: any) {
  const name = call?.function?.name;
  const rawArgs = call?.function?.arguments ?? '{}';
  let args: any = {};
  try {
    args = JSON.parse(rawArgs);
  } catch (err) {
    logError('agent.tool_parse_failed', err, { name, rawArgs });
    return {
      output: `Unable to parse tool arguments for ${name}.`,
    };
  }

  if (name === 'rag_search') {
    const query = String(args.query ?? '').trim();
    const topK = Number(args.top_k ?? 6);
    if (!query) {
      return { output: 'rag_search requires a query parameter.' };
    }
    const result = await performRagSearch(orgId, query, Number.isFinite(topK) ? topK : 6);
    return { output: result.output, citations: result.citations };
  }

  if (name === 'policy_check') {
    const statement = String(args.statement ?? '').trim();
    if (!statement) {
      return { output: 'policy_check requires a statement.' };
    }
    return await performPolicyCheck(orgId, statement, args.domain ? String(args.domain) : undefined);
  }

  if (name === 'db_read') {
    const queryName = String(args.query_name ?? '').trim();
    if (!queryName) {
      return { output: 'db_read requires a query_name parameter.' };
    }
    return await performDbRead(queryName);
  }

  return { output: `Tool ${name} is not implemented.` };
}

app.post('/api/agent/start', applyExpressIdempotency({
  keyBuilder: (req) => `agent:start:${req.user?.sub}:${req.body?.orgSlug ?? ''}:${req.body?.engagementId ?? ''}:${req.body?.agentType ?? ''}`,
  ttlSeconds: 300,
}), async (req: AuthenticatedRequest, res) => {
  try {
    const userId = req.user?.sub;
    if (!userId) {
      return res.status(401).json({ error: 'invalid session' });
    }

    const { orgSlug, engagementId, agentType } = req.body as {
      orgSlug?: string;
      engagementId?: string | null;
      agentType?: string;
    };

    if (!orgSlug) {
      return res.status(400).json({ error: 'orgSlug is required' });
    }
    if (!agentType) {
      return res.status(400).json({ error: 'agentType is required' });
    }

    const normalizedType = normaliseAgentType(agentType);
    const orgContext = await resolveOrgForUser(userId, orgSlug);

    let openaiThreadId: string | null = null;
    let resolvedAgentId: string | null = null;
    if (isAgentPlatformEnabled()) {
      resolvedAgentId = await resolveOpenAiAgentIdForType(normalizedType);
    }
    const openaiAgentId = resolvedAgentId ?? getOpenAiAgentId();
    if (isAgentPlatformEnabled() && openaiAgentId) {
      openaiThreadId = await createAgentThread({
        openAiApiKey: process.env.OPENAI_API_KEY,
        logError,
      });
    }

    const sessionInsert: Record<string, unknown> = {
      org_id: orgContext.orgId,
      engagement_id: engagementId ?? null,
      agent_type: normalizedType,
      started_by_user_id: userId,
      status: 'RUNNING',
    };

    if (isAgentPlatformEnabled() && openaiAgentId) {
      sessionInsert.openai_agent_id = openaiAgentId;
    }
    if (openaiThreadId) {
      sessionInsert.openai_thread_id = openaiThreadId;
    }

    const { data: session, error: sessionError } = await supabaseService
      .from('agent_sessions')
      .insert(sessionInsert)
      .select('id, openai_thread_id')
      .single();

    if (sessionError || !session) {
      throw sessionError ?? new Error('session_not_created');
    }

    const { error: runError } = await supabaseService.from('agent_runs').insert({
      org_id: orgContext.orgId,
      session_id: session.id,
      step_index: 0,
      state: 'PLANNING',
      summary: 'Session initialised; awaiting plan.',
    });

    if (runError) {
      logError('agent.run_bootstrap_failed', runError, { sessionId: session.id, orgId: orgContext.orgId });
    }

    logInfo('agent.session_started', {
      sessionId: session.id,
      orgId: orgContext.orgId,
      agentType: normalizedType,
      userId,
      openaiThreadId: session.openai_thread_id ?? openaiThreadId ?? null,
    });

    return res.status(201).json({ sessionId: session.id });
  } catch (err) {
    logError('agent.session_start_failed', err, { userId: req.user?.sub });
    return res.status(500).json({ error: 'failed to start session' });
  }
});

app.get('/api/agent/stream', async (req: AuthenticatedRequest, res) => {
  if (!OPENAI_STREAMING_ENABLED) {
    return res.status(404).json({ error: 'streaming_disabled' });
  }
  try {
    const userId = req.user?.sub;
    if (!userId) {
      return res.status(401).json({ error: 'invalid session' });
    }

    const orgSlug = typeof req.query.orgSlug === 'string' ? (req.query.orgSlug as string) : undefined;
    const question = typeof req.query.question === 'string' ? (req.query.question as string) : undefined;
    const agentTypeRaw = typeof req.query.agentType === 'string' ? (req.query.agentType as string) : 'AUDIT';
    const context = typeof req.query.context === 'string' ? (req.query.context as string) : undefined;
    const engagementId = typeof req.query.engagementId === 'string' ? (req.query.engagementId as string) : undefined;
    const agentSessionId = typeof req.query.agentSessionId === 'string' ? (req.query.agentSessionId as string) : undefined;
    const supabaseRunId = typeof req.query.supabaseRunId === 'string' ? (req.query.supabaseRunId as string) : undefined;

    if (!orgSlug) {
      return res.status(400).json({ error: 'orgSlug query param required' });
    }
    if (!question || question.trim().length === 0) {
      return res.status(400).json({ error: 'question query param required' });
    }

    const normalizedType = normaliseAgentType(agentTypeRaw);
    const orgContext = await resolveOrgForUser(userId, orgSlug);

    const messages = [
      { role: 'system', content: AGENT_SYSTEM_PROMPTS[normalizedType] },
      { role: 'user', content: context ? `${question}\n\nContext:\n${context}` : question },
    ];

    try {
      const conversationRecorder = await AgentConversationRecorder.start({
        orgId: orgContext.orgId,
        orgSlug,
        agentType: normalizedType,
        mode: 'plain',
        systemPrompt: AGENT_SYSTEM_PROMPTS[normalizedType],
        userPrompt: question,
        context: context ?? undefined,
        source: 'agent_stream_plain',
        userId,
        agentSessionId: agentSessionId ?? undefined,
        engagementId: engagementId ?? undefined,
        supabaseRunId: supabaseRunId ?? undefined,
        metadata: {
          question_length: String(question.length),
          context_length: context ? String(context.length) : undefined,
          stream_channel: 'sse',
        },
        logError,
        logInfo,
      });

      let deltaBuffer = '';
      let finalBuffer = '';
      let recorded = false;

      await streamOpenAiResponse({
        res,
        openai,
        payload: {
          model: AGENT_MODEL,
          input: messages,
        },
        endpoint: 'responses.stream',
        onStart: () => {
          const conversationId = conversationRecorder.conversationId;
          if (conversationId) {
            const payload: Record<string, unknown> = { conversationId };
            if (agentSessionId) {
              payload.agentSessionId = agentSessionId;
            }
            if (supabaseRunId) {
              payload.supabaseRunId = supabaseRunId;
            }
            res.write(`data: ${JSON.stringify({ type: 'conversation-started', data: payload })}\n\n`);
          }
        },
        onEvent: async (event) => {
          if (event.type === 'text-delta' && typeof event.data === 'string') {
            deltaBuffer += event.data;
          }
          if (event.type === 'text-done' && typeof event.data === 'string') {
            finalBuffer = event.data;
          }
          if (event.type === 'refusal-delta' && typeof event.data === 'string') {
            deltaBuffer += event.data;
          }
          if (event.type === 'refusal-done') {
            if (typeof event.data === 'string') {
              finalBuffer = event.data;
            } else if (event.data) {
              finalBuffer = JSON.stringify(event.data);
            }
          }
        },
        onResponseCompleted: async ({ responseId }) => {
          if (recorded) return;
          const text = finalBuffer || deltaBuffer;
          if (!text) return;
          try {
            await conversationRecorder.recordPlainText({
              text,
              responseId,
              stage: 'completed',
            });
            recorded = true;
          } catch (error) {
            logError('agent.conversation_plain_record_failed', error, {
              orgId: orgContext.orgId,
              conversationId: conversationRecorder.conversationId,
              responseId,
            });
          }
        },
        onStreamClosed: async () => {
          if (recorded) return;
          const text = finalBuffer || deltaBuffer;
          if (!text) return;
          try {
            await conversationRecorder.recordPlainText({
              text,
              stage: 'closed',
              status: 'completed',
            });
            recorded = true;
          } catch (error) {
            logError('agent.conversation_plain_record_failed', error, {
              orgId: orgContext.orgId,
              conversationId: conversationRecorder.conversationId,
              responseRecordedOnClose: true,
            });
          }
        },
        debugLogger: async (event) => {
          await logOpenAIDebugEvent({
            endpoint: event.endpoint,
            response: event.response,
            requestPayload: event.requestPayload,
            metadata: { ...(event.metadata ?? {}), scope: 'agent_stream', orgSlug },
            orgId: orgContext.orgId,
          });
        },
      });
    } catch (err) {
      logError('agent.stream_failed', err, { orgId: orgContext.orgId });
    }
  } catch (err) {
    logError('agent.stream_initialisation_failed', err, { userId: req.user?.sub });
    if (!res.headersSent) {
      res.status(500).json({ error: 'failed to start stream' });
    }
  }
});

app.get('/api/agent/stream/execute', async (req: AuthenticatedRequest, res) => {
  if (!OPENAI_STREAMING_TOOL_ENABLED) {
    return res.status(404).json({ error: 'streaming_tools_disabled' });
  }

  const writeSse = (event: Record<string, unknown>) => {
    res.write(`data: ${JSON.stringify(event)}\n\n`);
  };

  try {
    const userId = req.user?.sub;
    if (!userId) {
      return res.status(401).json({ error: 'invalid session' });
    }

    const orgSlug = typeof req.query.orgSlug === 'string' ? (req.query.orgSlug as string) : undefined;
    const question = typeof req.query.question === 'string' ? (req.query.question as string) : undefined;
    const agentTypeRaw = typeof req.query.agentType === 'string' ? (req.query.agentType as string) : 'AUDIT';
    const context = typeof req.query.context === 'string' ? (req.query.context as string) : undefined;
    const engagementId = typeof req.query.engagementId === 'string' ? (req.query.engagementId as string) : undefined;

    if (!orgSlug) {
      return res.status(400).json({ error: 'orgSlug query param required' });
    }
    if (!question || question.trim().length === 0) {
      return res.status(400).json({ error: 'question query param required' });
    }

    const normalizedType = normaliseAgentType(agentTypeRaw);
    const orgContext = await resolveOrgForUser(userId, orgSlug);

    res.setHeader('Content-Type', 'text/event-stream');
    res.setHeader('Cache-Control', 'no-cache');
    res.setHeader('Connection', 'keep-alive');
    res.flushHeaders?.();

    let closed = false;
    req.on('close', () => {
      closed = true;
    });

    const tools = buildToolDefinitions();
    const messages = [
      { role: 'system', content: AGENT_SYSTEM_PROMPTS[normalizedType] },
      { role: 'user', content: context ? `${question}\n\nContext:\n${context}` : question },
    ];

    writeSse({
      type: 'started',
      data: {
        question,
        context,
        agentType: normalizedType,
        agentSessionId: agentSessionId ?? undefined,
        supabaseRunId: supabaseRunId ?? undefined,
      },
    });

    const toolNames = tools.map((tool) => tool.function?.name).filter((name): name is string => Boolean(name));
    const conversationRecorder = await AgentConversationRecorder.start({
      orgId: orgContext.orgId,
      orgSlug,
      agentType: normalizedType,
      mode: 'tools',
      systemPrompt: AGENT_SYSTEM_PROMPTS[normalizedType],
      userPrompt: question,
      context: context ?? undefined,
      source: 'agent_stream_tools',
      userId,
      agentSessionId: agentSessionId ?? undefined,
      engagementId: engagementId ?? undefined,
      supabaseRunId: supabaseRunId ?? undefined,
      toolNames,
      metadata: {
        question_length: String(question.length),
        context_length: context ? String(context.length) : undefined,
        stream_channel: 'sse',
        tool_count: toolNames.length ? String(toolNames.length) : undefined,
      },
      logError,
      logInfo,
    });
    const conversationId = conversationRecorder.conversationId;
    if (conversationId) {
      const payload: Record<string, unknown> = { conversationId };
      if (agentSessionId) {
        payload.agentSessionId = agentSessionId;
      }
      if (supabaseRunId) {
        payload.supabaseRunId = supabaseRunId;
      }
      writeSse({ type: 'conversation-started', data: payload });
    }

    let response = await openai.responses.create(
      withResponseDefaults(
        {
          model: AGENT_MODEL,
          input: messages,
          tools,
        },
        { effort: AGENT_REASONING_EFFORT, verbosity: AGENT_VERBOSITY },
      ),
    );

    let iteration = 0;
    await conversationRecorder.recordResponse({ response, stage: 'initial', iteration });
    iteration += 1;

    await logOpenAIDebugEvent({
      endpoint: 'responses.create',
      response: response as any,
      requestPayload: { model: AGENT_MODEL, messages, tools },
      metadata: { scope: 'agent_stream_tools', stage: 'initial' },
      orgId: orgContext.orgId,
    });

    while (response.output?.some((item: any) => item.type === 'tool_call')) {
      if (closed) break;
      const toolOutputs: any[] = [];
      for (const item of response.output ?? []) {
        if (item.type !== 'tool_call') continue;
        const call = item;
        const toolKey = call.function?.name ?? 'unknown';
        writeSse({ type: 'tool-start', data: { toolKey, callId: call.id } });
        try {
          const result = await executeToolCall(orgContext.orgId, call);
          writeSse({ type: 'tool-result', data: { toolKey, callId: call.id, output: result.output, citations: result.citations ?? [] } });
          toolOutputs.push({ tool_call_id: call.id, output: result.output });
          await conversationRecorder.recordToolResult({
            callId: call.id,
            toolName: toolKey,
            output: result.output,
            stage: 'tool_execution',
            status: 'completed',
          });
        } catch (error) {
          writeSse({ type: 'tool-error', data: { toolKey, callId: call.id, message: error instanceof Error ? error.message : String(error) } });
          const failureMessage = error instanceof Error ? error.message : String(error);
          toolOutputs.push({ tool_call_id: call.id, output: `Tool ${toolKey} failed: ${failureMessage}` });
          await conversationRecorder.recordToolResult({
            callId: call.id,
            toolName: toolKey,
            output: failureMessage,
            stage: 'tool_execution',
            status: 'failed',
          });
        }
      }

      if (toolOutputs.length === 0) {
        break;
      }

      response = await openai.responses.create(
        withResponseDefaults(
          {
            model: AGENT_MODEL,
            response_id: response.id,
            tool_outputs: toolOutputs,
          },
          { effort: AGENT_REASONING_EFFORT, verbosity: AGENT_VERBOSITY },
        ),
      );

      await logOpenAIDebugEvent({
        endpoint: 'responses.create',
        response: response as any,
        requestPayload: { model: AGENT_MODEL, response_id: response.id, tool_outputs: toolOutputs },
        metadata: { scope: 'agent_stream_tools', stage: 'followup' },
        orgId: orgContext.orgId,
      });

      await conversationRecorder.recordResponse({ response, stage: 'followup', iteration });
      iteration += 1;
    }

    if (!closed) {
      const answer = extractResponseText(response) || 'No answer generated.';
      writeSse({ type: 'text-final', data: answer });
      if (response.usage) {
        writeSse({ type: 'usage', data: response.usage });
      }
      writeSse({ type: 'completed', data: { responseId: response.id } });
      writeSse({ type: 'done' });
      res.write('data: [DONE]\n\n');
      res.end();
    }
  } catch (err) {
    logError('agent.stream_execute_failed', err, {});
    if (!res.headersSent) {
      res.status(500).json({ error: 'failed to stream execution' });
    } else {
      res.write(`data: ${JSON.stringify({ type: 'error', data: { message: err instanceof Error ? err.message : String(err) } })}\n\n`);
      res.end();
    }
  }
});

app.get('/api/agent/conversations', async (req: AuthenticatedRequest, res) => {
  try {
    const userId = req.user?.sub;
    if (!userId) {
      return res.status(401).json({ error: 'invalid session' });
    }

    const orgSlug = typeof req.query.orgSlug === 'string' ? req.query.orgSlug : undefined;
    if (!orgSlug) {
      return res.status(400).json({ error: 'orgSlug query param required' });
    }

    const orderParam = typeof req.query.order === 'string' && req.query.order.toLowerCase() === 'asc' ? 'asc' : 'desc';
    const limitParam = Number(req.query.limit ?? 20);
    const limit = Number.isFinite(limitParam) ? Math.max(1, Math.min(100, limitParam)) : 20;
    const after = typeof req.query.after === 'string' ? req.query.after : undefined;

    const orgContext = await resolveOrgForUser(userId, orgSlug);

    const response = await listConversations({
      limit,
      order: orderParam,
      after,
      logError,
      logInfo,
    });

    const modeFilter = typeof req.query.mode === 'string' && req.query.mode !== 'all' ? req.query.mode : undefined;
    const agentTypeFilter = typeof req.query.agentType === 'string' && req.query.agentType !== 'all' ? req.query.agentType : undefined;
    const sourceFilter = typeof req.query.source === 'string' && req.query.source !== 'all' ? req.query.source : undefined;
    const sinceFilter = typeof req.query.since === 'string' ? req.query.since : undefined;
    const searchFilter = typeof req.query.search === 'string' && req.query.search.trim().length > 0 ? req.query.search.trim().toLowerCase() : undefined;
    const hasContextFilter = typeof req.query.hasContext === 'string' && req.query.hasContext !== 'any' ? req.query.hasContext : undefined;
    const mineOnly = req.query.mine === '1' || req.query.mine === 'true';

    let sinceTimestamp: number | undefined;
    if (sinceFilter && sinceFilter !== 'all') {
      const nowSeconds = Math.floor(Date.now() / 1000);
      switch (sinceFilter) {
        case '24h':
          sinceTimestamp = nowSeconds - 24 * 60 * 60;
          break;
        case '7d':
          sinceTimestamp = nowSeconds - 7 * 24 * 60 * 60;
          break;
        case '30d':
          sinceTimestamp = nowSeconds - 30 * 24 * 60 * 60;
          break;
        default:
          sinceTimestamp = undefined;
      }
    }

    const conversations = (response.data ?? []).filter((conversation) => {
      const metadata = conversation.metadata ?? {};
      if (metadata.org_id !== orgContext.orgId) {
        return false;
      }
      if (modeFilter && metadata.mode !== modeFilter) {
        return false;
      }
      if (agentTypeFilter && metadata.agent_type !== agentTypeFilter) {
        return false;
      }
      if (sourceFilter && metadata.source !== sourceFilter) {
        return false;
      }
      if (sinceTimestamp && typeof conversation.created_at === 'number' && conversation.created_at < sinceTimestamp) {
        return false;
      }
      if (mineOnly) {
        if (!metadata.user_id) {
          return false;
        }
        if (metadata.user_id !== userId) {
          return false;
        }
      }
      if (hasContextFilter === 'true') {
        if (metadata.has_context !== 'true' && metadata.context_present !== 'true') {
          return false;
        }
      } else if (hasContextFilter === 'false') {
        if (metadata.has_context === 'true' || metadata.context_present === 'true') {
          return false;
        }
      }
      if (searchFilter) {
        const haystack = [
          conversation.id,
          metadata.initial_prompt_preview ?? '',
          metadata.agent_type ?? '',
          metadata.mode ?? '',
          metadata.source ?? '',
        ]
          .join(' ')
          .toLowerCase();
        if (!haystack.includes(searchFilter)) {
          return false;
        }
      }

      return true;
    });

    return res.json({
      conversations,
      hasMore: response.has_more ?? false,
      lastId: response.last_id ?? null,
    });
  } catch (error) {
    logError('agent.conversations_list_failed', error, { userId: req.user?.sub });
    return res.status(500).json({ error: 'failed_to_list_conversations' });
  }
});

app.post('/api/agent/conversations', async (req: AuthenticatedRequest, res) => {
  try {
    const userId = req.user?.sub;
    if (!userId) {
      return res.status(401).json({ error: 'invalid session' });
    }

    const body = req.body as {
      orgSlug?: string;
      agentType?: string;
      question?: string;
      context?: string;
      mode?: string;
      metadata?: Record<string, string>;
      engagementId?: string;
      source?: string;
      toolNames?: string[];
    };

    if (!body.orgSlug) {
      return res.status(400).json({ error: 'orgSlug is required' });
    }
    if (!body.question || body.question.trim().length === 0) {
      return res.status(400).json({ error: 'question is required' });
    }

    const normalizedType = normaliseAgentType(body.agentType ?? 'AUDIT');
    const orgContext = await resolveOrgForUser(userId, body.orgSlug);

    const recorder = await AgentConversationRecorder.start({
      orgId: orgContext.orgId,
      orgSlug: body.orgSlug,
      agentType: normalizedType,
      mode: body.mode ?? 'manual',
      systemPrompt: AGENT_SYSTEM_PROMPTS[normalizedType],
      userPrompt: body.question.trim(),
      context: body.context?.trim() ? body.context.trim() : undefined,
      source: body.source ?? 'agent_manual',
      metadata: body.metadata,
      userId,
      engagementId: body.engagementId?.trim() ? body.engagementId.trim() : undefined,
      toolNames: Array.isArray(body.toolNames)
        ? body.toolNames
            .filter((value): value is string => typeof value === 'string')
            .map((value) => value.trim())
            .filter((value) => value.length > 0)
        : undefined,
      logError,
      logInfo,
    });

    const conversation = recorder.getConversation();
    if (!conversation) {
      return res.status(500).json({ error: 'failed_to_create_conversation' });
    }

    return res.status(201).json({ conversation });
  } catch (error) {
    logError('agent.conversation_create_route_failed', error, { userId: req.user?.sub });
    return res.status(500).json({ error: 'failed_to_create_conversation' });
  }
});

app.get('/api/agent/conversations/:id', async (req: AuthenticatedRequest, res) => {
  try {
    const userId = req.user?.sub;
    if (!userId) {
      return res.status(401).json({ error: 'invalid session' });
    }

    const orgSlug = typeof req.query.orgSlug === 'string' ? req.query.orgSlug : undefined;
    if (!orgSlug) {
      return res.status(400).json({ error: 'orgSlug query param required' });
    }

    const orgContext = await resolveOrgForUser(userId, orgSlug);
    const conversationId = req.params.id;

    const conversation = await getConversation({
      conversationId,
      logError,
      logInfo,
    });

    if (conversation.metadata?.org_id !== orgContext.orgId) {
      return res.status(404).json({ error: 'conversation_not_found' });
    }

    return res.json({ conversation });
  } catch (error) {
    logError('agent.conversation_fetch_failed', error, { userId: req.user?.sub, conversationId: req.params.id });
    return res.status(500).json({ error: 'failed_to_fetch_conversation' });
  }
});

app.get('/api/agent/conversations/:id/items', async (req: AuthenticatedRequest, res) => {
  try {
    const userId = req.user?.sub;
    if (!userId) {
      return res.status(401).json({ error: 'invalid session' });
    }

    const orgSlug = typeof req.query.orgSlug === 'string' ? req.query.orgSlug : undefined;
    if (!orgSlug) {
      return res.status(400).json({ error: 'orgSlug query param required' });
    }

    const orgContext = await resolveOrgForUser(userId, orgSlug);
    const conversationId = req.params.id;

    const conversation = await getConversation({
      conversationId,
      logError,
      logInfo,
    });

    if (conversation.metadata?.org_id !== orgContext.orgId) {
      return res.status(404).json({ error: 'conversation_not_found' });
    }

    const limitParam = Number(req.query.limit ?? 50);
    const limit = Number.isFinite(limitParam) ? Math.max(1, Math.min(100, limitParam)) : 50;
    const orderParam = typeof req.query.order === 'string' && req.query.order.toLowerCase() === 'asc' ? 'asc' : 'desc';
    const after = typeof req.query.after === 'string' ? req.query.after : undefined;
    const includeParam = req.query.include;
    const include = Array.isArray(includeParam)
      ? includeParam.filter((value): value is string => typeof value === 'string')
      : typeof includeParam === 'string'
        ? [includeParam]
        : undefined;

    const itemsResponse = await listConversationItems({
      conversationId,
      limit,
      order: orderParam,
      after,
      include,
      logError,
      logInfo,
    });

    return res.json({
      conversation,
      items: itemsResponse.data ?? [],
      hasMore: itemsResponse.has_more ?? false,
      lastId: itemsResponse.last_id ?? null,
    });
  } catch (error) {
    logError('agent.conversation_items_fetch_failed', error, { userId: req.user?.sub, conversationId: req.params.id });
    return res.status(500).json({ error: 'failed_to_fetch_conversation_items' });
  }
});

app.post('/api/agent/conversations/:id/items', async (req: AuthenticatedRequest, res) => {
  try {
    const userId = req.user?.sub;
    if (!userId) {
      return res.status(401).json({ error: 'invalid session' });
    }

    const body = req.body as { orgSlug?: string; items?: ConversationItemInput[] };
    if (!body.orgSlug) {
      return res.status(400).json({ error: 'orgSlug is required' });
    }

    if (!Array.isArray(body.items) || body.items.length === 0) {
      return res.status(400).json({ error: 'items array is required' });
    }

    const orgContext = await resolveOrgForUser(userId, body.orgSlug);
    const conversationId = req.params.id;

    const conversation = await getConversation({
      conversationId,
      logError,
      logInfo,
    });

    if (conversation.metadata?.org_id !== orgContext.orgId) {
      return res.status(404).json({ error: 'conversation_not_found' });
    }

    const response = await createConversationItems({
      conversationId,
      items: body.items,
      logError,
      logInfo,
    });

    return res.status(201).json({ items: response.data ?? [] });
  } catch (error) {
    logError('agent.conversation_items_create_failed', error, { userId: req.user?.sub, conversationId: req.params.id });
    return res.status(500).json({ error: 'failed_to_create_conversation_items' });
  }
});

app.delete('/api/agent/conversations/:id', async (req: AuthenticatedRequest, res) => {
  try {
    const userId = req.user?.sub;
    if (!userId) {
      return res.status(401).json({ error: 'invalid session' });
    }

    const orgSlug = typeof req.query.orgSlug === 'string' ? req.query.orgSlug : undefined;
    if (!orgSlug) {
      return res.status(400).json({ error: 'orgSlug query param required' });
    }

    const orgContext = await resolveOrgForUser(userId, orgSlug);
    const conversationId = req.params.id;

    const conversation = await getConversation({
      conversationId,
      logError,
      logInfo,
    });

    if (conversation.metadata?.org_id !== orgContext.orgId) {
      return res.status(404).json({ error: 'conversation_not_found' });
    }

    const response = await deleteConversation({
      conversationId,
      logError,
      logInfo,
    });

    return res.json({ deleted: response.deleted, conversationId });
  } catch (error) {
    logError('agent.conversation_delete_failed', error, { userId: req.user?.sub, conversationId: req.params.id });
    return res.status(500).json({ error: 'failed_to_delete_conversation' });
  }
});

app.post('/api/agent/realtime/session', async (req: AuthenticatedRequest, res) => {
  if (!OPENAI_REALTIME_ENABLED) {
    return res.status(404).json({ error: 'realtime_disabled' });
  }
  try {
    const userId = req.user?.sub;
    if (!userId) {
      return res.status(401).json({ error: 'invalid session' });
    }

    const { orgSlug, agentSessionId, voice } = req.body as { orgSlug?: string; agentSessionId?: string; voice?: string };
    if (!orgSlug) {
      return res.status(400).json({ error: 'orgSlug is required' });
    }

    const orgContext = await resolveOrgForUser(userId, orgSlug);
    if (!agentSessionId) {
      return res.status(400).json({ error: 'agentSessionId is required' });
    }

    const agentSession = await loadAgentSessionForUser(userId, agentSessionId);

    const turnServers = getRealtimeTurnServers();

    const session = await createRealtimeSession({
      openAiApiKey: process.env.OPENAI_API_KEY,
      voice,
      sessionMetadata: {
        agentSessionId,
        orgId: orgContext.orgId,
        userId,
      },
      turnServers,
      logError,
      logInfo,
    });

    const resolvedSessionId = session.id ?? randomUUID();

    await upsertChatkitSession({
      supabase: supabaseService,
      agentSessionId: agentSession.id,
      chatkitSessionId: resolvedSessionId,
      metadata: {
        clientSecret: session.client_secret?.value ?? null,
        expiresAt: session.expires_at ?? null,
        voice: voice ?? null,
        turnServers,
      },
    });

    return res.json({
      clientSecret: session.client_secret?.value,
      sessionId: resolvedSessionId,
      expiresAt: session.expires_at ?? null,
      turnServers,
    });
  } catch (err) {
    logError('agent.realtime_session_failed', err, { userId: req.user?.sub });
    return res.status(500).json({ error: 'failed_to_create_realtime_session' });
  }
});

app.post('/api/agent/chatkit/session', async (req: AuthenticatedRequest, res) => {
  try {
    const userId = req.user?.sub;
    if (!userId) {
      return res.status(401).json({ error: 'invalid session' });
    }

    const { agentSessionId, chatkitSessionId, metadata } = req.body as {
      agentSessionId?: string;
      chatkitSessionId?: string;
      metadata?: Record<string, unknown>;
    };

    if (!agentSessionId || !chatkitSessionId) {
      return res.status(400).json({ error: 'agentSessionId and chatkitSessionId are required' });
    }

    await loadAgentSessionForUser(userId, agentSessionId);
    const session = await upsertChatkitSession({
      supabase: supabaseService,
      agentSessionId,
      chatkitSessionId,
      metadata,
    });

    return res.status(201).json({ session });
  } catch (error) {
    logError('chatkit.session_create_failed', error, { userId: req.user?.sub });
    const status = (error as any)?.status ?? 500;
    return res.status(status).json({ error: 'failed_to_create_chatkit_session' });
  }
});

app.get('/api/agent/chatkit/session/:id', async (req: AuthenticatedRequest, res) => {
  try {
    const userId = req.user?.sub;
    if (!userId) {
      return res.status(401).json({ error: 'invalid session' });
    }

    const chatkitSessionId = req.params.id;
    if (!chatkitSessionId) {
      return res.status(400).json({ error: 'chatkit_session_id_required' });
    }

    const existing = await fetchChatkitSession(supabaseService, chatkitSessionId);
    if (!existing) {
      return res.status(404).json({ error: 'chatkit_session_not_found' });
    }

    await loadAgentSessionForUser(userId, existing.agent_session_id);
    return res.json({ session: existing });
  } catch (error) {
    logError('chatkit.session_load_failed', error, { userId: req.user?.sub, chatkitSessionId: req.params.id });
    const status = (error as any)?.status ?? 500;
    return res.status(status).json({ error: 'failed_to_load_chatkit_session' });
  }
});

app.post('/api/agent/chatkit/session/:id/cancel', async (req: AuthenticatedRequest, res) => {
  try {
    const userId = req.user?.sub;
    if (!userId) {
      return res.status(401).json({ error: 'invalid session' });
    }

    const chatkitSessionId = req.params.id;
    const existing = await fetchChatkitSession(supabaseService, chatkitSessionId);
    if (!existing) {
      return res.status(404).json({ error: 'chatkit_session_not_found' });
    }

    await loadAgentSessionForUser(userId, existing.agent_session_id);
    const session = await cancelChatkitSession({ supabase: supabaseService, chatkitSessionId });
    return res.json({ session });
  } catch (error) {
    logError('chatkit.session_cancel_failed', error, { userId: req.user?.sub, chatkitSessionId: req.params.id });
    const status = (error as any)?.status ?? 500;
    return res.status(status).json({ error: 'failed_to_cancel_chatkit_session' });
  }
});

app.post('/api/agent/chatkit/session/:id/resume', async (req: AuthenticatedRequest, res) => {
  try {
    const userId = req.user?.sub;
    if (!userId) {
      return res.status(401).json({ error: 'invalid session' });
    }

    const chatkitSessionId = req.params.id;
    const { metadata } = req.body as { metadata?: Record<string, unknown> };

    const existing = await fetchChatkitSession(supabaseService, chatkitSessionId);
    if (!existing) {
      return res.status(404).json({ error: 'chatkit_session_not_found' });
    }

    await loadAgentSessionForUser(userId, existing.agent_session_id);
    const session = await resumeChatkitSession({
      supabase: supabaseService,
      agentSessionId: existing.agent_session_id,
      chatkitSessionId,
      metadata,
    });
    return res.json({ session });
  } catch (error) {
    logError('chatkit.session_resume_failed', error, { userId: req.user?.sub, chatkitSessionId: req.params.id });
    const status = (error as any)?.status ?? 500;
    return res.status(status).json({ error: 'failed_to_resume_chatkit_session' });
  }
});

app.post('/api/agent/chatkit/session/:id/transcribe', async (req: AuthenticatedRequest, res) => {
  try {
    const userId = req.user?.sub;
    if (!userId) {
      return res.status(401).json({ error: 'invalid session' });
    }

    const chatkitSessionId = req.params.id;
    const body = req.body as {
      audio?: string;
      mimeType?: string;
      language?: string;
      model?: string;
      instructions?: string;
      metadata?: Record<string, unknown>;
    };

    if (typeof body?.audio !== 'string' || body.audio.trim().length === 0) {
      return res.status(400).json({ error: 'audio (base64) is required' });
    }

    const existing = await fetchChatkitSession(supabaseService, chatkitSessionId);
    if (!existing) {
      return res.status(404).json({ error: 'chatkit_session_not_found' });
    }

    await loadAgentSessionForUser(userId, existing.agent_session_id);

    let audioBuffer: Buffer;
    try {
      audioBuffer = decodeBase64Audio(body.audio.trim());
    } catch (error) {
      return res.status(400).json({ error: error instanceof Error ? error.message : 'invalid_audio_payload' });
    }

    const transcription = await transcribeAudioBuffer({
      audio: audioBuffer,
      mimeType: typeof body.mimeType === 'string' ? body.mimeType : undefined,
      fileName: inferAudioFileName(body.mimeType),
      model: typeof body.model === 'string' ? body.model : undefined,
      language: typeof body.language === 'string' ? body.language : undefined,
      logInfo,
      logError,
    });

    await recordChatkitTranscript({
      supabase: supabaseService,
      chatkitSessionId,
      role: 'user',
      transcript: transcription.text,
      metadata: {
        source: 'speech-to-text',
        mimeType: body.mimeType ?? null,
        model: transcription.model,
        language: transcription.language ?? body.language ?? null,
        duration: transcription.duration ?? null,
        audioBytes: audioBuffer.byteLength,
        ...(body.metadata && typeof body.metadata === 'object' && !Array.isArray(body.metadata) ? body.metadata : {}),
      },
    });

    return res.json({
      transcript: transcription.text,
      model: transcription.model,
      language: transcription.language ?? null,
      duration: transcription.duration ?? null,
      usage: transcription.usage ?? null,
    });
  } catch (error) {
    logError('chatkit.session_transcribe_failed', error, { userId: req.user?.sub, chatkitSessionId: req.params.id });
    const status = (error as any)?.status ?? 500;
    return res.status(status).json({ error: 'failed_to_transcribe_audio' });
  }
});

app.post('/api/agent/chatkit/session/:id/tts', async (req: AuthenticatedRequest, res) => {
  try {
    const userId = req.user?.sub;
    if (!userId) {
      return res.status(401).json({ error: 'invalid session' });
    }

    const chatkitSessionId = req.params.id;
    const body = req.body as {
      text?: string;
      voice?: string;
      model?: string;
      format?: string;
      metadata?: Record<string, unknown>;
    };

    const text = typeof body?.text === 'string' ? body.text.trim() : '';
    if (!text) {
      return res.status(400).json({ error: 'text is required for TTS' });
    }

    const existing = await fetchChatkitSession(supabaseService, chatkitSessionId);
    if (!existing) {
      return res.status(404).json({ error: 'chatkit_session_not_found' });
    }

    await loadAgentSessionForUser(userId, existing.agent_session_id);

    const speech = await synthesizeSpeech({
      text,
      voice: typeof body.voice === 'string' ? body.voice : undefined,
      model: typeof body.model === 'string' ? body.model : undefined,
      format: typeof body.format === 'string' ? (body.format as any) : undefined,
      logInfo,
      logError,
    });

    const audioBase64 = speech.audio.toString('base64');

    await recordChatkitTranscript({
      supabase: supabaseService,
      chatkitSessionId,
      role: 'assistant',
      transcript: text,
      metadata: {
        source: 'text-to-speech',
        voice: speech.voice,
        model: speech.model,
        format: speech.format,
        audioBytes: speech.audio.byteLength,
        ...(body.metadata && typeof body.metadata === 'object' && !Array.isArray(body.metadata) ? body.metadata : {}),
      },
    });

    return res.json({
      audio: audioBase64,
      format: speech.format,
      model: speech.model,
      voice: speech.voice,
    });
  } catch (error) {
    logError('chatkit.session_tts_failed', error, { userId: req.user?.sub, chatkitSessionId: req.params.id });
    const status = (error as any)?.status ?? 500;
    return res.status(status).json({ error: 'failed_to_generate_speech' });
  }
});

app.get('/api/agent/chatkit/session/:id/transcripts', async (req: AuthenticatedRequest, res) => {
  try {
    const userId = req.user?.sub;
    if (!userId) {
      return res.status(401).json({ error: 'invalid session' });
    }

    const chatkitSessionId = req.params.id;
    const existing = await fetchChatkitSession(supabaseService, chatkitSessionId);
    if (!existing) {
      return res.status(404).json({ error: 'chatkit_session_not_found' });
    }

    await loadAgentSessionForUser(userId, existing.agent_session_id);

    const limitCandidate = typeof req.query.limit === 'string' ? Number(req.query.limit) : Number.NaN;
    const limit = Number.isFinite(limitCandidate) ? Math.min(500, Math.max(1, Math.floor(limitCandidate))) : 200;

    const rows = await listChatkitTranscripts(supabaseService, chatkitSessionId, limit);
    const transcripts = rows.map((row) => ({
      id: row.id,
      chatkitSessionId: row.chatkit_session_id,
      role: row.role,
      transcript: row.transcript,
      metadata: row.metadata ?? {},
      createdAt: row.created_at,
    }));

    return res.json({ transcripts });
  } catch (error) {
    logError('chatkit.session_transcripts_fetch_failed', error, { userId: req.user?.sub, chatkitSessionId: req.params.id });
    const status = (error as any)?.status ?? 500;
    return res.status(status).json({ error: 'failed_to_fetch_transcripts' });
  }
});

app.post('/api/agent/media/video', async (req: AuthenticatedRequest, res) => {
  if (!OPENAI_SORA_ENABLED) {
    return res.status(404).json({ error: 'sora_disabled' });
  }

  try {
    const userId = req.user?.sub;
    if (!userId) {
      return res.status(401).json({ error: 'invalid session' });
    }

    const { orgSlug, prompt, aspectRatio } = req.body as { orgSlug?: string; prompt?: string; aspectRatio?: string };
    if (!orgSlug) {
      return res.status(400).json({ error: 'orgSlug is required' });
    }
    if (!prompt || prompt.trim().length === 0) {
      return res.status(400).json({ error: 'prompt is required' });
    }

    await resolveOrgForUser(userId, orgSlug); // ensures membership

    const job = await generateSoraVideo({
      prompt: prompt.trim(),
      aspectRatio: aspectRatio?.trim(),
      openAiApiKey: process.env.OPENAI_API_KEY,
      logError,
      logInfo,
    });

    return res.status(202).json({ job });
  } catch (err) {
    logError('agent.sora_video_failed', err, { userId: req.user?.sub });
    return res.status(500).json({ error: 'video_generation_failed' });
  }
});

function isStreamingRequested(rawPayload: unknown): boolean {
  if (!rawPayload || typeof rawPayload !== 'object' || Array.isArray(rawPayload)) {
    return false;
  }

  if (!('stream' in rawPayload)) {
    return false;
  }

  const streamValue = (rawPayload as Record<string, unknown>).stream;
  const parsed = parseBooleanFlag(streamValue);
  return parsed === true;
}

function normaliseChatCompletionCreatePayload(
  rawPayload: unknown,
  options?: { streaming?: boolean },
): ChatCompletionCreateParamsNonStreaming | ChatCompletionCreateParamsStreaming | null {
  if (!rawPayload || typeof rawPayload !== 'object' || Array.isArray(rawPayload)) {
    return null;
  }

  const cloned = JSON.parse(JSON.stringify(rawPayload)) as Record<string, unknown>;
  if (Array.isArray(cloned.messages) === false) {
    return null;
  }

  const model = typeof cloned.model === 'string' ? cloned.model.trim() : '';
  if (!model) {
    return null;
  }

  cloned.model = model;

  if (options?.streaming) {
    cloned.stream = true;
    return cloned as ChatCompletionCreateParamsStreaming;
  }

  if ('stream' in cloned) {
    delete cloned.stream;
  }

  if ('store' in cloned) {
    cloned.store = Boolean(cloned.store);
  }

  return cloned as ChatCompletionCreateParamsNonStreaming;
}

function parseMetadataRecord(input: unknown): Record<string, unknown> | undefined {
  if (!input || typeof input !== 'object' || Array.isArray(input)) {
    return undefined;
  }
  return input as Record<string, unknown>;
}

function parseStringArray(input: unknown): string[] | undefined {
  if (!Array.isArray(input)) return undefined;
  const tags = Array.from(
    new Set(
      input
        .map((entry) => (typeof entry === 'string' ? entry.trim() : ''))
        .filter((entry): entry is string => entry.length > 0),
    ),
  );
  return tags.length > 0 ? tags : undefined;
}

function parseQuotaTag(input: unknown): string | undefined {
  if (typeof input !== 'string') return undefined;
  const trimmed = input.trim();
  return trimmed.length > 0 ? trimmed : undefined;
}

function buildChatCompletionListQuery(query: Record<string, unknown>): ChatCompletionListParams {
  const params: ChatCompletionListParams = {};
  if (typeof query.after === 'string' && query.after.trim().length > 0) {
    params.after = query.after.trim();
  }
  if (typeof query.limit === 'string') {
    const limitValue = Number(query.limit);
    if (Number.isFinite(limitValue)) {
      params.limit = Math.max(1, Math.min(100, Math.floor(limitValue)));
    }
  }
  if (typeof query.model === 'string' && query.model.trim().length > 0) {
    params.model = query.model.trim();
  }
  return params;
}

function buildChatCompletionMessagesQuery(query: Record<string, unknown>): MessageListParams {
  const params: MessageListParams = {};
  if (typeof query.after === 'string' && query.after.trim().length > 0) {
    params.after = query.after.trim();
  }
  if (typeof query.limit === 'string') {
    const limitValue = Number(query.limit);
    if (Number.isFinite(limitValue)) {
      params.limit = Math.max(1, Math.min(200, Math.floor(limitValue)));
    }
  }
  if (typeof query.order === 'string') {
    const order = query.order.trim().toLowerCase();
    if (order === 'asc' || order === 'desc') {
      params.order = order as 'asc' | 'desc';
    }
  }
  return params;
}

app.post('/api/openai/chat-completions', async (req: AuthenticatedRequest, res) => {
  try {
    const userId = req.user?.sub;
    if (!userId) {
      return res.status(401).json({ error: 'invalid session' });
    }

    const body = req.body as Record<string, unknown> | undefined;
    if (!body || typeof body !== 'object' || Array.isArray(body)) {
      return res.status(400).json({ error: 'invalid_request_body' });
    }

    const orgSlugRaw = body.orgSlug;
    const orgSlug = typeof orgSlugRaw === 'string' ? orgSlugRaw.trim() : '';
    if (!orgSlug) {
      return res.status(400).json({ error: 'orgSlug is required' });
    }

    const streamingRequested = isStreamingRequested(body.payload);
    const payload = normaliseChatCompletionCreatePayload(body.payload, { streaming: streamingRequested });
    if (!payload) {
      return res.status(400).json({ error: 'payload must include model and messages' });
    }

    const orgContext = await resolveOrgForUser(userId, orgSlug);

    const metadata = parseMetadataRecord(body.metadata);
    const tags = parseStringArray(body.tags);
    const quotaTag = parseQuotaTag(body.quotaTag);
    const requestLogPayload =
      body.requestLogPayload && typeof body.requestLogPayload === 'object'
        ? (body.requestLogPayload as Record<string, unknown>)
        : { model: payload.model };

    const metadataWithOrg = { ...(metadata ?? {}), orgSlug };

    if (streamingRequested) {
      logInfo('openai.chat_completion_streaming_request', {
        userId,
        orgSlug,
        requestId: req.requestId,
      });

      res.status(200);
      res.setHeader('Content-Type', 'text/event-stream');
      res.setHeader('Cache-Control', 'no-cache');
      res.setHeader('Connection', 'keep-alive');
      res.flushHeaders?.();

      const cleanupCallbacks: Array<() => void> = [];
      let clientClosed = false;
      let streamStatus: 'pending' | 'completed' | 'client_disconnect' | 'error' = 'pending';
      const streamStartedAt = Date.now();
      let firstChunkAt: number | null = null;
      let lastChunkAt: number | null = null;
      let chunkCount = 0;
      let totalChunkBytes = 0;
      let chunkIntervalTotal = 0;
      let chunkIntervalCount = 0;
      let chunkIntervalMin: number | null = null;
      let chunkIntervalMax = 0;
      let heartbeatCount = 0;
      let lastHeartbeatAt: number | null = null;
      let heartbeatTimer: NodeJS.Timeout | null = null;
      const heartbeatIntervalMs = CHAT_COMPLETIONS_STREAM_HEARTBEAT_INTERVAL_MS;

      const recordChunkMetrics = (chunk: ChatCompletionChunk) => {
        const now = Date.now();
        const chunkString = JSON.stringify(chunk);
        chunkCount += 1;
        totalChunkBytes += Buffer.byteLength(chunkString, 'utf8');
        if (firstChunkAt === null) {
          firstChunkAt = now;
        }
        if (lastChunkAt !== null) {
          const delta = now - lastChunkAt;
          chunkIntervalTotal += delta;
          chunkIntervalCount += 1;
          chunkIntervalMax = Math.max(chunkIntervalMax, delta);
          chunkIntervalMin = chunkIntervalMin === null ? delta : Math.min(chunkIntervalMin, delta);
        }
        lastChunkAt = now;
      };

      try {
        const { stream, logCompletion } = await streamChatCompletion({
          client: openai,
          payload: payload as ChatCompletionCreateParamsStreaming,
          debugLogger: logOpenAIDebugEvent,
          logError,
          metadata: metadataWithOrg,
          tags,
          quotaTag,
          orgId: orgContext.orgId,
          requestLogPayload,
        });

        const writeEvent = (event: { type: string; data?: unknown }) => {
          if (clientClosed || res.writableEnded) {
            return;
          }
          res.write(`data: ${JSON.stringify(event)}\n\n`);
        };

        const abortStream = () => {
          try {
            stream.controller?.abort();
          } catch {
            // ignore abort errors
          }
        };

        const markClientClosed = () => {
          clientClosed = true;
          if (streamStatus === 'pending') {
            streamStatus = 'client_disconnect';
          }
          if (heartbeatTimer) {
            clearInterval(heartbeatTimer);
            heartbeatTimer = null;
          }
          abortStream();
        };

        if (res.on) {
          res.on('close', markClientClosed);
          cleanupCallbacks.push(() => res.removeListener?.('close', markClientClosed));
          res.on('finish', markClientClosed);
          cleanupCallbacks.push(() => res.removeListener?.('finish', markClientClosed));
        }

        if (heartbeatIntervalMs > 0) {
          const sendHeartbeat = () => {
            if (clientClosed || res.writableEnded) {
              return;
            }
            lastHeartbeatAt = Date.now();
            heartbeatCount += 1;
            res.write(`: keep-alive ${lastHeartbeatAt}\n\n`);
          };
          heartbeatTimer = setInterval(sendHeartbeat, heartbeatIntervalMs);
          heartbeatTimer.unref?.();
          cleanupCallbacks.push(() => {
            if (heartbeatTimer) {
              clearInterval(heartbeatTimer);
              heartbeatTimer = null;
            }
          });
        }

        let lastChunk: ChatCompletionChunk | undefined;

        for await (const chunk of stream) {
          if (clientClosed) {
            break;
          }
          lastChunk = chunk;
          recordChunkMetrics(chunk);
          writeEvent({ type: 'chunk', data: chunk });
        }

        if (!clientClosed) {
          try {
            await logCompletion({
              response: lastChunk ? { id: lastChunk.id } : undefined,
              metadata: { streaming: true },
            });
          } catch (err) {
            logError('openai.chat_completion_stream_log_failed', err, {
              orgId: orgContext.orgId,
              requestId: req.requestId,
            });
          }

          writeEvent({ type: 'done' });
          if (!res.writableEnded) {
            res.write('data: [DONE]\n\n');
            res.end();
          }

          if (streamStatus === 'pending') {
            streamStatus = 'completed';
          }
        }

        return;
      } catch (error) {
        if (!clientClosed) {
          logError('openai.chat_completion_stream_failed', error, {
            userId,
            orgId: orgContext.orgId,
            requestId: req.requestId,
          });

          const message = error instanceof Error ? error.message : 'stream_error';
          if (!res.headersSent) {
            res.status(500);
            res.setHeader('Content-Type', 'text/event-stream');
            res.setHeader('Cache-Control', 'no-cache');
            res.setHeader('Connection', 'keep-alive');
            res.flushHeaders?.();
          }
          if (!res.writableEnded) {
            res.write(`data: ${JSON.stringify({ type: 'error', data: { message } })}\n\n`);
            res.write('data: [DONE]\n\n');
            res.end();
          }
        }

        if (!clientClosed && streamStatus === 'pending') {
          streamStatus = 'error';
        }

        return;
      } finally {
        for (const cleanup of cleanupCallbacks) {
          try {
            cleanup();
          } catch {
            // ignore cleanup errors
          }
        }

        const finishedAt = Date.now();
        const durationMs = finishedAt - streamStartedAt;
        const timeToFirstChunkMs = firstChunkAt !== null ? firstChunkAt - streamStartedAt : null;
        const averageChunkIntervalMs =
          chunkIntervalCount > 0 ? chunkIntervalTotal / chunkIntervalCount : null;

        logInfo('openai.chat_completion_stream_metrics', {
          userId,
          orgId: orgContext.orgId,
          orgSlug,
          requestId: req.requestId,
          status: streamStatus,
          durationMs,
          timeToFirstChunkMs,
          chunkCount,
          totalChunkBytes,
          chunkIntervalMinMs: chunkIntervalMin,
          chunkIntervalMaxMs: chunkIntervalCount > 0 ? chunkIntervalMax : null,
          chunkIntervalAvgMs: averageChunkIntervalMs,
          heartbeatCount,
          heartbeatIntervalMs,
          lastHeartbeatAt,
          lastChunkAt,
        });
      }
    }

    const completion = await createChatCompletion({
      client: openai,
      payload: payload as ChatCompletionCreateParamsNonStreaming,
      debugLogger: logOpenAIDebugEvent,
      logError,
      metadata: metadataWithOrg,
      tags,
      quotaTag,
      orgId: orgContext.orgId,
      requestLogPayload,
    });

    return res.status(201).json({ completion });
  } catch (error) {
    logError('openai.chat_completion_proxy_failed', error, { userId: req.user?.sub });
    return res.status(500).json({ error: 'failed_to_create_chat_completion' });
  }
});

app.get('/api/openai/chat-completions', async (req: AuthenticatedRequest, res) => {
  try {
    const userId = req.user?.sub;
    if (!userId) {
      return res.status(401).json({ error: 'invalid session' });
    }

    const orgSlug = typeof req.query.orgSlug === 'string' ? req.query.orgSlug.trim() : '';
    if (!orgSlug) {
      return res.status(400).json({ error: 'orgSlug query param required' });
    }

    const orgContext = await resolveOrgForUser(userId, orgSlug);
    const query = buildChatCompletionListQuery(req.query as Record<string, unknown>);

    const result = await listChatCompletions({
      client: openai,
      query,
      debugLogger: logOpenAIDebugEvent,
      logError,
      metadata: { orgSlug },
      orgId: orgContext.orgId,
    });

    return res.json(result);
  } catch (error) {
    logError('openai.chat_completion_list_failed', error, { userId: req.user?.sub });
    return res.status(500).json({ error: 'failed_to_list_chat_completions' });
  }
});

app.get('/api/openai/chat-completions/:id', async (req: AuthenticatedRequest, res) => {
  try {
    const userId = req.user?.sub;
    if (!userId) {
      return res.status(401).json({ error: 'invalid session' });
    }

    const orgSlug = typeof req.query.orgSlug === 'string' ? req.query.orgSlug.trim() : '';
    if (!orgSlug) {
      return res.status(400).json({ error: 'orgSlug query param required' });
    }

    const orgContext = await resolveOrgForUser(userId, orgSlug);
    const completion = await retrieveChatCompletion({
      client: openai,
      completionId: req.params.id,
      debugLogger: logOpenAIDebugEvent,
      logError,
      metadata: { orgSlug },
      orgId: orgContext.orgId,
    });

    return res.json({ completion });
  } catch (error) {
    logError('openai.chat_completion_retrieve_failed', error, {
      userId: req.user?.sub,
      completionId: req.params.id,
    });
    return res.status(500).json({ error: 'failed_to_retrieve_chat_completion' });
  }
});

app.patch('/api/openai/chat-completions/:id', async (req: AuthenticatedRequest, res) => {
  try {
    const userId = req.user?.sub;
    if (!userId) {
      return res.status(401).json({ error: 'invalid session' });
    }

    const body = req.body as Record<string, unknown> | undefined;
    if (!body || typeof body !== 'object' || Array.isArray(body)) {
      return res.status(400).json({ error: 'invalid_request_body' });
    }

    const orgSlugRaw = body.orgSlug ?? req.query.orgSlug;
    const orgSlug = typeof orgSlugRaw === 'string' ? orgSlugRaw.trim() : '';
    if (!orgSlug) {
      return res.status(400).json({ error: 'orgSlug is required' });
    }

    const metadata = parseMetadataRecord(body.metadata);
    if (!metadata) {
      return res.status(400).json({ error: 'metadata object is required' });
    }

    const orgContext = await resolveOrgForUser(userId, orgSlug);

    const completion = await updateChatCompletion({
      client: openai,
      completionId: req.params.id,
      payload: { metadata } as ChatCompletionUpdateParams,
      debugLogger: logOpenAIDebugEvent,
      logError,
      metadata: { orgSlug },
      tags: parseStringArray(body.tags),
      quotaTag: parseQuotaTag(body.quotaTag),
      orgId: orgContext.orgId,
    });

    return res.json({ completion });
  } catch (error) {
    logError('openai.chat_completion_update_failed', error, {
      userId: req.user?.sub,
      completionId: req.params.id,
    });
    return res.status(500).json({ error: 'failed_to_update_chat_completion' });
  }
});

app.delete('/api/openai/chat-completions/:id', async (req: AuthenticatedRequest, res) => {
  try {
    const userId = req.user?.sub;
    if (!userId) {
      return res.status(401).json({ error: 'invalid session' });
    }

    const orgSlug = typeof req.query.orgSlug === 'string' ? req.query.orgSlug.trim() : '';
    if (!orgSlug) {
      return res.status(400).json({ error: 'orgSlug query param required' });
    }

    const orgContext = await resolveOrgForUser(userId, orgSlug);
    const deleted = await deleteChatCompletion({
      client: openai,
      completionId: req.params.id,
      debugLogger: logOpenAIDebugEvent,
      logError,
      metadata: { orgSlug },
      orgId: orgContext.orgId,
    });

    return res.json({ deleted });
  } catch (error) {
    logError('openai.chat_completion_delete_failed', error, {
      userId: req.user?.sub,
      completionId: req.params.id,
    });
    return res.status(500).json({ error: 'failed_to_delete_chat_completion' });
  }
});

app.get('/api/openai/chat-completions/:id/messages', async (req: AuthenticatedRequest, res) => {
  try {
    const userId = req.user?.sub;
    if (!userId) {
      return res.status(401).json({ error: 'invalid session' });
    }

    const orgSlug = typeof req.query.orgSlug === 'string' ? req.query.orgSlug.trim() : '';
    if (!orgSlug) {
      return res.status(400).json({ error: 'orgSlug query param required' });
    }

    const orgContext = await resolveOrgForUser(userId, orgSlug);
    const query = buildChatCompletionMessagesQuery(req.query as Record<string, unknown>);

    const result = await listChatCompletionMessages({
      client: openai,
      completionId: req.params.id,
      query,
      debugLogger: logOpenAIDebugEvent,
      logError,
      metadata: { orgSlug },
      orgId: orgContext.orgId,
    });

    return res.json(result);
  } catch (error) {
    logError('openai.chat_completion_messages_list_failed', error, {
      userId: req.user?.sub,
      completionId: req.params.id,
    });
    return res.status(500).json({ error: 'failed_to_list_chat_completion_messages' });
  }
});

app.get('/api/agent/orchestrator/agents', (req: AuthenticatedRequest, res) => {
  if (!OPENAI_ORCHESTRATOR_ENABLED) {
    return res.status(404).json({ error: 'orchestrator_disabled' });
  }
  return res.json({ agents: DOMAIN_AGENT_LIST });
});

app.get('/api/agent/domain-tools/vector-stores', async (req: AuthenticatedRequest, res) => {
  try {
    const userId = req.user?.sub;
    if (!userId) {
      return res.status(401).json({ error: 'invalid session' });
    }

    const orgSlug = typeof req.query?.orgSlug === 'string' ? (req.query.orgSlug as string).trim() : '';
    if (!orgSlug) {
      return res.status(400).json({ error: 'orgSlug is required' });
    }

    const agentKey = ensureDomainToolAgent(req.query?.agentKey);
    if (!agentKey) {
      return res.status(400).json({ error: 'agentKey must be a supported domain persona' });
    }

    const orgContext = await resolveOrgForUser(userId, orgSlug);

    const attributeSampleSizeParam = parseAttributeSampleSizeParam(
      extractQueryValue(req.query?.attributeSampleSize),
    );

    const vectorStores = await listAccessibleVectorStores({
      attributeSampleSize: attributeSampleSizeParam,
    });

    logInfo('domain_tools.vector_store_catalog_generated', {
      userId,
      orgId: orgContext.orgId,
      agentKey,
      storeCount: vectorStores.length,
      attributeSampleSize: attributeSampleSizeParam ?? DEFAULT_ATTRIBUTE_SAMPLE_SIZE,
      storesWithAdditionalAttributes: vectorStores.filter((store) => store.attributeSummary.hasMore).length,
    });

    return res.json({
      attributeSampleSize,
      attributePageLimit: DEFAULT_ATTRIBUTE_PAGE_LIMIT,
      vectorStores: vectorStores.map((store) => ({
        id: store.id,
        name: store.name,
        description: store.description,
        status: store.status,
        fileCount: store.fileCount,
        createdAt: store.createdAt,
        attributes: store.attributeSummary.attributes,
        attributeSampledCount: store.attributeSummary.sampledCount,
        attributeHasMore: store.attributeSummary.hasMore,
        attributeNextCursor: store.attributeSummary.nextCursor,
        metadata: store.metadata,
      })),
    });
  } catch (error) {
    logError('domain_tools.vector_store_catalog_failed', error, { userId: req.user?.sub });
    return res.status(500).json({ error: 'vector_store_catalog_failed' });
  }
});

app.get('/api/agent/domain-tools/vector-stores/:vectorStoreId/attributes', async (req: AuthenticatedRequest, res) => {
  try {
    const userId = req.user?.sub;
    if (!userId) {
      return res.status(401).json({ error: 'invalid session' });
    }

    const orgSlug = extractQueryValue(req.query?.orgSlug)?.trim() ?? '';
    if (!orgSlug) {
      return res.status(400).json({ error: 'orgSlug is required' });
    }

    const agentKey = ensureDomainToolAgent(extractQueryValue(req.query?.agentKey));
    if (!agentKey) {
      return res.status(400).json({ error: 'agentKey must be a supported domain persona' });
    }

    const vectorStoreId = typeof req.params?.vectorStoreId === 'string' ? req.params.vectorStoreId : '';
    if (!vectorStoreId.trim()) {
      return res.status(400).json({ error: 'vectorStoreId is required' });
    }

    await resolveOrgForUser(userId, orgSlug);

    const cursor = extractQueryValue(req.query?.cursor);
    const limit =
      parseAttributePageLimitParam(extractQueryValue(req.query?.limit)) ?? DEFAULT_ATTRIBUTE_PAGE_LIMIT;

    const summary = await summariseVectorStoreAttributes(vectorStoreId, {
      maxFiles: limit,
      pageSize: limit,
      after: cursor ?? null,
    });

    logInfo('domain_tools.vector_store_attribute_page_generated', {
      userId,
      orgSlug,
      agentKey,
      vectorStoreId,
      limit,
      sampledCount: summary.sampledCount,
      hasMore: summary.hasMore,
    });

    return res.json({
      attributes: summary.attributes,
      sampledCount: summary.sampledCount,
      hasMore: summary.hasMore,
      nextCursor: summary.nextCursor,
    });
  } catch (error) {
    logError('domain_tools.vector_store_attribute_page_failed', error, {
      userId: req.user?.sub,
      vectorStoreId: typeof req.params?.vectorStoreId === 'string' ? req.params.vectorStoreId : undefined,
    });
    return res.status(500).json({ error: 'vector_store_attribute_page_failed' });
  }
});

app.post('/api/agent/domain-tools/web-search', async (req: AuthenticatedRequest, res) => {
  if (!OPENAI_WEB_SEARCH_ENABLED) {
    return res.status(404).json({ error: 'web_search_disabled' });
  }

  try {
    const userId = req.user?.sub;
    if (!userId) {
      return res.status(401).json({ error: 'invalid session' });
    }

    const body = req.body as {
      orgSlug?: string;
      agentKey?: string;
      query?: string;
      reasoningEffort?: string;
      allowedDomains?: unknown;
      location?: { country?: string; city?: string; region?: string };
    };

    const orgSlug = typeof body.orgSlug === 'string' ? body.orgSlug.trim() : '';
    if (!orgSlug) {
      return res.status(400).json({ error: 'orgSlug is required' });
    }

    const agentKey = ensureDomainToolAgent(body.agentKey);
    if (!agentKey) {
      return res.status(400).json({ error: 'agentKey must be a supported domain persona' });
    }

    const query = typeof body.query === 'string' ? body.query.trim() : '';
    if (!query) {
      return res.status(400).json({ error: 'query is required' });
    }

    await resolveOrgForUser(userId, orgSlug);

    const allowedDomains = Array.isArray(body.allowedDomains)
      ? Array.from(
          new Set(
            body.allowedDomains
              .map((value) => (typeof value === 'string' ? value.trim() : ''))
              .filter((value) => value.length > 0),
          ),
        )
      : [];
    if (allowedDomains.length > 20) {
      return res.status(400).json({ error: 'allowedDomains cannot exceed 20 entries' });
    }
    const reasoningEffort = normalizeReasoningEffort(body.reasoningEffort);
    const locationInput =
      body.location && typeof body.location === 'object' && !Array.isArray(body.location)
        ? body.location
        : undefined;
    const userLocation = locationInput
      ? {
          type: 'approximate',
          country:
            typeof locationInput.country === 'string' && locationInput.country.trim().length
              ? locationInput.country.trim()
              : undefined,
          city:
            typeof locationInput.city === 'string' && locationInput.city.trim().length
              ? locationInput.city.trim()
              : undefined,
          region:
            typeof locationInput.region === 'string' && locationInput.region.trim().length
              ? locationInput.region.trim()
              : undefined,
        }
      : undefined;

    const webTool: Record<string, unknown> = { type: 'web_search' };
    if (allowedDomains.length) {
      webTool.filters = { allowed_domains: allowedDomains };
    }
    if (userLocation && (userLocation.country || userLocation.city || userLocation.region)) {
      webTool.user_location = userLocation;
    }

    const response = await openai.responses.create({
      model: DOMAIN_TOOL_MODEL,
      input: query,
      tools: [webTool],
      include: ['web_search_call.action.sources'],
      tool_choice: { type: 'web_search' },
      ...(reasoningEffort ? { reasoning: { effort: reasoningEffort } } : {}),
    });

    const answer = extractResponseText(response) || 'No answer generated.';
    const citations = extractCitationsFromResponse(response);
    const sources = extractWebSearchSources(response);

    logInfo('domain_tools.web_search_completed', {
      userId,
      agentKey,
      orgSlug,
      citationCount: citations.length,
      sourceCount: sources.length,
    });

    return res.json({ answer, citations, sources });
  } catch (error) {
    logError('domain_tools.web_search_failed', error, { userId: req.user?.sub });
    return res.status(500).json({ error: 'web_search_failed' });
  }
});

app.post('/api/agent/domain-tools/file-search', async (req: AuthenticatedRequest, res) => {
  try {
    const userId = req.user?.sub;
    if (!userId) {
      return res.status(401).json({ error: 'invalid session' });
    }

    const body = req.body as {
      orgSlug?: string;
      agentKey?: string;
      query?: string;
      vectorStoreIds?: unknown;
      maxResults?: unknown;
    };

    const orgSlug = typeof body.orgSlug === 'string' ? body.orgSlug.trim() : '';
    if (!orgSlug) {
      return res.status(400).json({ error: 'orgSlug is required' });
    }

    const agentKey = ensureDomainToolAgent(body.agentKey);
    if (!agentKey) {
      return res.status(400).json({ error: 'agentKey must be a supported domain persona' });
    }

    const query = typeof body.query === 'string' ? body.query.trim() : '';
    if (!query) {
      return res.status(400).json({ error: 'query is required' });
    }

    const vectorStoreIds = Array.isArray(body.vectorStoreIds)
      ? Array.from(
          new Set(
            body.vectorStoreIds
              .map((value) => (typeof value === 'string' ? value.trim() : ''))
              .filter((value) => value.length > 0),
          ),
        )
      : [];
    if (!vectorStoreIds.length) {
      return res.status(400).json({ error: 'vectorStoreIds must include at least one id' });
    }

    const maxResultsCandidate = Number(body.maxResults);
    const maxResults = Number.isFinite(maxResultsCandidate) && maxResultsCandidate > 0
      ? Math.min(20, Math.floor(maxResultsCandidate))
      : undefined;

    await resolveOrgForUser(userId, orgSlug);

    const toolSpec: Record<string, unknown> = {
      type: 'file_search',
      vector_store_ids: vectorStoreIds,
    };
    if (typeof maxResults === 'number') {
      toolSpec.max_num_results = maxResults;
    }

    const response = await openai.responses.create({
      model: DOMAIN_TOOL_MODEL,
      input: query,
      tools: [toolSpec],
      include: ['file_search_call.results'],
      tool_choice: { type: 'file_search' },
    });

    const answer = extractResponseText(response) || 'No answer generated.';
    const citations = extractCitationsFromResponse(response);
    const results = extractFileSearchResults(response);

    logInfo('domain_tools.file_search_completed', {
      userId,
      agentKey,
      orgSlug,
      resultCount: results.length,
    });

    return res.json({ answer, citations, results });
  } catch (error) {
    logError('domain_tools.file_search_failed', error, { userId: req.user?.sub });
    return res.status(500).json({ error: 'file_search_failed' });
  }
});

app.post('/api/agent/domain-tools/retrieval', async (req: AuthenticatedRequest, res) => {
  try {
    const userId = req.user?.sub;
    if (!userId) {
      return res.status(401).json({ error: 'invalid session' });
    }

    const body = req.body as {
      orgSlug?: string;
      agentKey?: string;
      vectorStoreId?: string;
      query?: string;
      maxResults?: unknown;
      rewriteQuery?: unknown;
      attributeFilter?: unknown;
    };

    const orgSlug = typeof body.orgSlug === 'string' ? body.orgSlug.trim() : '';
    if (!orgSlug) {
      return res.status(400).json({ error: 'orgSlug is required' });
    }

    const agentKey = ensureDomainToolAgent(body.agentKey);
    if (!agentKey) {
      return res.status(400).json({ error: 'agentKey must be a supported domain persona' });
    }

    const vectorStoreId = typeof body.vectorStoreId === 'string' ? body.vectorStoreId.trim() : '';
    if (!vectorStoreId) {
      return res.status(400).json({ error: 'vectorStoreId is required' });
    }

    const query = typeof body.query === 'string' ? body.query.trim() : '';
    if (!query) {
      return res.status(400).json({ error: 'query is required' });
    }

    const maxResultsCandidate = Number(body.maxResults);
    const maxResults = Number.isFinite(maxResultsCandidate) && maxResultsCandidate > 0
      ? Math.min(50, Math.floor(maxResultsCandidate))
      : undefined;

    const rewriteQuery = typeof body.rewriteQuery === 'boolean' ? body.rewriteQuery : true;

    const attributeFilter =
      body.attributeFilter && typeof body.attributeFilter === 'object' && !Array.isArray(body.attributeFilter)
        ? body.attributeFilter
        : undefined;

    const orgContext = await resolveOrgForUser(userId, orgSlug);

    const searchPayload: Record<string, unknown> = {
      query,
      rewrite_query: rewriteQuery,
    };
    if (typeof maxResults === 'number') {
      searchPayload.max_num_results = maxResults;
    }
    if (attributeFilter) {
      searchPayload.attribute_filter = attributeFilter;
    }

    const searchResponse = await openai.vectorStores.search(vectorStoreId, searchPayload);
    const hits = Array.isArray(searchResponse.data) ? searchResponse.data : [];
    const results = hits.map((hit) => ({
      fileId: hit.file_id,
      filename: hit.filename,
      score: hit.score,
      content: Array.isArray(hit.content) ? hit.content.map((entry) => entry?.text ?? '').filter(Boolean) : [],
      attributes: hit.attributes ?? null,
    }));

    logInfo('domain_tools.vector_search_completed', {
      userId,
      agentKey,
      orgId: orgContext.orgId,
      vectorStoreId,
      resultCount: results.length,
    });

    return res.json({ results });
  } catch (error) {
    logError('domain_tools.vector_search_failed', error, { userId: req.user?.sub });
    return res.status(500).json({ error: 'retrieval_failed' });
  }
});

app.post('/api/agent/domain-tools/image-generation', async (req: AuthenticatedRequest, res) => {
  try {
    const userId = req.user?.sub;
    if (!userId) {
      return res.status(401).json({ error: 'invalid session' });
    }

    const body = req.body as {
      orgSlug?: string;
      agentKey?: string;
      prompt?: string;
      size?: string;
      quality?: string;
      background?: string;
    };

    const orgSlug = typeof body.orgSlug === 'string' ? body.orgSlug.trim() : '';
    if (!orgSlug) {
      return res.status(400).json({ error: 'orgSlug is required' });
    }

    const agentKey = ensureDomainToolAgent(body.agentKey);
    if (!agentKey) {
      return res.status(400).json({ error: 'agentKey must be a supported domain persona' });
    }

    const prompt = typeof body.prompt === 'string' ? body.prompt.trim() : '';
    if (!prompt) {
      return res.status(400).json({ error: 'prompt is required' });
    }

    await resolveOrgForUser(userId, orgSlug);

    const toolOptions: Record<string, unknown> = { type: 'image_generation' };
    if (typeof body.size === 'string' && body.size.trim()) {
      toolOptions.size = body.size.trim();
    }
    if (typeof body.quality === 'string' && body.quality.trim()) {
      toolOptions.quality = body.quality.trim();
    }
    if (typeof body.background === 'string' && body.background.trim()) {
      toolOptions.background = body.background.trim();
    }

    const response = await openai.responses.create({
      model: DOMAIN_IMAGE_MODEL,
      input: prompt,
      tools: [toolOptions],
      tool_choice: { type: 'image_generation' },
    });

    const outputItems = Array.isArray(response.output) ? response.output : [];
    const imageCall = outputItems.find((item) => item?.type === 'image_generation_call');
    const imageBase64 = typeof imageCall?.result === 'string' ? imageCall.result : null;
    if (!imageBase64) {
      logError('domain_tools.image_generation_missing_result', new Error('image result missing'), { userId });
      return res.status(502).json({ error: 'image_generation_failed' });
    }

    logInfo('domain_tools.image_generation_completed', { userId, agentKey, orgSlug });

    return res.json({ imageBase64, revisedPrompt: imageCall?.revised_prompt ?? null });
  } catch (error) {
    logError('domain_tools.image_generation_failed', error, { userId: req.user?.sub });
    return res.status(500).json({ error: 'image_generation_failed' });
  }
});

app.post('/api/agent/domain-tools/gpt5', async (req: AuthenticatedRequest, res) => {
  try {
    const userId = req.user?.sub;
    if (!userId) {
      return res.status(401).json({ error: 'invalid session' });
    }

    const body = req.body as {
      orgSlug?: string;
      agentKey?: string;
      prompt?: string;
      reasoningEffort?: string;
      verbosity?: string;
      maxOutputTokens?: unknown;
    };

    const orgSlug = typeof body.orgSlug === 'string' ? body.orgSlug.trim() : '';
    if (!orgSlug) {
      return res.status(400).json({ error: 'orgSlug is required' });
    }

    const agentKey = ensureDomainToolAgent(body.agentKey);
    if (!agentKey) {
      return res.status(400).json({ error: 'agentKey must be a supported domain persona' });
    }

    const prompt = typeof body.prompt === 'string' ? body.prompt.trim() : '';
    if (!prompt) {
      return res.status(400).json({ error: 'prompt is required' });
    }

    await resolveOrgForUser(userId, orgSlug);

    const reasoningEffort = normalizeReasoningEffort(body.reasoningEffort);
    const verbosity = normalizeVerbosity(body.verbosity);
    const maxTokensCandidate = Number(body.maxOutputTokens);
    const maxOutputTokens = Number.isFinite(maxTokensCandidate) && maxTokensCandidate > 0
      ? Math.min(4000, Math.floor(maxTokensCandidate))
      : undefined;

    const requestPayload: Record<string, unknown> = {
      model: DOMAIN_TOOL_MODEL,
      input: prompt,
    };
    if (reasoningEffort) {
      requestPayload.reasoning = { effort: reasoningEffort };
    }
    if (verbosity) {
      requestPayload.text = { verbosity };
    }
    if (typeof maxOutputTokens === 'number') {
      requestPayload.max_output_tokens = maxOutputTokens;
    }

    const response = await openai.responses.create(requestPayload);
    const answer = extractResponseText(response) || 'No answer generated.';
    const citations = extractCitationsFromResponse(response);

    logInfo('domain_tools.gpt5_completed', {
      userId,
      agentKey,
      orgSlug,
      citationCount: citations.length,
    });

    return res.json({ answer, citations });
  } catch (error) {
    logError('domain_tools.gpt5_failed', error, { userId: req.user?.sub });
    return res.status(500).json({ error: 'gpt5_failed' });
  }
});

app.post('/api/agent/tools/sync', async (req: AuthenticatedRequest, res) => {
  if (!isAgentPlatformEnabled()) {
    return res.status(404).json({ error: 'agent_platform_disabled' });
  }
  try {
    await syncAgentToolsWithLogging('manual');
    return res.json({ success: true });
  } catch (error) {
    logError('agent_tool_sync.manual_failed', error, { userId: req.user?.sub });
    return res.status(500).json({ error: 'failed_to_sync_tools' });
  }
});

app.post('/api/agent/orchestrator/session', async (req: AuthenticatedRequest, res) => {
  if (!OPENAI_ORCHESTRATOR_ENABLED) {
    return res.status(404).json({ error: 'orchestrator_disabled' });
  }

  try {
    const userId = req.user?.sub;
    if (!userId) {
      return res.status(401).json({ error: 'invalid session' });
    }

    const body = req.body as {
      orgSlug?: string;
      objective?: string;
      engagementId?: string;
      metadata?: Record<string, unknown>;
      directorAgentKey?: string;
      safetyAgentKey?: string;
      tasks?: unknown;
    };

    if (!body.orgSlug || body.orgSlug.trim().length === 0) {
      return res.status(400).json({ error: 'orgSlug is required' });
    }
    if (!body.objective || body.objective.trim().length === 0) {
      return res.status(400).json({ error: 'objective is required' });
    }

    const orgContext = await resolveOrgForUser(userId, body.orgSlug);

    const engagementId = typeof body.engagementId === 'string' && body.engagementId.trim().length > 0
      ? body.engagementId.trim()
      : null;

    const sessionMetadata: Record<string, unknown> = {};
    if (body.metadata && typeof body.metadata === 'object' && !Array.isArray(body.metadata)) {
      Object.assign(sessionMetadata, body.metadata);
    }
    if (engagementId) {
      sessionMetadata.engagementId = engagementId;
    }

    const session = await mcpDirector.createSession({
      orgId: orgContext.orgId,
      createdByUserId: userId,
      objective: body.objective.trim(),
      metadata: Object.keys(sessionMetadata).length > 0 ? sessionMetadata : undefined,
      directorAgentKey: typeof body.directorAgentKey === 'string' ? body.directorAgentKey : undefined,
      safetyAgentKey: typeof body.safetyAgentKey === 'string' ? body.safetyAgentKey : undefined,
    });

    const tasksInput = Array.isArray(body.tasks)
      ? body.tasks
          .map((task) => normaliseOrchestrationTaskInput(task))
          .filter((task): task is OrchestrationTaskInput => Boolean(task))
      : [];

    let finalTasks = tasksInput;
    if (finalTasks.length === 0) {
      finalTasks = buildDefaultTasksForObjective({
        orgId: orgContext.orgId,
        objective: body.objective,
        engagementId,
      });
    }

    if (finalTasks.length) {
      await mcpDirector.createTasks(session.id, finalTasks);
    }

    await recomputeOrchestrationSessionStatus(session.id);

    const board = await mcpDirector.getSessionBoard(session.id);
    return res.status(201).json(board);
  } catch (error) {
    logError('mcp.session_create_route_failed', error, { userId: req.user?.sub });
    return res.status(500).json({ error: 'failed_to_create_orchestrator_session' });
  }
});

app.get('/api/agent/orchestrator/sessions', async (req: AuthenticatedRequest, res) => {
  if (!OPENAI_ORCHESTRATOR_ENABLED) {
    return res.status(404).json({ error: 'orchestrator_disabled' });
  }

  try {
    const userId = req.user?.sub;
    if (!userId) {
      return res.status(401).json({ error: 'invalid session' });
    }

    const orgSlug = typeof req.query.orgSlug === 'string' ? req.query.orgSlug : undefined;
    if (!orgSlug) {
      return res.status(400).json({ error: 'orgSlug query param required' });
    }

    const limit = Math.min(50, Math.max(1, Number(req.query.limit ?? 20)));

    const orgContext = await resolveOrgForUser(userId, orgSlug);

    const { data, error } = await supabaseService
      .from('agent_orchestration_sessions')
      .select('id, org_id, objective, status, metadata, created_at, updated_at')
      .eq('org_id', orgContext.orgId)
      .order('created_at', { ascending: false })
      .limit(limit);

    if (error) throw error;

    const sessions = (data ?? []).map((row) => ({
      id: row.id,
      orgId: row.org_id,
      objective: row.objective,
      status: row.status,
      metadata: row.metadata ?? {},
      createdAt: row.created_at,
      updatedAt: row.updated_at,
    }));

    return res.json({ sessions });
  } catch (error) {
    logError('mcp.sessions_list_failed', error, { userId: req.user?.sub });
    return res.status(500).json({ error: 'failed_to_list_orchestrator_sessions' });
  }
});

app.get('/api/agent/orchestrator/session/:id', async (req: AuthenticatedRequest, res) => {
  if (!OPENAI_ORCHESTRATOR_ENABLED) {
    return res.status(404).json({ error: 'orchestrator_disabled' });
  }

  try {
    const userId = req.user?.sub;
    if (!userId) {
      return res.status(401).json({ error: 'invalid session' });
    }

    const sessionId = req.params.id;
    if (!sessionId) {
      return res.status(400).json({ error: 'sessionId is required' });
    }

    const board = await mcpDirector.getSessionBoard(sessionId);
    if (!board.session) {
      return res.status(404).json({ error: 'session_not_found' });
    }

    await resolveOrgByIdForUser(userId, board.session.orgId);

    return res.json(board);
  } catch (error) {
    logError('mcp.session_fetch_route_failed', error, { sessionId: req.params.id, userId: req.user?.sub });
    return res.status(500).json({ error: 'failed_to_fetch_orchestrator_session' });
  }
});

app.post('/api/agent/orchestrator/tasks/:id/complete', async (req: AuthenticatedRequest, res) => {
  if (!OPENAI_ORCHESTRATOR_ENABLED) {
    return res.status(404).json({ error: 'orchestrator_disabled' });
  }

  try {
    const userId = req.user?.sub;
    if (!userId) {
      return res.status(401).json({ error: 'invalid session' });
    }

    const taskId = req.params.id;
    if (!taskId) {
      return res.status(400).json({ error: 'taskId is required' });
    }

    const body = req.body as {
      status?: string;
      output?: Record<string, unknown>;
      metadata?: Record<string, unknown>;
      safetyEvent?: {
        severity?: string;
        ruleCode?: string;
        details?: Record<string, unknown>;
      };
    };

    const status = typeof body.status === 'string' ? body.status : '';
    const allowedStatuses = ['IN_PROGRESS', 'AWAITING_APPROVAL', 'COMPLETED', 'FAILED', 'ASSIGNED'];
    if (!allowedStatuses.includes(status)) {
      return res.status(400).json({ error: 'invalid status' });
    }

    const { data: taskRow, error: taskError } = await supabaseService
      .from('agent_orchestration_tasks')
      .select('id, session_id')
      .eq('id', taskId)
      .maybeSingle();

    if (taskError) throw taskError;
    if (!taskRow) {
      return res.status(404).json({ error: 'task_not_found' });
    }

    const { data: sessionRow, error: sessionError } = await supabaseService
      .from('agent_orchestration_sessions')
      .select('org_id')
      .eq('id', taskRow.session_id)
      .maybeSingle();

    if (sessionError) throw sessionError;
    if (!sessionRow) {
      return res.status(404).json({ error: 'session_not_found' });
    }

    const orgContext = await resolveOrgByIdForUser(userId, sessionRow.org_id);

    const metadata = body.metadata && typeof body.metadata === 'object' && !Array.isArray(body.metadata)
      ? (body.metadata as Record<string, unknown>)
      : undefined;
    const output = body.output && typeof body.output === 'object' && !Array.isArray(body.output)
      ? (body.output as Record<string, unknown>)
      : undefined;

    const updatedTask = await mcpDirector.updateTaskStatus({
      taskId,
      status: status as OrchestrationTaskStatus,
      output,
      metadata,
    });

    const sessionStatus = await recomputeOrchestrationSessionStatus(taskRow.session_id);

    const safetyEvent = body.safetyEvent;
    if (safetyEvent && typeof safetyEvent === 'object' && !Array.isArray(safetyEvent) && typeof safetyEvent.ruleCode === 'string') {
      await mcpSafety.recordEvent({
        sessionId: taskRow.session_id,
        taskId,
        ruleCode: safetyEvent.ruleCode,
        severity: typeof safetyEvent.severity === 'string' ? safetyEvent.severity.toUpperCase() : 'INFO',
        details:
          safetyEvent.details && typeof safetyEvent.details === 'object' && !Array.isArray(safetyEvent.details)
            ? (safetyEvent.details as Record<string, unknown>)
            : {},
      });
    }

    const board = await mcpDirector.getSessionBoard(taskRow.session_id);

    return res.json({
      session: board.session,
      tasks: board.tasks,
      task: updatedTask,
      status: sessionStatus,
      orgSlug: orgContext.orgSlug,
    });
  } catch (error) {
    logError('mcp.task_complete_route_failed', error, { taskId: req.params.id, userId: req.user?.sub });
    return res.status(500).json({ error: 'failed_to_update_task' });
  }
});

app.post('/api/agent/orchestrator/plan', async (req: AuthenticatedRequest, res) => {
  if (!OPENAI_ORCHESTRATOR_ENABLED) {
    return res.status(404).json({ error: 'orchestrator_disabled' });
  }
  try {
    const userId = req.user?.sub;
    if (!userId) {
      return res.status(401).json({ error: 'invalid session' });
    }

    const { orgSlug, objective, priority, constraints } = req.body as {
      orgSlug?: string;
      objective?: string;
      priority?: 'LOW' | 'MEDIUM' | 'HIGH';
      constraints?: string[];
    };

    if (!orgSlug) {
      return res.status(400).json({ error: 'orgSlug is required' });
    }
    if (!objective || objective.trim().length === 0) {
      return res.status(400).json({ error: 'objective is required' });
    }

    const orgContext = await resolveOrgForUser(userId, orgSlug);

    const orchestratorContext: OrchestratorContext = {
      orgId: orgContext.orgId,
      orgSlug,
      userId,
      objective: objective.trim(),
      priority,
      constraints,
    };

    const plan = legacyDirectorAgent.generatePlan(orchestratorContext);

    return res.json({ plan });
  } catch (err) {
    logError('agent.orchestrator_plan_failed', err, { userId: req.user?.sub });
    return res.status(500).json({ error: 'failed_to_generate_plan' });
  }
});

app.post('/api/agent/plan', applyExpressIdempotency({
  keyBuilder: (req) => {
    const sessionId = typeof req.body?.sessionId === 'string' ? req.body.sessionId : 'missing';
    return `agent:plan:${sessionId}`;
  },
  ttlSeconds: 300,
}), async (req: AuthenticatedRequest, res) => {
  try {
    const userId = req.user?.sub;
    if (!userId) {
      return res.status(401).json({ error: 'invalid session' });
    }

    const { sessionId, request } = req.body as { sessionId?: string; request?: unknown };
    if (!sessionId) {
      return res.status(400).json({ error: 'sessionId is required' });
    }

    const { data: sessionRow, error: sessionError } = await supabaseService
      .from('agent_sessions')
      .select('id, org_id, agent_type, status, openai_thread_id, openai_agent_id')
      .eq('id', sessionId)
      .maybeSingle();

    if (sessionError || !sessionRow) {
      return res.status(404).json({ error: 'session not found' });
    }

    const orgContext = await resolveOrgByIdForUser(userId, sessionRow.org_id as string);
    const agentType = normaliseAgentType(sessionRow.agent_type);
    const requestContext = parseAgentRequestContext(request);

    const planResult = await generateAgentPlan({
      agentType,
      supabase: supabaseService,
      openai,
      userRole: orgContext.role,
      requestContext,
      enforceCitations: ENFORCE_CITATIONS,
      debugLogger: async (event) => {
        await logOpenAIDebugEvent({
          endpoint: event.endpoint,
          response: event.response,
          requestPayload: event.requestPayload,
          metadata: { ...(event.metadata ?? {}), scope: 'agent_planner', sessionId },
          orgId: orgContext.orgId,
        });
      },
    });

    if (planResult.status === 'refused') {
      const summary = JSON.stringify(
        {
          status: 'refused',
          refusal: planResult.refusal,
          personaVersion: planResult.personaVersion,
          policyPackVersion: planResult.policyPackVersion,
          requestContext,
        },
        null,
        2,
      );

      const { error: updateError } = await supabaseService
        .from('agent_runs')
        .update({ summary, state: 'ERROR' })
        .eq('session_id', sessionId)
        .eq('step_index', 0);

      if (updateError) {
        logError('agent.plan_summary_update_failed', updateError, { sessionId });
      }

      logInfo('agent.plan_refused', {
        sessionId,
        orgId: orgContext.orgId,
        reason: planResult.refusal.reason,
      });

      return res.status(403).json({
        refusal: planResult.refusal,
        personaVersion: planResult.personaVersion,
        policyPackVersion: planResult.policyPackVersion,
      });
    }

    const prettyPlan = JSON.stringify(planResult.plan, null, 2);

    let openaiRunInfo: { runId: string; responseId?: string } | null = null;
    let effectiveAgentId = sessionRow.openai_agent_id ?? null;
    if (!effectiveAgentId && isAgentPlatformEnabled()) {
      effectiveAgentId = await resolveOpenAiAgentIdForType(normalizedType);
    }
    if (isAgentPlatformEnabled() && effectiveAgentId && sessionRow.openai_thread_id) {
      const instructions = buildAgentPlanInstructions({
        sessionId,
        orgSlug: orgContext.orgSlug,
        requestContext,
        plan: planResult.plan,
      });
      openaiRunInfo = await createAgentRun({
        agentId: effectiveAgentId,
        threadId: sessionRow.openai_thread_id,
        instructions,
        metadata: { sessionId, userId },
        openAiApiKey: process.env.OPENAI_API_KEY,
        logError,
        logInfo,
      });
    }

    const runUpdatePayload: Record<string, unknown> = { summary: prettyPlan, state: 'PLANNING' };
    if (openaiRunInfo) {
      runUpdatePayload.openai_run_id = openaiRunInfo.runId;
      if (openaiRunInfo.responseId) {
        runUpdatePayload.openai_response_id = openaiRunInfo.responseId;
      }
    }

    const { error: runUpdateError } = await supabaseService
      .from('agent_runs')
      .update(runUpdatePayload)
      .eq('session_id', sessionId)
      .eq('step_index', 0);

    if (runUpdateError) {
      logError('agent.plan_summary_store_failed', runUpdateError, { sessionId });
    }

    try {
      await supabaseService.from('agent_traces').insert({
        org_id: orgContext.orgId,
        session_id: sessionId,
        trace_type: 'PLAN',
        payload: {
          plan: planResult.plan,
          personaVersion: planResult.personaVersion,
          policyPackVersion: planResult.policyPackVersion,
          model: planResult.model,
          usage: planResult.usage ?? null,
          isFallback: planResult.isFallback,
        },
      });
    } catch (traceError) {
      logError('agent.plan_trace_failed', traceError, { sessionId });
    }

    logInfo('agent.plan_generated', {
      sessionId,
      orgId: orgContext.orgId,
      agentType,
      model: planResult.model,
      isFallback: planResult.isFallback,
      openaiRunId: openaiRunInfo?.runId ?? null,
    });

    return res.json({
      plan: planResult.plan,
      personaVersion: planResult.personaVersion,
      policyPackVersion: planResult.policyPackVersion,
      model: planResult.model,
      usage: planResult.usage,
      costUsd: planResult.costUsd,
      isFallback: planResult.isFallback,
    });
  } catch (err) {
    logError('agent.plan_failed', err, { userId: req.user?.sub });
    return res.status(500).json({ error: 'failed to generate plan' });
  }
});

app.post('/api/agent/respond', async (req: AuthenticatedRequest, res) => {
  const userId = req.user?.sub;
  if (!userId) {
    return res.status(401).json({ error: 'invalid session' });
  }

  const body = (req.body ?? {}) as Record<string, unknown>;
  const orgSlug = typeof body.orgSlug === 'string' ? body.orgSlug : undefined;
  if (!orgSlug) {
    return res.status(400).json({ error: 'orgSlug is required' });
  }

  try {
    const orgContext = await resolveOrgForUser(userId, orgSlug);

    const baseRequest =
      typeof body.request === 'object' && body.request !== null && !Array.isArray(body.request)
        ? { ...(body.request as Record<string, unknown>) }
        : {};

    for (const [key, value] of Object.entries(body)) {
      if (value === undefined) continue;
      if (key === 'orgSlug' || key === 'request' || key === 'model' || key === 'input') continue;
      const normalizedKey = RESPONSE_KEY_ALIASES[key] ?? key;
      if (!RESPONSES_ALLOWED_KEYS.has(normalizedKey)) continue;
      if (baseRequest[normalizedKey] === undefined) {
        baseRequest[normalizedKey] = value;
      }
    }

    const modelFromRequest =
      typeof baseRequest.model === 'string' && baseRequest.model.trim().length > 0
        ? (baseRequest.model as string).trim()
        : undefined;
    const modelFromBody = typeof body.model === 'string' && body.model.trim().length > 0 ? body.model.trim() : undefined;
    baseRequest.model = modelFromRequest ?? modelFromBody ?? AGENT_MODEL;

    let normalizedInput: NormalizedResponseMessage[] | null = null;
    try {
      normalizedInput = normaliseResponsesInput(baseRequest.input ?? body.input ?? null);
    } catch (error) {
      const message = error instanceof Error ? error.message : 'invalid responses input';
      return res.status(400).json({ error: message });
    }

    if (normalizedInput) {
      baseRequest.input = normalizedInput;
    } else {
      delete baseRequest.input;
    }

    const hasInput = Array.isArray(normalizedInput) && normalizedInput.length > 0;
    const hasToolOutputs = Array.isArray(baseRequest.tool_outputs) && baseRequest.tool_outputs.length > 0;
    if (!hasInput && !hasToolOutputs) {
      return res.status(400).json({ error: 'input or tool_outputs is required' });
    }

    if (baseRequest.stream === true) {
      return res.status(400).json({ error: 'stream is not supported on this endpoint' });
    }
    if ('stream' in baseRequest) {
      delete baseRequest.stream;
    }

    const start = Date.now();
    try {
      const response = await openai.responses.create(baseRequest as any);

      const latencyMs = Date.now() - start;
      logInfo('agent.model_response_created', {
        userId,
        orgId: orgContext.orgId,
        model: baseRequest.model,
        messageCount: normalizedInput?.length ?? 0,
        hasToolOutputs,
        latencyMs,
      });

      await logOpenAIDebugEvent({
        endpoint: 'responses.create',
        response: response as any,
        requestPayload: {
          model: baseRequest.model,
          messageCount: normalizedInput?.length ?? 0,
          hasToolOutputs,
          orgSlug,
        },
        metadata: {
          scope: 'agent_model_response',
          latencyMs,
          requestId: req.requestId ?? undefined,
        },
        orgId: orgContext.orgId,
      });

      return res.json({ response });
    } catch (error) {
      const status = typeof (error as any)?.status === 'number' ? ((error as any).status as number) : null;
      const message = error instanceof Error ? error.message : 'failed_to_create_response';
      logError('agent.model_response_openai_failed', error, {
        userId,
        orgId: orgContext.orgId,
        status: status ?? undefined,
      });
      if (status && status >= 400 && status < 600) {
        return res.status(status).json({ error: message });
      }
      return res.status(502).json({ error: message });
    }
  } catch (err) {
    logError('agent.model_response_failed', err, { userId, requestId: req.requestId });
    return res.status(500).json({ error: 'failed_to_create_response' });
  }
});

app.post('/api/agent/execute', async (req: AuthenticatedRequest, res) => {
  try {
    const userId = req.user?.sub;
    if (!userId) {
      return res.status(401).json({ error: 'invalid session' });
    }

    const { sessionId, stepIndex } = req.body as { sessionId?: string; stepIndex?: number };
    if (!sessionId || typeof stepIndex !== 'number') {
      return res.status(400).json({ error: 'sessionId and stepIndex are required' });
    }

    const { data: sessionRow, error: sessionError } = await supabaseService
      .from('agent_sessions')
      .select('id, org_id, agent_type, engagement_id, status')
      .eq('id', sessionId)
      .maybeSingle();

    if (sessionError || !sessionRow) {
      return res.status(404).json({ error: 'session not found' });
    }

    const orgContext = await resolveOrgByIdForUser(userId, sessionRow.org_id as string);

    const { data: runRow, error: runError } = await supabaseService
      .from('agent_runs')
      .select('id, summary, state')
      .eq('session_id', sessionId)
      .eq('step_index', stepIndex)
      .maybeSingle();

    if (runError || !runRow) {
      return res.status(404).json({ error: 'run not found' });
    }

    const planDocument = parsePlanSummary(runRow.summary);
    const steps = ensurePlanSteps(planDocument);
    const planStep = steps.find((step: any) => step?.stepIndex === stepIndex);

    if (!planStep) {
      return res.status(400).json({ error: 'plan step not found for execution' });
    }

    let normalizedTools: Array<{ key: string; input: Record<string, unknown> }> = [];

    if (Array.isArray(planStep.toolIntents)) {
      normalizedTools = planStep.toolIntents
        .map((intent: any) => {
          const toolKey = typeof intent?.toolKey === 'string' ? intent.toolKey : intent?.key;
          if (typeof toolKey !== 'string' || toolKey.length === 0) {
            return null;
          }
          const inputs = intent?.inputs && typeof intent.inputs === 'object' && !Array.isArray(intent.inputs)
            ? (intent.inputs as Record<string, unknown>)
            : {};
          return { key: toolKey, input: inputs };
        })
        .filter((intent): intent is { key: string; input: Record<string, unknown> } => Boolean(intent));
    } else if (Array.isArray(planStep.tools)) {
      normalizedTools = planStep.tools
        .map((tool: any) => {
          if (typeof tool === 'string') {
            return { key: tool, input: {} };
          }
          const key = typeof tool?.key === 'string' ? tool.key : undefined;
          if (!key) return null;
          const input = tool?.input && typeof tool.input === 'object' && !Array.isArray(tool.input)
            ? (tool.input as Record<string, unknown>)
            : {};
          return { key, input };
        })
        .filter((intent): intent is { key: string; input: Record<string, unknown> } => Boolean(intent));
    }

    if (normalizedTools.length === 0) {
      return res.status(400).json({ error: 'no tools defined for this step' });
    }

    const results: AgentToolExecutionResult[] = [];
    const userRoleLevel = ROLE_HIERARCHY[orgContext.role];
    const managerLevel = ROLE_HIERARCHY.MANAGER;

    for (const tool of normalizedTools) {
      const toolKey = tool.key;
      const handler = toolHandlers[toolKey];
      const definition = await resolveToolDefinition(toolKey);

      if (!definition || definition.enabled === false) {
        results.push({ toolKey, status: 'ERROR', error: 'tool_not_available' });
        continue;
      }

      const requiredRole = definition.minRole ?? 'EMPLOYEE';
      const requiredLevel = ROLE_HIERARCHY[requiredRole];

      if (userRoleLevel < requiredLevel) {
        results.push({ toolKey, status: 'ERROR', error: 'insufficient_role' });
        continue;
      }

      const requiresManagerApproval = definition.sensitive && userRoleLevel < managerLevel;
      const initialStatus: AgentActionStatus = requiresManagerApproval ? 'BLOCKED' : 'PENDING';

      let actionId: string;
      try {
        actionId = await insertAgentAction({
          orgId: orgContext.orgId,
          sessionId,
          runId: runRow.id,
          userId,
          toolKey,
          input: tool.input,
          status: initialStatus,
          sensitive: Boolean(definition.sensitive),
        });
      } catch (actionError) {
        logError('agent.action_insert_failed', actionError, { toolKey, sessionId });
        results.push({ toolKey, status: 'ERROR', error: 'agent_action_insert_failed' });
        continue;
      }

      if (requiresManagerApproval) {
        try {
          const approvalId = await createAgentActionApproval({
            orgId: orgContext.orgId,
            orgSlug: orgContext.orgSlug,
            sessionId,
            runId: runRow.id,
            actionId,
            userId,
            toolKey,
            input: tool.input,
            standards: definition.standards_refs ?? [],
          });

          logInfo('agent.tool_blocked_for_approval', {
            toolKey,
            sessionId,
            approvalId,
            orgSlug: orgContext.orgSlug,
          });

          results.push({ toolKey, status: 'BLOCKED', approvalId });
        } catch (approvalError) {
          logError('agent.approval_queue_failed', approvalError, { toolKey, sessionId });
          await supabaseService
            .from('agent_actions')
            .update({ status: 'ERROR', output_json: { error: 'approval_queue_failed' } })
            .eq('id', actionId);

          results.push({ toolKey, status: 'ERROR', error: 'approval_queue_failed' });
        }
        continue;
      }

      if (!handler) {
        results.push({ toolKey, status: 'ERROR', error: 'handler_not_implemented' });
        continue;
      }

      try {
        const output = await handler(tool.input, {
          orgId: orgContext.orgId,
          engagementId: sessionRow.engagement_id ?? null,
          userId,
          sessionId,
          runId: runRow.id,
        });
        await supabaseService
          .from('agent_actions')
          .update({ status: 'SUCCESS', output_json: output ?? {} })
          .eq('id', actionId);
        results.push({ toolKey, status: 'SUCCESS', output });
      } catch (executionError) {
        const message = executionError instanceof Error ? executionError.message : String(executionError);
        await supabaseService
          .from('agent_actions')
          .update({ status: 'ERROR', output_json: { error: message } })
          .eq('id', actionId);
        results.push({
          toolKey,
          status: 'ERROR',
          error: message,
        });
        logError('agent.tool_execution_failed', executionError, { toolKey, sessionId, runId: runRow.id });
      }
    }

    updatePlanStepResults(planDocument, stepIndex, results);
    const runState = deriveRunState(results);

    const { error: runUpdateError } = await supabaseService
      .from('agent_runs')
      .update({ state: runState, summary: JSON.stringify(planDocument) })
      .eq('id', runRow.id);

    if (runUpdateError) {
      logError('agent.execute_summary_update_failed', runUpdateError, { runId: runRow.id });
    }

    try {
      await supabaseService.from('agent_traces').insert({
        org_id: orgContext.orgId,
        session_id: sessionId,
        run_id: runRow.id,
        trace_type: 'EXECUTION',
        payload: {
          stepIndex,
          results,
        },
      });
    } catch (traceError) {
      logError('agent.execute_trace_failed', traceError, { runId: runRow.id });
    }

    logInfo('agent.execute_completed', {
      sessionId,
      runId: runRow.id,
      stepIndex,
      state: runState,
    });

    return res.json({ stepIndex, results, state: runState });
  } catch (err) {
    logError('agent.execute_failed', err, { userId: req.user?.sub });
    return res.status(500).json({ error: 'failed to execute tools' });
  }
});

app.post('/api/agent/approve', async (req: AuthenticatedRequest, res) => {
  try {
    const userId = req.user?.sub;
    if (!userId) {
      return res.status(401).json({ error: 'invalid session' });
    }

    const { approvalId, decision, comment } = req.body as {
      approvalId?: string;
      decision?: 'APPROVED' | 'CHANGES_REQUESTED';
      comment?: string;
    };

    if (!approvalId || !decision || !['APPROVED', 'CHANGES_REQUESTED'].includes(decision)) {
      return res.status(400).json({ error: 'approvalId and valid decision are required' });
    }

    const { data: queueItem, error: queueError } = await supabaseService
      .from('approval_queue')
      .select('id, org_id, status, kind, context_json')
      .eq('id', approvalId)
      .maybeSingle();

    if (queueError || !queueItem) {
      return res.status(404).json({ error: 'approval not found' });
    }

    if (queueItem.status && queueItem.status !== 'PENDING') {
      return res.status(409).json({ error: 'approval already decided' });
    }

    const orgContext = await resolveOrgByIdForUser(userId, queueItem.org_id as string);
    if (!hasManagerPrivileges(orgContext.role)) {
      return res.status(403).json({ error: 'manager role required' });
    }

    const context = (queueItem.context_json as Record<string, unknown> | null) ?? {};
    let updatedContext: Record<string, unknown> = { ...context };

    if (decision === 'APPROVED') {
      const resumeOutcome = await resumeApprovedAction({
        approvalId,
        context,
        orgContext,
        approverId: userId,
      });

      updatedContext = {
        ...updatedContext,
        resumeOutcome,
        decision: 'APPROVED',
        decisionComment: comment ?? null,
      };
    } else {
      await rejectBlockedAction({
        approvalId,
        context,
        orgContext,
        approverId: userId,
        comment,
      });

      updatedContext = {
        ...updatedContext,
        decision: 'CHANGES_REQUESTED',
        decisionComment: comment ?? null,
      };
    }

    const now = new Date().toISOString();

    const { data: updated, error: updateError } = await supabaseService
      .from('approval_queue')
      .update({
        status: decision,
        approved_by_user_id: userId,
        decision_at: now,
        context_json: updatedContext,
      })
      .eq('id', approvalId)
      .select('*')
      .single();

    if (updateError || !updated) {
      throw updateError ?? new Error('approval_update_failed');
    }

    await supabaseService.from('activity_log').insert({
      org_id: queueItem.org_id,
      user_id: userId,
      action: decision === 'APPROVED' ? 'APPROVAL_GRANTED' : 'APPROVAL_REJECTED',
      entity_type: 'approval_queue',
      entity_id: approvalId,
      metadata: {
        decision,
        comment: comment ?? null,
        kind: queueItem.kind,
      },
    });

    logInfo('agent.approval_decision_recorded', {
      approvalId,
      decision,
      userId,
      orgId: orgContext.orgId,
    });

    return res.json({ approval: updated });
  } catch (err) {
    logError('agent.approval_decision_failed', err, { userId: req.user?.sub });
    return res.status(500).json({ error: 'failed to record decision' });
  }
});

app.get('/api/agent/telemetry', async (req: AuthenticatedRequest, res) => {
  try {
    const userId = req.user?.sub;
    const orgSlug = typeof req.query.orgSlug === 'string' ? (req.query.orgSlug as string) : undefined;

    if (!userId) {
      return res.status(401).json({ error: 'invalid session' });
    }
    if (!orgSlug) {
      return res.status(400).json({ error: 'orgSlug query param required' });
    }

    const orgContext = await resolveOrgForUser(userId, orgSlug);

    const now = new Date();
    const sevenDaysAgo = new Date(now.getTime() - 7 * DAY_MS);
    const thirtyDaysAgo = new Date(now.getTime() - 30 * DAY_MS);

    const [
      { data: sessionsData, error: sessionsError },
      { data: approvalsData, error: approvalsError },
      { data: errorTracesData, error: errorTracesError },
      { data: recentTracesData, error: recentTracesError },
    ] = await Promise.all([
      supabaseService
        .from('agent_sessions')
        .select('id, status, created_at')
        .eq('org_id', orgContext.orgId)
        .gte('created_at', thirtyDaysAgo.toISOString()),
      supabaseService
        .from('approval_queue')
        .select('id, requested_at')
        .eq('org_id', orgContext.orgId)
        .eq('status', 'PENDING'),
      supabaseService
        .from('agent_traces')
        .select('payload, created_at')
        .eq('org_id', orgContext.orgId)
        .eq('trace_type', 'ERROR')
        .gte('created_at', thirtyDaysAgo.toISOString()),
      supabaseService
        .from('agent_traces')
        .select('id, session_id, trace_type, payload, created_at')
        .eq('org_id', orgContext.orgId)
        .order('created_at', { ascending: false })
        .limit(20),
    ]);

    if (sessionsError) throw sessionsError;
    if (approvalsError) throw approvalsError;
    if (errorTracesError) throw errorTracesError;
    if (recentTracesError) throw recentTracesError;

    const sessionsByStatus: Record<string, number> = {
      RUNNING: 0,
      WAITING_APPROVAL: 0,
      COMPLETED: 0,
      FAILED: 0,
    };

    const trendBuckets: Record<string, number> = {};
    const trendKeys = buildLastNDaysKeys(7, now);

    for (const row of sessionsData ?? []) {
      const status = typeof row.status === 'string' ? row.status : null;
      if (status) {
        sessionsByStatus[status] = (sessionsByStatus[status] ?? 0) + 1;
      }

      const createdAtRaw = (row as Record<string, unknown>).created_at as string | undefined;
      if (createdAtRaw) {
        const createdKey = formatDateKey(new Date(createdAtRaw));
        trendBuckets[createdKey] = (trendBuckets[createdKey] ?? 0) + 1;
      }
    }

    const sessionsTrend = trendKeys.map((key) => ({ date: key, count: trendBuckets[key] ?? 0 }));

    let totalPendingAgeMs = 0;
    for (const item of approvalsData ?? []) {
      const requestedAt = (item as Record<string, unknown>).requested_at as string | undefined;
      if (!requestedAt) continue;
      const requested = Date.parse(requestedAt);
      if (!Number.isNaN(requested)) {
        totalPendingAgeMs += now.getTime() - requested;
      }
    }
    const pendingCount = approvalsData?.length ?? 0;
    const averagePendingHours = pendingCount > 0
      ? Math.round((totalPendingAgeMs / pendingCount / (60 * 60 * 1000)) * 100) / 100
      : 0;

    const toolFailureCounts: Record<string, number> = {};
    for (const trace of errorTracesData ?? []) {
      const payload = (trace as Record<string, unknown>).payload as Record<string, unknown> | undefined;
      if (!payload) continue;
      const toolKey =
        typeof payload.toolKey === 'string'
          ? (payload.toolKey as string)
          : typeof payload.tool_key === 'string'
          ? (payload.tool_key as string)
          : 'unknown';
      toolFailureCounts[toolKey] = (toolFailureCounts[toolKey] ?? 0) + 1;
    }

    const totalErrors = errorTracesData?.length ?? 0;
    const topErrorTools = Object.entries(toolFailureCounts)
      .sort((a, b) => b[1] - a[1])
      .slice(0, 3)
      .map(([toolKey, count]) => ({ toolKey, count }));

    const recentTraces = (recentTracesData ?? []).map((row) => {
      const record = row as Record<string, unknown>;
      const payload = (record.payload ?? {}) as Record<string, unknown>;
      const statusCandidate = typeof payload.status === 'string' ? payload.status : undefined;
      const errorMessage = typeof payload.error === 'string' ? payload.error : undefined;
      return {
        id: record.id,
        sessionId: record.session_id ?? null,
        createdAt: record.created_at,
        traceType: record.trace_type,
        status: statusCandidate ?? (errorMessage ? 'ERROR' : undefined) ?? null,
        summary: errorMessage ?? (typeof payload.message === 'string' ? payload.message : null),
      };
    });

    return res.json({
      sessions: {
        byStatus: sessionsByStatus,
        trend: sessionsTrend,
      },
      approvals: {
        pendingCount,
        averagePendingHours,
      },
      errors: {
        total: totalErrors,
        topTools: topErrorTools,
      },
      traces: {
        items: recentTraces,
      },
    });
  } catch (err) {
    logError('agent.telemetry_failed', err, { userId: req.user?.sub });
    return res.status(500).json({ error: 'telemetry_failed' });
  }
});

app.get('/v1/approvals', async (req: AuthenticatedRequest, res) => {
  try {
    const userId = req.user?.sub;
    const orgSlug = typeof req.query.orgSlug === 'string' ? (req.query.orgSlug as string) : undefined;

    if (!userId) {
      return res.status(401).json({ error: 'invalid session' });
    }
    if (!orgSlug) {
      return res.status(400).json({ error: 'orgSlug query param required' });
    }

    const orgContext = await resolveOrgForUser(userId, orgSlug);
    if (!hasManagerPrivileges(orgContext.role)) {
      return res.status(403).json({ error: 'manager role required' });
    }

    const { data, error } = await supabaseService
      .from('approval_queue')
      .select(
        'id, kind, status, requested_at, requested_by_user_id, approved_by_user_id, decision_at, decision_comment, context_json'
      )
      .eq('org_id', orgContext.orgId)
      .order('requested_at', { ascending: false })
      .limit(100);

    if (error) {
      throw error;
    }

    const rows = data ?? [];
    const approvals = rows.map((row) => reshapeApprovalRow(row, orgSlug));
    const pending = approvals.filter((item) => item.status === 'PENDING');
    const history = approvals.filter((item) => item.status !== 'PENDING');

    return res.json({ pending, history });
  } catch (err) {
    logError('approvals.list_failed', err, { userId: req.user?.sub });
    return res.status(500).json({ error: 'failed to list approvals' });
  }
});

app.post('/v1/approvals/:id/decision', async (req: AuthenticatedRequest, res) => {
  try {
    const userId = req.user?.sub;
    const approvalId = req.params.id;
    const { decision, comment, evidence, orgSlug } = req.body as {
      decision?: ApprovalDecision;
      comment?: string;
      evidence?: ApprovalEvidence[];
      orgSlug?: string;
    };

    if (!userId) {
      return res.status(401).json({ error: 'invalid session' });
    }
    if (!approvalId || !decision) {
      return res.status(400).json({ error: 'approvalId and decision are required' });
    }
    if (!orgSlug) {
      return res.status(400).json({ error: 'orgSlug is required' });
    }

    const orgContext = await resolveOrgForUser(userId, orgSlug);
    if (!hasManagerPrivileges(orgContext.role)) {
      return res.status(403).json({ error: 'manager role required' });
    }
    const { data: approvalRow, error: fetchError } = await supabaseService
      .from('approval_queue')
      .select(
        'id, org_id, status, kind, context_json, requested_at, requested_by_user_id, approved_by_user_id, decision_at, decision_comment'
      )
      .eq('id', approvalId)
      .maybeSingle();

    if (fetchError || !approvalRow) {
      return res.status(404).json({ error: 'approval not found' });
    }
    if (approvalRow.org_id !== orgContext.orgId) {
      return res.status(403).json({ error: 'forbidden' });
    }
    if ((approvalRow.status ?? 'PENDING') !== 'PENDING') {
      return res.status(409).json({ error: 'approval already decided' });
    }

    const context = (approvalRow.context_json ?? {}) as Record<string, unknown>;
    let updatedContext: Record<string, unknown> = { ...context };

    if (Array.isArray(evidence) && evidence.length > 0) {
      const existing = Array.isArray(context.evidenceRefs) ? (context.evidenceRefs as ApprovalEvidence[]) : [];
      const merged = [...existing];
      for (const item of evidence) {
        if (!merged.find((existingItem) => existingItem.id === item.id)) {
          merged.push(item);
        }
      }
      updatedContext = { ...updatedContext, evidenceRefs: merged };
    }

    if (decision === 'APPROVED') {
      const resumeOutcome = await resumeApprovedAction({
        approvalId,
        context,
        orgContext,
        approverId: userId,
      });
      updatedContext = {
        ...updatedContext,
        resumeOutcome,
        decisionComment: comment ?? null,
      };
    } else {
      await rejectBlockedAction({
        approvalId,
        context,
        orgContext,
        approverId: userId,
        comment,
      });
      updatedContext = {
        ...updatedContext,
        rejection: {
          comment: comment ?? null,
        },
      };
    }

    const now = new Date().toISOString();
    const { data: updated, error: updateError } = await supabaseService
      .from('approval_queue')
      .update({
        status: decision,
        approved_by_user_id: userId,
        decision_at: now,
        decision_comment: comment ?? null,
        context_json: updatedContext,
      })
      .eq('id', approvalId)
      .select('*')
      .single();

    if (updateError || !updated) {
      throw updateError ?? new Error('approval_update_failed');
    }

    await supabaseService.from('activity_log').insert({
      org_id: orgContext.orgId,
      user_id: userId,
      action: decision === 'APPROVED' ? 'APPROVAL_GRANTED' : 'APPROVAL_REJECTED',
      entity_type: 'approval_queue',
      entity_id: approvalId,
      metadata: {
        decision,
        comment: comment ?? null,
        kind: approvalRow.kind,
      },
    });

    const reshaped = reshapeApprovalRow(updated, orgSlug);
    return res.json({ approval: reshaped });
  } catch (err) {
    logError('approvals.decision_failed', err, { userId: req.user?.sub });
    return res.status(500).json({ error: 'failed to process decision' });
  }
});

app.post('/v1/journal/entries', (req: AuthenticatedRequest, res) => enforceApprovalGate(req, res, 'JOURNAL_POST'));
app.post('/v1/periods/:periodId/lock', (req: AuthenticatedRequest, res) => enforceApprovalGate(req, res, 'PERIOD_LOCK'));
app.post('/v1/handoff/:engagementId/send', (req: AuthenticatedRequest, res) => enforceApprovalGate(req, res, 'HANDOFF_SEND'));
app.post('/v1/archive/build', (req: AuthenticatedRequest, res) => enforceApprovalGate(req, res, 'ARCHIVE_BUILD'));
app.post('/v1/clients/:id/send', (req: AuthenticatedRequest, res) => enforceApprovalGate(req, res, 'CLIENT_SEND'));

async function runAgentConversation(options: {
  orgId: string;
  agentKind: 'AUDIT' | 'FINANCE' | 'TAX';
  question: string;
  context?: string;
}): Promise<AgentRunResult> {
  const tools = buildToolDefinitions();
  const messages = [
    { role: 'system', content: AGENT_SYSTEM_PROMPTS[options.agentKind] },
    {
      role: 'user',
      content: options.context ? `${options.question}\n\nContext:\n${options.context}` : options.question,
    },
  ];

  const toolInvocations: Array<{ name: string; args: Record<string, unknown> }> = [];
  const citations: any[] = [];
  const start = Date.now();

  let response = await openai.responses.create(
    withResponseDefaults(
      {
        model: AGENT_MODEL,
        input: messages,
        tools,
      },
      { effort: AGENT_REASONING_EFFORT, verbosity: AGENT_VERBOSITY },
    ),
  );
  await logOpenAIDebugEvent({
    endpoint: 'responses.create',
    response: response as any,
    requestPayload: { model: AGENT_MODEL, messages },
    metadata: { scope: 'agent_conversation', step: 'initial' },
    orgId: options.orgId,
  });

  while (response.output?.some((item: any) => item.type === 'tool_call')) {
    const toolOutputs: AgentToolResult[] = [];

    for (const item of response.output ?? []) {
      if (item.type !== 'tool_call') continue;
      const name = item?.function?.name ?? 'unknown';
      const callId = item.id;
      try {
        const result = await executeToolCall(options.orgId, item);
        toolOutputs.push({ tool_call_id: callId, output: result.output });
        if (result.citations) {
          citations.push(...result.citations);
        }
        const rawArgs = item?.function?.arguments ?? '{}';
        let parsedArgs: Record<string, unknown> = {};
        try {
          parsedArgs = JSON.parse(rawArgs);
        } catch {
          parsedArgs = { rawArgs };
        }
        toolInvocations.push({ name, args: parsedArgs });
      } catch (err) {
        logError('agent.tool_failed', err, { name });
        toolOutputs.push({ tool_call_id: callId, output: `Tool ${name} failed: ${(err as Error).message}` });
      }
    }

    response = await openai.responses.create(
      withResponseDefaults(
        {
          model: AGENT_MODEL,
          response_id: response.id,
          tool_outputs: toolOutputs,
        },
        { effort: AGENT_REASONING_EFFORT, verbosity: AGENT_VERBOSITY },
      ),
    );
    await logOpenAIDebugEvent({
      endpoint: 'responses.create',
      response: response as any,
      requestPayload: { model: AGENT_MODEL, tool_outputs: toolOutputs },
      metadata: { scope: 'agent_conversation', step: 'tool-followup' },
      orgId: options.orgId,
    });
  }

  const answer = extractResponseText(response) || 'No answer generated.';
  const usage = response.usage ?? {};
  const latencyMs = Date.now() - start;

  return { answer, citations, usage, latencyMs, toolInvocations };
}

async function queueWebHarvestJob(params: {
  knowledgeSourceId: string;
  webSourceId: string;
  orgId: string;
  agentKind: AgentPersona;
  initiatedBy: string;
  mode: LearningMode;
}) {
  const nowIso = new Date().toISOString();

  const { data: linkRow, error: linkError } = await supabaseService
    .from('knowledge_sources')
    .select('state')
    .eq('id', params.knowledgeSourceId)
    .maybeSingle();

  if (linkError || !linkRow) {
    throw linkError ?? new Error('knowledge source not found');
  }

  const currentState = (linkRow.state ?? {}) as Record<string, any>;

  const { data: runRow, error: runError } = await supabaseService
    .from('learning_runs')
    .insert({
      org_id: params.orgId,
      agent_kind: params.agentKind,
      mode: params.mode,
      status: 'queued',
      stats: {
        sourceUri: params.webSourceId,
        knowledgeSourceId: params.knowledgeSourceId,
        messages: [`Web harvest scheduled for ${params.webSourceId}`],
      },
    })
    .select('id, status')
    .single();

  if (runError || !runRow) {
    throw runError ?? new Error('learning_run_insert_failed');
  }

  await supabaseService
    .from('knowledge_sources')
    .update({
      state: {
        ...currentState,
        lastRunStatus: 'pending',
        lastQueuedAt: nowIso,
        lastRunId: runRow.id,
      },
    })
    .eq('id', params.knowledgeSourceId);

  setImmediate(() => {
    void processWebHarvest({
      runId: runRow.id,
      orgId: params.orgId,
      agentKind: params.agentKind,
      webSourceId: params.webSourceId,
      knowledgeSourceId: params.knowledgeSourceId,
      initiatedBy: params.initiatedBy,
    });
  });

  return runRow;
}

async function bootstrapWebLearning() {
  if (webBootstrapRunning) {
    return;
  }
  webBootstrapRunning = true;
  try {
    const [{ data: orgs, error: orgError }, { data: webSources, error: webError }] = await Promise.all([
      supabaseService.from('organizations').select('id, slug'),
      supabaseService.from('web_knowledge_sources').select('id, domain'),
    ]);

    if (orgError) throw orgError;
    if (webError) throw webError;
    if (!orgs?.length || !webSources?.length) {
      return;
    }

    for (const org of orgs) {
      const corpusCache = new Map<string, CorpusRow>();
      for (const webSource of webSources) {
        try {
          await ensureWebSourceSyncForOrg({
            orgId: org.id,
            webSource,
            corpusCache,
            initiatedBy: 'system:bootstrap',
          });
        } catch (err) {
          logError('web.bootstrap_schedule_failed', err, {
            orgId: org.id,
            webSourceId: webSource.id,
          });
        }
      }
    }
  } catch (err) {
    logError('web.bootstrap_failed', err, {});
  } finally {
    webBootstrapRunning = false;
  }
}

async function handleWebSourceInserted(webSource: WebSourceRow) {
  try {
    const { data: orgs, error: orgError } = await supabaseService
      .from('organizations')
      .select('id, slug');

    if (orgError) {
      throw orgError;
    }
    if (!orgs?.length) {
      return;
    }

    for (const org of orgs) {
      try {
        await ensureWebSourceSyncForOrg({
          orgId: org.id,
          webSource,
          initiatedBy: 'system:web_source_insert',
          force: true,
        });
      } catch (err) {
        logError('web.realtime_schedule_failed', err, {
          orgId: org.id,
          webSourceId: webSource.id,
        });
      }
    }
  } catch (err) {
    logError('web.realtime_web_source_failed', err, { webSourceId: webSource.id });
  }
}

async function handleOrganizationInserted(org: { id: string }) {
  try {
    const webSources = await listWebSources();
    if (!webSources.length) {
      return;
    }

    const corpusCache = new Map<string, CorpusRow>();
    for (const webSource of webSources) {
      try {
        await ensureWebSourceSyncForOrg({
          orgId: org.id,
          webSource,
          corpusCache,
          initiatedBy: 'system:org_insert',
        });
      } catch (err) {
        logError('web.realtime_org_schedule_failed', err, {
          orgId: org.id,
          webSourceId: webSource.id,
        });
      }
    }
  } catch (err) {
    logError('web.realtime_org_failed', err, { orgId: org.id });
  }
}

function startRealtimeKnowledgeWatchers() {
  supabaseService
    .channel('realtime-web-knowledge-sources')
    .on(
      'postgres_changes',
      { event: 'INSERT', schema: 'public', table: 'web_knowledge_sources' },
      (payload) => {
        const newSource = payload.new as WebSourceRow | null;
        if (!newSource) {
          return;
        }
        logInfo('web.realtime_web_source_insert', { webSourceId: newSource.id });
        void handleWebSourceInserted(newSource);
      },
    )
    .subscribe((status) => {
      if (status === 'SUBSCRIBED') {
        logInfo('web.realtime_web_sources_connected', {});
      }
      if (status === 'CHANNEL_ERROR') {
        logError('web.realtime_web_sources_error', new Error('subscription error'), {});
      }
    });

  supabaseService
    .channel('realtime-organizations')
    .on(
      'postgres_changes',
      { event: 'INSERT', schema: 'public', table: 'organizations' },
      (payload) => {
        const org = payload.new as { id?: string } | null;
        if (!org?.id) {
          return;
        }
        logInfo('web.realtime_org_insert', { orgId: org.id });
        void handleOrganizationInserted({ id: org.id });
      },
    )
    .subscribe((status) => {
      if (status === 'SUBSCRIBED') {
        logInfo('web.realtime_org_connected', {});
      }
      if (status === 'CHANNEL_ERROR') {
        logError('web.realtime_org_error', new Error('subscription error'), {});
      }
    });
}

app.post('/v1/rag/ingest', upload.single('file'), async (req: AuthenticatedRequest, res) => {
  let orgContext: Awaited<ReturnType<typeof resolveOrgForUser>> | null = null;
  let chunks: string[] = [];
  let embeddingUsage: EmbedUsage = {};
  let embeddingModel = 'text-embedding-3-small';
  try {
    if (!req.file) {
      return res.status(400).json({ error: 'file required' });
    }

    const userId = req.user?.sub;
    if (!userId) {
      return res.status(401).json({ error: 'invalid session' });
    }

    const { orgSlug, engagementId, name } = req.body as {
      orgSlug?: string;
      engagementId?: string;
      name?: string;
    };

    if (!orgSlug) {
      return res.status(400).json({ error: 'orgSlug is required' });
    }

    try {
      orgContext = await resolveOrgForUser(userId, orgSlug);
    } catch (err) {
      if ((err as Error).message === 'organization_not_found') {
        return res.status(404).json({ error: 'organization not found' });
      }
      if ((err as Error).message === 'not_a_member') {
        return res.status(403).json({ error: 'forbidden' });
      }
      throw err;
    }

    const { buffer, mimetype, originalname } = req.file;
    const text = await extractText(buffer, mimetype);
    chunks = chunkText(text);
    const { vectors: embeddings, usage, model } = await embed(chunks);
    embeddingUsage = usage;
    embeddingModel = model;

    await db.query('BEGIN');
    const docResult = await db.query(
      'INSERT INTO documents(org_id, name) VALUES ($1, $2) RETURNING id',
      [orgContext.orgId, name ?? originalname]
    );
    const docId = docResult.rows[0].id;

    const insertChunk =
      'INSERT INTO document_chunks(org_id, doc_id, chunk_index, content, embedding) VALUES ($1,$2,$3,$4,$5)';
    for (let i = 0; i < chunks.length; i++) {
      await db.query(insertChunk, [orgContext.orgId, docId, i, chunks[i], vector(embeddings[i])]);
    }
    await db.query('COMMIT');

    logInfo('ingest.complete', {
      userId,
      documentId: docId,
      chunks: chunks.length,
      orgId: orgContext.orgId,
    });
    await recordEmbeddingTelemetry({
      orgId: orgContext.orgId,
      scenario: 'manual_ingest',
      decision: 'APPROVED',
      metrics: {
        documentId: docId,
        chunkCount: chunks.length,
        tokens: embeddingUsage.total_tokens ?? 0,
        promptTokens: embeddingUsage.prompt_tokens ?? 0,
        model: embeddingModel,
        fileType: mimetype,
      },
      actor: userId,
    });
    res.json({ documentId: docId, chunks: chunks.length });
  } catch (err) {
    await db.query('ROLLBACK');
    logError('ingest.failed', err, { userId: req.user?.sub });
    if (orgContext) {
      await recordEmbeddingTelemetry({
        orgId: orgContext.orgId,
        scenario: 'manual_ingest',
        decision: 'REFUSED',
        metrics: {
          chunkCount: chunks.length,
          error: err instanceof Error ? err.message : String(err),
        },
        actor: req.user?.sub ?? null,
      }).catch(() => undefined);
    }
    res.status(500).json({ error: 'ingest failed' });
  }
});

app.post('/v1/rag/search', async (req: AuthenticatedRequest, res) => {
  try {
    const { query, limit = 5, orgSlug } = req.body as {
      query: string;
      limit?: number;
      orgSlug?: string;
    };
    if (!query) {
      return res.status(400).json({ error: 'query required' });
    }
    if (!orgSlug) {
      return res.status(400).json({ error: 'orgSlug is required' });
    }

    const userId = req.user?.sub;
    if (!userId) {
      return res.status(401).json({ error: 'invalid session' });
    }

    let orgContext;
    try {
      orgContext = await resolveOrgForUser(userId, orgSlug);
    } catch (err) {
      if ((err as Error).message === 'organization_not_found') {
        return res.status(404).json({ error: 'organization not found' });
      }
      if ((err as Error).message === 'not_a_member') {
        return res.status(403).json({ error: 'forbidden' });
      }
      throw err;
    }

    const numericLimit = Math.max(1, Math.min(12, Number(limit ?? 5)));

    const cacheKey = `search:${orgContext.orgId}:${numericLimit}:${query}`;
    const cached = cache.get(cacheKey);
    if (cached) {
      logInfo('search.cache_hit', { userId, orgId: orgContext.orgId, query });
      return res.json(cached);
    }

    const ragResult = await performRagSearch(orgContext.orgId, query, numericLimit);
    let parsedResults: Array<Record<string, unknown>> = [];

    try {
      const parsed = ragResult?.output ? JSON.parse(ragResult.output) : null;
      if (parsed && typeof parsed === 'object' && Array.isArray((parsed as any).results)) {
        parsedResults = (parsed as any).results as Array<Record<string, unknown>>;
      }
    } catch (error) {
      logError('search.result_parse_failed', error, { orgId: orgContext.orgId });
    }

    if (!parsedResults.length) {
      parsedResults = [];
    }

    const response = { results: parsedResults };
    cache.set(cacheKey, response);
    logInfo('search.complete', {
      userId,
      orgId: orgContext.orgId,
      query,
      results: parsedResults.length,
    });
    res.json(response);
  } catch (err) {
    logError('search.failed', err, { userId: req.user?.sub });
    res.status(500).json({ error: 'search failed' });
  }
});

app.post('/v1/rag/reembed', async (req: AuthenticatedRequest, res) => {
  let orgContext: Awaited<ReturnType<typeof resolveOrgForUser>> | null = null;
  try {
    const { documentId, orgSlug } = req.body as { documentId?: string; orgSlug?: string };
    if (!documentId) {
      return res.status(400).json({ error: 'documentId required' });
    }
    if (!orgSlug) {
      return res.status(400).json({ error: 'orgSlug is required' });
    }

    const userId = req.user?.sub;
    if (!userId) {
      return res.status(401).json({ error: 'invalid session' });
    }

    try {
      orgContext = await resolveOrgForUser(userId, orgSlug);
    } catch (err) {
      if ((err as Error).message === 'organization_not_found') {
        return res.status(404).json({ error: 'organization not found' });
      }
      if ((err as Error).message === 'not_a_member') {
        return res.status(403).json({ error: 'forbidden' });
      }
      throw err;
    }
    if (!hasManagerPrivileges(orgContext.role)) {
      return res.status(403).json({ error: 'manager role required' });
    }

    const { rows } = await db.query(
      'SELECT id, content FROM document_chunks WHERE doc_id = $1 AND org_id = $2 ORDER BY chunk_index',
      [documentId, orgContext.orgId]
    );
    if (!rows.length) {
      return res.status(404).json({ error: 'document not found' });
    }

    const texts = rows.map((r: any) => r.content);
    const { vectors: embeddings, usage: embeddingUsage, model: embeddingModel } = await embed(texts);
    for (let i = 0; i < rows.length; i++) {
      await db.query('UPDATE document_chunks SET embedding = $1 WHERE id = $2', [vector(embeddings[i]), rows[i].id]);
    }
    logInfo('reembed.complete', {
      userId,
      documentId,
      updated: rows.length,
      orgId: orgContext.orgId,
    });
    await recordEmbeddingTelemetry({
      orgId: orgContext.orgId,
      scenario: 'manual_reembed',
      decision: 'APPROVED',
      metrics: {
        documentId,
        chunkCount: rows.length,
        tokens: embeddingUsage.total_tokens ?? 0,
        promptTokens: embeddingUsage.prompt_tokens ?? 0,
        model: embeddingModel,
      },
      actor: userId,
    });
    res.json({ updated: rows.length });
  } catch (err) {
    logError('reembed.failed', err, { userId: req.user?.sub });
    if (orgContext) {
      await recordEmbeddingTelemetry({
        orgId: orgContext.orgId,
        scenario: 'manual_reembed',
        decision: 'REFUSED',
        metrics: {
          documentId: (req.body as any)?.documentId ?? null,
          error: err instanceof Error ? err.message : String(err),
        },
        actor: req.user?.sub ?? null,
      }).catch(() => undefined);
    }
    res.status(500).json({ error: 'reembed failed' });
  }
});

app.post('/api/knowledge/embeddings/backfill', async (req: AuthenticatedRequest, res) => {
  try {
    const userId = req.user?.sub;
    if (!userId) {
      return res.status(401).json({ error: 'invalid session' });
    }

    const { orgSlug, limit, includePolicies } = req.body as {
      orgSlug?: string;
      limit?: number;
      includePolicies?: boolean;
    };

    if (!orgSlug) {
      return res.status(400).json({ error: 'orgSlug required' });
    }

    const orgContext = await resolveOrgForUser(userId, orgSlug);
    if (!hasManagerPrivileges(orgContext.role)) {
      return res.status(403).json({ error: 'manager role required' });
    }

    const parsedLimit = Number(limit);
    const batchSize = Number.isFinite(parsedLimit)
      ? Math.max(1, Math.min(100, Math.trunc(parsedLimit)))
      : 25;

    const summary = await backfillOrgEmbeddings({
      orgId: orgContext.orgId,
      limit: batchSize,
      includePolicies: includePolicies !== false,
      initiatedBy: userId,
    });

    logInfo('embeddings.backfill_complete', {
      orgId: orgContext.orgId,
      documents: summary.documentsProcessed,
      policies: summary.policyVersionsProcessed,
      chunks: summary.chunksEmbedded,
      tokens: summary.tokensConsumed,
    });

    return res.json({ summary });
  } catch (err) {
    logError('embeddings.backfill_failed', err, { userId: req.user?.sub });
    return res.status(500).json({ error: 'backfill failed' });
  }
});

app.post('/v1/storage/documents', upload.single('file'), async (req: AuthenticatedRequest, res) => {
  try {
    if (!req.file) {
      return res.status(400).json({ error: 'file required' });
    }

    const { orgSlug, engagementId, name } = req.body as {
      orgSlug?: string;
      engagementId?: string;
      name?: string;
    };

    if (!orgSlug) {
      return res.status(400).json({ error: 'orgSlug is required' });
    }

    const userId = req.user?.sub;
    if (!userId) {
      return res.status(401).json({ error: 'invalid session' });
    }

    let orgContext;
    try {
      orgContext = await resolveOrgForUser(userId, orgSlug);
    } catch (err) {
      if ((err as Error).message === 'organization_not_found') {
        return res.status(404).json({ error: 'organization not found' });
      }
      if ((err as Error).message === 'not_a_member') {
        return res.status(403).json({ error: 'forbidden' });
      }
      throw err;
    }

    const storagePath = `documents/${orgSlug}/${engagementId ?? 'general'}/${randomUUID()}_${req.file.originalname}`;

    const { error: uploadError } = await supabaseService.storage
      .from('documents')
      .upload(storagePath, req.file.buffer, {
        contentType: req.file.mimetype,
        upsert: false,
      });

    if (uploadError) {
      throw uploadError;
    }

    const { data: document, error: insertError } = await supabaseService
      .from('documents')
      .insert({
        org_id: orgContext.orgId,
        engagement_id: engagementId ?? null,
        name: name ?? req.file.originalname,
        file_path: storagePath,
        file_size: req.file.size,
        file_type: req.file.mimetype,
        uploaded_by: userId,
      })
      .select('*')
      .single();

    if (insertError) {
      throw insertError;
    }

    await supabaseService.from('activity_log').insert({
      org_id: orgContext.orgId,
      user_id: userId,
      action: 'UPLOAD_DOCUMENT',
      entity_type: 'document',
      entity_id: document.id,
      metadata: {
        name: document.name,
        path: storagePath,
        size: req.file.size,
      },
    });

    logInfo('documents.uploaded', { userId, documentId: document.id, path: storagePath });
    return res.status(201).json({ document });
  } catch (err) {
    logError('documents.upload_failed', err, { userId: req.user?.sub });
    return res.status(500).json({ error: 'upload failed' });
  }
});

app.get('/v1/storage/documents', async (req: AuthenticatedRequest, res) => {
  try {
    const orgSlug = req.query.orgSlug as string | undefined;
    const limit = Math.max(1, Math.min(100, Number(req.query.limit ?? '20')));
    const offset = Math.max(0, Number(req.query.offset ?? '0'));

    if (!orgSlug) {
      return res.status(400).json({ error: 'orgSlug query param required' });
    }

    const userId = req.user?.sub;
    if (!userId) {
      return res.status(401).json({ error: 'invalid session' });
    }

    let orgContext;
    try {
      orgContext = await resolveOrgForUser(userId, orgSlug);
    } catch (err) {
      if ((err as Error).message === 'organization_not_found') {
        return res.status(404).json({ error: 'organization not found' });
      }
      if ((err as Error).message === 'not_a_member') {
        return res.status(403).json({ error: 'forbidden' });
      }
      throw err;
    }

    const { data: documents, error } = await supabaseService
      .from('documents')
      .select('*')
      .eq('org_id', orgContext.orgId)
      .order('created_at', { ascending: false })
      .range(offset, offset + limit - 1);

    if (error) {
      throw error;
    }

    res.set('Cache-Control', 'private, max-age=60, stale-while-revalidate=120');
    return res.json({ documents: documents ?? [] });
  } catch (err) {
    logError('documents.list_failed', err, { userId: req.user?.sub });
    return res.status(500).json({ error: 'list failed' });
  }
});

app.get('/v1/notifications', async (req: AuthenticatedRequest, res) => {
  try {
    const orgSlug = req.query.orgSlug as string | undefined;
    const limit = Math.max(1, Math.min(100, Number(req.query.limit ?? '20')));
    const offset = Math.max(0, Number(req.query.offset ?? '0'));

    if (!orgSlug) {
      return res.status(400).json({ error: 'orgSlug query param required' });
    }

    const userId = req.user?.sub;
    if (!userId) {
      return res.status(401).json({ error: 'invalid session' });
    }

    let orgContext;
    try {
      orgContext = await resolveOrgForUser(userId, orgSlug);
    } catch (err) {
      if ((err as Error).message === 'organization_not_found') {
        return res.status(404).json({ error: 'organization not found' });
      }
      if ((err as Error).message === 'not_a_member') {
        return res.status(403).json({ error: 'forbidden' });
      }
      throw err;
    }

    const { data, error } = await supabaseService
      .from('notifications')
      .select('id, org_id, user_id, title, body, kind, link, urgent, read, created_at')
      .eq('org_id', orgContext.orgId)
      .order('created_at', { ascending: false })
      .range(offset, offset + limit - 1);

    if (error) {
      throw error;
    }

    res.set('Cache-Control', 'private, max-age=30, stale-while-revalidate=60');
    return res.json({ notifications: data ?? [] });
  } catch (err) {
    logError('notifications.list_failed', err, { userId: req.user?.sub });
    return res.status(500).json({ error: 'list failed' });
  }
});

app.post('/v1/storage/sign', async (req: AuthenticatedRequest, res) => {
  try {
    const { documentId } = req.body as { documentId?: string };
    if (!documentId) {
      return res.status(400).json({ error: 'documentId is required' });
    }

    const userId = req.user?.sub;
    if (!userId) {
      return res.status(401).json({ error: 'invalid session' });
    }

  const { data: document, error: fetchError } = await supabaseService
    .from('documents')
    .select('id, org_id, file_path, name, uploaded_by')
    .eq('id', documentId)
    .maybeSingle();

    if (fetchError || !document) {
      return res.status(404).json({ error: 'document not found' });
    }

    const { data: org } = await supabaseService
      .from('organizations')
      .select('slug')
      .eq('id', document.org_id)
      .maybeSingle();

    if (!org) {
      return res.status(404).json({ error: 'organization not found' });
    }

    try {
      await resolveOrgForUser(userId, org.slug);
    } catch (err) {
      if ((err as Error).message === 'not_a_member') {
        return res.status(403).json({ error: 'forbidden' });
      }
      throw err;
    }

    const { data: signedUrlData, error: signError } = await supabaseService.storage
      .from('documents')
      .createSignedUrl(document.file_path, getSignedUrlTTL('document'));

    if (signError || !signedUrlData) {
      throw signError ?? new Error('failed to sign url');
    }

    logInfo('documents.signed_url', { userId, documentId });
    return res.json({ url: signedUrlData.signedUrl });
  } catch (err) {
    logError('documents.sign_failed', err, { userId: req.user?.sub });
    return res.status(500).json({ error: 'sign failed' });
  }
});

app.delete('/v1/storage/documents/:id', async (req: AuthenticatedRequest, res) => {
  try {
    const userId = req.user?.sub;
    if (!userId) {
      return res.status(401).json({ error: 'invalid session' });
    }

    const documentId = req.params.id;
    const { data: document, error: fetchError } = await supabaseService
      .from('documents')
      .select('id, org_id, file_path, name')
      .eq('id', documentId)
      .maybeSingle();

    if (fetchError || !document) {
      return res.status(404).json({ error: 'document not found' });
    }

    const { data: org } = await supabaseService
      .from('organizations')
      .select('slug')
      .eq('id', document.org_id)
      .maybeSingle();

    if (!org) {
      return res.status(404).json({ error: 'organization not found' });
    }

    try {
      await resolveOrgForUser(userId, org.slug);
    } catch (err) {
      if ((err as Error).message === 'not_a_member') {
        return res.status(403).json({ error: 'forbidden' });
      }
      throw err;
    }
    const actorContext = await resolveOrgForUser(userId, org.slug);
    const { data: membership } = await supabaseService
      .from('memberships')
      .select('role')
      .eq('org_id', actorContext.orgId)
      .eq('user_id', userId)
      .maybeSingle();

    const actorRole = membership?.role ?? 'EMPLOYEE';
    const isUploader = document.uploaded_by === userId;
    const isManager = actorRole === 'MANAGER' || actorRole === 'SYSTEM_ADMIN';
    if (!isUploader && !isManager) {
      return res.status(403).json({ error: 'forbidden' });
    }

    const { error: storageError } = await supabaseService
      .storage
      .from('documents')
      .remove([document.file_path]);

    if (storageError) {
      throw storageError;
    }

    const { error: deleteError } = await supabaseService
      .from('documents')
      .delete()
      .eq('id', documentId)
      .eq('org_id', document.org_id);

    if (deleteError) {
      throw deleteError;
    }

    await supabaseService.from('activity_log').insert({
      org_id: document.org_id,
      user_id: userId,
      action: 'DELETE_DOCUMENT',
      entity_type: 'document',
      entity_id: documentId,
      metadata: {
        name: document.name,
        path: document.file_path,
      },
    });

    logInfo('documents.deleted', { userId, documentId });
    return res.status(204).send();
  } catch (err) {
    logError('documents.delete_failed', err, { userId: req.user?.sub });
    return res.status(500).json({ error: 'delete failed' });
  }
});

app.get('/v1/tasks', async (req: AuthenticatedRequest, res) => {
  try {
    const orgSlug = req.query.orgSlug as string | undefined;
    const limit = Math.max(1, Math.min(100, Number(req.query.limit ?? '20')));
    const offset = Math.max(0, Number(req.query.offset ?? '0'));
    const status = req.query.status as string | undefined;

    if (!orgSlug) {
      return res.status(400).json({ error: 'orgSlug query param required' });
    }

    const userId = req.user?.sub;
    if (!userId) {
      return res.status(401).json({ error: 'invalid session' });
    }

    const { orgId } = await resolveOrgForUser(userId, orgSlug);

    let query = supabaseService
      .from('tasks')
      .select('id, org_id, engagement_id, title, description, status, priority, assigned_to, due_date, created_at, updated_at')
      .eq('org_id', orgId)
      .order('created_at', { ascending: false })
      .range(offset, offset + limit - 1);

    if (status && ['TODO', 'IN_PROGRESS', 'REVIEW', 'COMPLETED'].includes(status)) {
      query = query.eq('status', status);
    }

    const { data, error } = await query;

    if (error) {
      throw error;
    }

    res.set('Cache-Control', 'private, max-age=30, stale-while-revalidate=60');
    return res.json({ tasks: data ?? [] });
  } catch (err) {
    logError('tasks.list_failed', err, { userId: req.user?.sub });
    return res.status(500).json({ error: 'list failed' });
  }
});

app.patch('/v1/engagements/:id', async (req: AuthenticatedRequest, res) => {
  try {
    const userId = req.user?.sub;
    if (!userId) {
      return res.status(401).json({ error: 'invalid session' });
    }

    const engagementId = req.params.id;
    const orgSlugFromQuery = typeof req.query.orgSlug === 'string' ? req.query.orgSlug : undefined;

    const bodyPayload = req.body as {
      orgSlug?: string;
      clientId?: string;
      title?: string;
      description?: string | null;
      status?: string | null;
      startDate?: string | null;
      endDate?: string | null;
      budget?: number | string | null;
      isAuditClient?: boolean;
      requiresEqr?: boolean;
      nonAuditServices?: unknown;
      independenceChecked?: boolean;
      overrideNote?: string | null;
    };

    const orgSlug = orgSlugFromQuery ?? bodyPayload.orgSlug;
    if (!orgSlug) {
      return res.status(400).json({ error: 'orgSlug is required' });
    }

    let orgContext;
    try {
      orgContext = await resolveOrgForUser(userId, orgSlug);
    } catch (err) {
      if ((err as Error).message === 'organization_not_found') {
        return res.status(404).json({ error: 'organization not found' });
      }
      if ((err as Error).message === 'not_a_member') {
        return res.status(403).json({ error: 'forbidden' });
      }
      throw err;
    }

    if (!hasManagerPrivileges(orgContext.role)) {
      return res.status(403).json({ error: 'manager role required' });
    }

    const { data: existing, error: fetchError } = await supabaseService
      .from('engagements')
      .select('*')
      .eq('id', engagementId)
      .maybeSingle();

    if (fetchError || !existing || existing.org_id !== orgContext.orgId) {
      return res.status(404).json({ error: 'engagement not found' });
    }

    const {
      clientId,
      title,
      description,
      status,
      startDate,
      endDate,
      budget,
      isAuditClient,
      requiresEqr,
      nonAuditServices,
      independenceChecked,
      overrideNote,
    } = bodyPayload;

    const updatePayload: Record<string, unknown> = {};

    if (typeof clientId === 'string') {
      const { data: clientRow, error: clientError } = await supabaseService
        .from('clients')
        .select('org_id')
        .eq('id', clientId)
        .maybeSingle();

      if (clientError || !clientRow || clientRow.org_id !== orgContext.orgId) {
        return res.status(400).json({ error: 'client does not belong to organization' });
      }
      updatePayload.client_id = clientId;
    }

    if (typeof title === 'string') updatePayload.title = title;
    if (typeof description !== 'undefined') updatePayload.description = description ?? null;
    if (typeof status === 'string') {
      const normalizedStatus = status.trim().toUpperCase();
      if (normalizedStatus.length > 0) {
        updatePayload.status = normalizedStatus;
      }
    }
    if (typeof startDate !== 'undefined') updatePayload.start_date = startDate ?? null;
    if (typeof endDate !== 'undefined') updatePayload.end_date = endDate ?? null;
    if (typeof budget !== 'undefined') {
      if (budget === null) {
        updatePayload.budget = null;
      } else if (typeof budget === 'number') {
        updatePayload.budget = Number.isFinite(budget) ? budget : null;
      } else if (typeof budget === 'string') {
        const parsed = Number(budget);
        updatePayload.budget = Number.isFinite(parsed) ? parsed : null;
      }
    }

    const independenceFieldsProvided =
      typeof isAuditClient === 'boolean' ||
      typeof requiresEqr === 'boolean' ||
      typeof nonAuditServices !== 'undefined' ||
      typeof independenceChecked === 'boolean' ||
      typeof overrideNote !== 'undefined';

    const targetIsAuditClient = Boolean(
      typeof isAuditClient === 'boolean' ? isAuditClient : existing.is_audit_client,
    );
    const targetRequiresEqr = Boolean(
      typeof requiresEqr === 'boolean' ? requiresEqr : existing.requires_eqr,
    );
    let targetServices =
      typeof nonAuditServices !== 'undefined'
        ? sanitizeNonAuditServices(nonAuditServices)
        : sanitizeNonAuditServices(existing.non_audit_services);
    let targetIndependenceChecked =
      typeof independenceChecked === 'boolean'
        ? independenceChecked
        : Boolean(existing.independence_checked);
    let targetOverrideNote =
      typeof overrideNote === 'undefined'
        ? toNullableString(existing.independence_conclusion_note)
        : toNullableString(overrideNote);

    let independenceAssessment: IndependenceAssessmentResult | null = null;
    let overrideApprovalId: string | null = null;

    if (independenceFieldsProvided) {
      independenceAssessment = assessIndependence({
        isAuditClient: targetIsAuditClient,
        independenceChecked: targetIndependenceChecked,
        services: targetServices,
        overrideNote: targetOverrideNote,
      });

      if (!independenceAssessment.ok) {
        if (independenceAssessment.error === 'independence_check_required') {
          return res.status(400).json({ error: 'independence_check_required' });
        }
        if (independenceAssessment.error === 'prohibited_nas') {
          return res.status(409).json({ error: 'prohibited_non_audit_services' });
        }
      } else {
        targetIndependenceChecked = independenceAssessment.checked;
        targetOverrideNote = independenceAssessment.note;
        targetServices = independenceAssessment.services;

        updatePayload.independence_checked = independenceAssessment.checked;
        updatePayload.independence_conclusion = independenceAssessment.conclusion;
        updatePayload.independence_conclusion_note = independenceAssessment.note;
        updatePayload.non_audit_services = targetServices.length > 0 ? targetServices : null;
        updatePayload.is_audit_client = targetIsAuditClient;
        updatePayload.requires_eqr = targetRequiresEqr;

        if (independenceAssessment.needsApproval) {
          overrideApprovalId = await ensureIndependenceOverrideApproval({
            orgId: orgContext.orgId,
            engagementId,
            userId,
            note: independenceAssessment.note ?? '',
            services: targetServices,
            isAuditClient: targetIsAuditClient,
          });
        }
      }
    }

    const currentStatus = (existing.status ?? 'PLANNING').toUpperCase();
    const nextStatus = typeof status === 'string' ? status.trim().toUpperCase() : currentStatus;

    const finalConclusion = (updatePayload.independence_conclusion as string | undefined)
      ?? (existing.independence_conclusion as string | undefined)
      ?? 'OK';
    const finalIndependenceChecked = Boolean(
      Object.prototype.hasOwnProperty.call(updatePayload, 'independence_checked')
        ? updatePayload.independence_checked
        : existing.independence_checked,
    );

    const activating = currentStatus === 'PLANNING' && nextStatus !== 'PLANNING';

    if (activating && targetIsAuditClient) {
      if (!finalIndependenceChecked) {
        return res.status(400).json({ error: 'independence_check_required' });
      }
      if (finalConclusion === 'OK') {
        // no-op
      } else if (finalConclusion === 'OVERRIDE') {
        const overrideApproved = await hasApprovedIndependenceOverride(orgContext.orgId, engagementId);
        if (!overrideApproved) {
          return res.status(403).json({ error: 'independence_override_pending' });
        }
      } else {
        return res.status(409).json({ error: 'prohibited_non_audit_services' });
      }
    }

    if (Object.keys(updatePayload).length === 0) {
      return res.status(400).json({ error: 'no updates provided' });
    }

    const { data: engagement, error: updateError } = await supabaseService
      .from('engagements')
      .update(updatePayload)
      .eq('id', engagementId)
      .eq('org_id', orgContext.orgId)
      .select(
        'id, org_id, client_id, title, description, status, start_date, end_date, budget, created_at, updated_at, is_audit_client, requires_eqr, non_audit_services, independence_checked, independence_conclusion, independence_conclusion_note',
      )
      .single();

    if (updateError || !engagement) {
      throw updateError ?? new Error('engagement_not_updated');
    }

    await supabaseService.from('activity_log').insert({
      org_id: orgContext.orgId,
      user_id: userId,
      action: 'UPDATE_ENGAGEMENT',
      entity_type: 'engagement',
      entity_id: engagement.id,
      metadata: {
        title: engagement.title,
        updates: updatePayload,
        independence: {
          conclusion: engagement.independence_conclusion,
          ...(overrideApprovalId ? { overrideApprovalId } : {}),
        },
      },
    });

    const normalizedEngagement = {
      ...engagement,
      non_audit_services: sanitizeNonAuditServices(engagement.non_audit_services),
      is_audit_client: Boolean(engagement.is_audit_client),
      requires_eqr: Boolean(engagement.requires_eqr),
      independence_checked: Boolean(engagement.independence_checked),
      independence_conclusion:
        typeof engagement.independence_conclusion === 'string'
          ? engagement.independence_conclusion
          : 'OK',
      independence_conclusion_note: toNullableString(engagement.independence_conclusion_note),
    };

    logInfo('engagements.updated', { userId, engagementId: engagement.id, orgId: orgContext.orgId });
    return res.json({ engagement: normalizedEngagement });
  } catch (err) {
    logError('engagements.update_failed', err, { userId: req.user?.sub });
    return res.status(500).json({ error: 'update failed' });
  }
});

app.post('/v1/tasks', async (req: AuthenticatedRequest, res) => {
  try {
    const userId = req.user?.sub;
    if (!userId) {
      return res.status(401).json({ error: 'invalid session' });
    }

    const {
      orgSlug,
      title,
      description,
      status,
      priority,
      engagementId,
      assigneeId,
      dueDate,
    } = req.body as {
      orgSlug?: string;
      title?: string;
      description?: string | null;
      status?: string;
      priority?: string;
      engagementId?: string | null;
      assigneeId?: string | null;
      dueDate?: string | null;
    };

    if (!orgSlug || !title) {
      return res.status(400).json({ error: 'orgSlug and title are required' });
    }

    const { orgId } = await resolveOrgForUser(userId, orgSlug);

    const { data: task, error: insertError } = await supabaseService
      .from('tasks')
      .insert({
        org_id: orgId,
        title,
        description: description ?? null,
        status: status ?? 'TODO',
        priority: priority ?? 'MEDIUM',
        engagement_id: engagementId ?? null,
        assigned_to: assigneeId ?? null,
        due_date: dueDate ?? null,
      })
      .select('id, org_id, engagement_id, title, description, status, priority, assigned_to, due_date, created_at, updated_at')
      .single();

    if (insertError) {
      throw insertError;
    }

    await supabaseService.from('activity_log').insert({
      org_id: orgId,
      user_id: userId,
      action: 'CREATE_TASK',
      entity_type: 'task',
      entity_id: task.id,
      metadata: {
        title: task.title,
        status: task.status,
      },
    });

    logInfo('tasks.created', { userId, taskId: task.id });
    return res.status(201).json({ task });
  } catch (err) {
    logError('tasks.create_failed', err, { userId: req.user?.sub });
    return res.status(500).json({ error: 'create failed' });
  }
});

app.patch('/v1/tasks/:id', async (req: AuthenticatedRequest, res) => {
  try {
    const userId = req.user?.sub;
    if (!userId) {
      return res.status(401).json({ error: 'invalid session' });
    }

    const taskId = req.params.id;
    const updates = req.body as {
      status?: string;
      priority?: string;
      assigneeId?: string | null;
      engagementId?: string | null;
      dueDate?: string | null;
      title?: string;
      description?: string | null;
    };

    const { data: taskRow, error: fetchError } = await supabaseService
      .from('tasks')
      .select('id, org_id, assigned_to, status, priority, engagement_id, due_date, title, description')
      .eq('id', taskId)
      .maybeSingle();

    if (fetchError || !taskRow) {
      return res.status(404).json({ error: 'task not found' });
    }

    const { data: orgRow } = await supabaseService
      .from('organizations')
      .select('slug')
      .eq('id', taskRow.org_id)
      .maybeSingle();

    if (!orgRow) {
      return res.status(404).json({ error: 'organization not found' });
    }

    const { orgId, role } = await resolveOrgForUser(userId, orgRow.slug);

    const isAssignee = taskRow.assigned_to === userId;
    if (!isAssignee && !hasManagerPrivileges(role)) {
      return res.status(403).json({ error: 'forbidden' });
    }

    const updatePayload: Record<string, unknown> = {};
    if (updates.status && ['TODO', 'IN_PROGRESS', 'REVIEW', 'COMPLETED'].includes(updates.status)) {
      updatePayload.status = updates.status;
    }
    if (updates.priority && ['LOW', 'MEDIUM', 'HIGH', 'URGENT'].includes(updates.priority)) {
      updatePayload.priority = updates.priority;
    }
    if (Object.prototype.hasOwnProperty.call(updates, 'assigneeId')) {
      updatePayload.assigned_to = updates.assigneeId ?? null;
    }
    if (Object.prototype.hasOwnProperty.call(updates, 'engagementId')) {
      updatePayload.engagement_id = updates.engagementId ?? null;
    }
    if (Object.prototype.hasOwnProperty.call(updates, 'dueDate')) {
      updatePayload.due_date = updates.dueDate ?? null;
    }
    if (Object.prototype.hasOwnProperty.call(updates, 'title')) {
      updatePayload.title = updates.title;
    }
    if (Object.prototype.hasOwnProperty.call(updates, 'description')) {
      updatePayload.description = updates.description;
    }

    if (Object.keys(updatePayload).length === 0) {
      return res.status(400).json({ error: 'no valid updates provided' });
    }

    const { data: task, error: updateError } = await supabaseService
      .from('tasks')
      .update(updatePayload)
      .eq('id', taskId)
      .select('id, org_id, engagement_id, title, description, status, priority, assigned_to, due_date, created_at, updated_at')
      .single();

    if (updateError) {
      throw updateError;
    }

    await supabaseService.from('activity_log').insert({
      org_id: orgId,
      user_id: userId,
      action: 'UPDATE_TASK',
      entity_type: 'task',
      entity_id: taskId,
      metadata: {
        updates: updatePayload,
      },
    });

    logInfo('tasks.updated', { userId, taskId });
    return res.json({ task });
  } catch (err) {
    logError('tasks.update_failed', err, { userId: req.user?.sub });
    return res.status(500).json({ error: 'update failed' });
  }
});

app.get('/v1/knowledge/drive/metadata', async (req: AuthenticatedRequest, res) => {
  try {
    const userId = req.user?.sub;
    const orgSlug = typeof req.query.orgSlug === 'string' ? req.query.orgSlug : undefined;
    if (!userId || !orgSlug) {
      return res.status(400).json({ error: 'orgSlug required' });
    }

    const { role } = await resolveOrgForUser(userId, orgSlug);
    if (!hasManagerPrivileges(role)) {
      return res.status(403).json({ error: 'insufficient_role' });
    }

    const connector = await getDriveConnectorMetadata();
    return res.json({ connector });
  } catch (err) {
    logError('knowledge.drive_metadata_failed', err, { userId: req.user?.sub });
    return res.status(500).json({ error: 'fetch failed' });
  }
});

app.get('/v1/knowledge/drive/status', async (req: AuthenticatedRequest, res) => {
  try {
    const userId = req.user?.sub;
    const orgSlug = typeof req.query.orgSlug === 'string' ? req.query.orgSlug : undefined;
    if (!userId || !orgSlug) {
      return res.status(400).json({ error: 'orgSlug required' });
    }

    const { orgId, role } = await resolveOrgForUser(userId, orgSlug);
    if (!hasManagerPrivileges(role)) {
      return res.status(403).json({ error: 'insufficient_role' });
    }

    const connectorMetadata = await getDriveConnectorMetadata();

    const { data: connectorRows, error: connectorError } = await supabaseService
      .from('gdrive_connectors')
      .select(
        'id, org_id, folder_id, service_account_email, shared_drive_id, start_page_token, cursor_page_token, last_sync_at, last_backfill_at, last_error, watch_channel_id, watch_expires_at, updated_at, created_at',
      )
      .eq('org_id', orgId)
      .order('created_at', { ascending: true })
      .limit(1);

    if (connectorError) {
      throw connectorError;
    }

    const connectorRow = connectorRows?.[0] ?? null;

    const pendingQueue = await supabaseService
      .from('gdrive_change_queue')
      .select('id', { count: 'exact', head: true })
      .eq('org_id', orgId)
      .is('processed_at', null);

    if (pendingQueue.error) {
      throw pendingQueue.error;
    }

    const failureWindow = new Date(Date.now() - 24 * 60 * 60 * 1000).toISOString();
    const failedQueue = await supabaseService
      .from('gdrive_change_queue')
      .select('id', { count: 'exact', head: true })
      .eq('org_id', orgId)
      .not('error', 'is', null)
      .not('processed_at', 'is', null)
      .gte('processed_at', failureWindow);

    if (failedQueue.error) {
      throw failedQueue.error;
    }

    const metadataCounts = await supabaseService
      .from('gdrive_file_metadata')
      .select('file_id', { count: 'exact', head: true })
      .eq('org_id', orgId);

    if (metadataCounts.error) {
      throw metadataCounts.error;
    }

    const blockedCounts = await supabaseService
      .from('gdrive_file_metadata')
      .select('file_id', { count: 'exact', head: true })
      .eq('org_id', orgId)
      .eq('allowlisted_domain', false);

    if (blockedCounts.error) {
      throw blockedCounts.error;
    }

    const recentErrorsResp = await supabaseService
      .from('gdrive_change_queue')
      .select('file_id, error, processed_at')
      .eq('org_id', orgId)
      .not('error', 'is', null)
      .not('processed_at', 'is', null)
      .order('processed_at', { ascending: false })
      .limit(5);

    if (recentErrorsResp.error) {
      throw recentErrorsResp.error;
    }

    const connectorStatus = connectorRow
      ? {
          id: connectorRow.id,
          folderId: connectorRow.folder_id,
          serviceAccountEmail: connectorRow.service_account_email,
          sharedDriveId: connectorRow.shared_drive_id,
          startPageToken: connectorRow.start_page_token,
          cursorPageToken: connectorRow.cursor_page_token,
          lastSyncAt: connectorRow.last_sync_at,
          lastBackfillAt: connectorRow.last_backfill_at,
          lastError: connectorRow.last_error,
          watchChannelId: connectorRow.watch_channel_id,
          watchExpiresAt: connectorRow.watch_expires_at,
          updatedAt: connectorRow.updated_at,
          createdAt: connectorRow.created_at,
        }
      : null;

    const recentErrors = (recentErrorsResp.data ?? []).map((row) => ({
      fileId: row.file_id,
      error: row.error,
      processedAt: row.processed_at,
    }));

    return res.json({
      config: connectorMetadata,
      connector: connectorStatus,
      queue: {
        pending: pendingQueue.count ?? 0,
        failed24h: failedQueue.count ?? 0,
        recentErrors,
      },
      metadata: {
        total: metadataCounts.count ?? 0,
        blocked: blockedCounts.count ?? 0,
      },
    });
  } catch (err) {
    logError('knowledge.drive_status_failed', err, { userId: req.user?.sub });
    return res.status(500).json({ error: 'fetch failed' });
  }
});

app.get('/api/learning/jobs', async (req: AuthenticatedRequest, res) => {
  try {
    const userId = req.user?.sub;
    const orgSlug = typeof req.query.orgSlug === 'string' ? req.query.orgSlug : undefined;
    const statusFilter = typeof req.query.status === 'string' ? req.query.status : undefined;
    if (!userId || !orgSlug) {
      return res.status(400).json({ error: 'orgSlug required' });
    }

    const { orgId, role } = await resolveOrgForUser(userId, orgSlug);
    if (!hasManagerPrivileges(role)) {
      return res.status(403).json({ error: 'insufficient_role' });
    }

    let query = supabaseService
      .from('agent_learning_jobs')
      .select('id, org_id, kind, status, payload, result, policy_version_id, created_at, updated_at, processed_at')
      .eq('org_id', orgId)
      .order('created_at', { ascending: false });

    if (statusFilter) {
      query = query.eq('status', statusFilter);
    }

    const { data, error } = await query;
    if (error) {
      throw error;
    }

    return res.json({ jobs: data ?? [] });
  } catch (err) {
    logError('learning.jobs_failed', err, { userId: req.user?.sub });
    return res.status(500).json({ error: 'fetch failed' });
  }
});

app.post('/api/learning/approve', async (req: AuthenticatedRequest, res) => {
  try {
    const userId = req.user?.sub;
    const { orgSlug, jobId, note } = (await req.json()) as {
      orgSlug?: string;
      jobId?: string;
      note?: string;
    };

    if (!userId || !orgSlug || !jobId) {
      return res.status(400).json({ error: 'orgSlug and jobId required' });
    }

    const { orgId, role } = await resolveOrgForUser(userId, orgSlug);
    if (!hasManagerPrivileges(role)) {
      return res.status(403).json({ error: 'insufficient_role' });
    }

    const job = await fetchLearningJob(jobId);
    if (!job || job.org_id !== orgId) {
      return res.status(404).json({ error: 'job not found' });
    }

    if (job.status !== 'PENDING') {
      return res.status(409).json({ error: 'job_not_pending' });
    }

    const approvalInfo = {
      approved_by: userId,
      approved_at: new Date().toISOString(),
      note: note ?? null,
    };

    const { error: updateError } = await supabaseService
      .from('agent_learning_jobs')
      .update({
        status: 'READY',
        updated_at: approvalInfo.approved_at,
        result: { ...(job.result ?? {}), approval: approvalInfo },
      })
      .eq('id', jobId)
      .eq('org_id', orgId);

    if (updateError) {
      throw updateError;
    }

    await supabaseService.from('learning_signals').insert({
      org_id: orgId,
      run_id: null,
      source: 'api.approve',
      kind: `job_approved:${job.kind}`,
      payload: { job_id: jobId, approval: approvalInfo },
    });

    return res.json({ status: 'READY', jobId });
  } catch (err) {
    logError('learning.job_approve_failed', err, { userId: req.user?.sub });
    return res.status(500).json({ error: 'approve failed' });
  }
});

app.get('/api/learning/policies', async (req: AuthenticatedRequest, res) => {
  try {
    const userId = req.user?.sub;
    const orgSlug = typeof req.query.orgSlug === 'string' ? req.query.orgSlug : undefined;
    if (!userId || !orgSlug) {
      return res.status(400).json({ error: 'orgSlug required' });
    }

    const { orgId, role } = await resolveOrgForUser(userId, orgSlug);
    if (!hasManagerPrivileges(role)) {
      return res.status(403).json({ error: 'insufficient_role' });
    }

    const { data, error } = await supabaseService
      .from('agent_policy_versions')
      .select('id, version, status, summary, diff, approved_by, approved_at, rolled_back_at, created_at, updated_at')
      .eq('org_id', orgId)
      .order('version', { ascending: false });

    if (error) {
      throw error;
    }

    return res.json({ policies: data ?? [] });
  } catch (err) {
    logError('learning.policies_failed', err, { userId: req.user?.sub });
    return res.status(500).json({ error: 'fetch failed' });
  }
});

app.get('/api/learning/metrics', async (req: AuthenticatedRequest, res) => {
  try {
    const userId = req.user?.sub;
    const orgSlug = typeof req.query.orgSlug === 'string' ? req.query.orgSlug : undefined;
    const metric = typeof req.query.metric === 'string' ? req.query.metric : undefined;
    const limit = Math.max(1, Math.min(200, Number(req.query.limit ?? '50')));
    if (!userId || !orgSlug) {
      return res.status(400).json({ error: 'orgSlug required' });
    }

    const { orgId, role } = await resolveOrgForUser(userId, orgSlug);
    if (!hasManagerPrivileges(role)) {
      return res.status(403).json({ error: 'insufficient_role' });
    }

    let query = supabaseService
      .from('learning_metrics')
      .select('id, window:window_name, metric, value, dims, computed_at')
      .eq('org_id', orgId)
      .order('computed_at', { ascending: false })
      .limit(limit);

    if (metric) {
      query = query.eq('metric', metric);
    }

    const { data, error } = await query;
    if (error) {
      throw error;
    }

    return res.json({ metrics: data ?? [] });
  } catch (err) {
    logError('learning.metrics_failed', err, { userId: req.user?.sub });
    return res.status(500).json({ error: 'fetch failed' });
  }
});

app.post('/api/learning/rollback', async (req: AuthenticatedRequest, res) => {
  try {
    const userId = req.user?.sub;
    const { orgSlug, policyVersionId, note } = (await req.json()) as {
      orgSlug?: string;
      policyVersionId?: string;
      note?: string;
    };

    if (!userId || !orgSlug || !policyVersionId) {
      return res.status(400).json({ error: 'orgSlug and policyVersionId required' });
    }

    const { orgId, role } = await resolveOrgForUser(userId, orgSlug);
    if (!hasManagerPrivileges(role)) {
      return res.status(403).json({ error: 'insufficient_role' });
    }

    const { data: policy, error: policyError } = await supabaseService
      .from('agent_policy_versions')
      .select('id, status')
      .eq('id', policyVersionId)
      .eq('org_id', orgId)
      .maybeSingle();

    if (policyError) {
      throw policyError;
    }
    if (!policy) {
      return res.status(404).json({ error: 'policy_not_found' });
    }
    if (policy.status === 'rolled_back') {
      return res.status(409).json({ error: 'policy_already_rolled_back' });
    }

    await rollbackPolicyVersion(orgId, policyVersionId, note);

    return res.json({ status: 'rolled_back', policyVersionId });
  } catch (err) {
    logError('learning.rollback_failed', err, { userId: req.user?.sub });
    return res.status(500).json({ error: 'rollback failed' });
  }
});

app.get('/v1/knowledge/sources/:id/preview', async (req: AuthenticatedRequest, res) => {
  try {
    const userId = req.user?.sub;
    const orgSlugQuery = typeof req.query.orgSlug === 'string' ? req.query.orgSlug : undefined;
    if (!userId || !orgSlugQuery) {
      return res.status(400).json({ error: 'orgSlug required' });
    }

    const sourceId = req.params.id;
    const { data: source, error: sourceError } = await supabaseService
      .from('knowledge_sources')
      .select('id, corpus_id, source_uri')
      .eq('id', sourceId)
      .maybeSingle();

    if (sourceError || !source) {
      return res.status(404).json({ error: 'knowledge source not found' });
    }

    const { data: corpus, error: corpusError } = await supabaseService
      .from('knowledge_corpora')
      .select('id, org_id')
      .eq('id', source.corpus_id)
      .maybeSingle();

    if (corpusError || !corpus) {
      return res.status(404).json({ error: 'knowledge corpus not found' });
    }

    const { data: orgRow, error: orgError } = await supabaseService
      .from('organizations')
      .select('slug')
      .eq('id', corpus.org_id)
      .maybeSingle();

    if (orgError || !orgRow) {
      return res.status(404).json({ error: 'organization not found' });
    }

    if (orgRow.slug !== orgSlugQuery) {
      return res.status(403).json({ error: 'forbidden' });
    }

    const { role } = await resolveOrgForUser(userId, orgSlugQuery);
    if (!hasManagerPrivileges(role)) {
      return res.status(403).json({ error: 'insufficient_role' });
    }

    if (source.provider === 'web_catalog') {
      if (!source.source_uri) {
        return res.status(400).json({ error: 'web source id missing' });
      }
      const webSource = await getWebSource(source.source_uri);
      return res.json({
        webSource,
        placeholder: false,
        documents: [
          {
            id: webSource.id,
            name: webSource.title,
            mimeType: 'text/html',
            modifiedTime: new Date().toISOString(),
            downloadUrl: webSource.url,
          },
        ],
      });
    }

    const driveSource: DriveSource = {
      id: source.id,
      corpusId: source.corpus_id,
      sourceUri: source.source_uri ?? '',
      orgId: corpus.org_id,
    };

    const documents = await previewDriveDocuments(driveSource);
    return res.json({ documents, placeholder: false });
  } catch (err) {
    logError('knowledge.preview_failed', err, { userId: req.user?.sub, sourceId: req.params.id });
    return res.status(500).json({ error: 'preview failed' });
  }
});

app.post('/v1/knowledge/runs', async (req: AuthenticatedRequest, res) => {
  try {
    const userId = req.user?.sub;
    const { orgSlug, agentKind, mode, sourceId } = req.body as {
      orgSlug?: string;
      agentKind?: AgentPersona;
      mode?: LearningMode;
      sourceId?: string;
    };

    if (!userId || !orgSlug || !agentKind || !mode || !sourceId) {
      return res.status(400).json({ error: 'missing required fields' });
    }

    const { orgId, role } = await resolveOrgForUser(userId, orgSlug);
    if (!hasManagerPrivileges(role)) {
      return res.status(403).json({ error: 'insufficient_role' });
    }

    const { data: source, error: sourceError } = await supabaseService
      .from('knowledge_sources')
      .select('id, corpus_id, provider, source_uri, state')
      .eq('id', sourceId)
      .maybeSingle();

    if (sourceError || !source) {
      return res.status(404).json({ error: 'knowledge source not found' });
    }

    const { data: corpus, error: corpusError } = await supabaseService
      .from('knowledge_corpora')
      .select('org_id')
      .eq('id', source.corpus_id)
      .maybeSingle();

    if (corpusError || !corpus || corpus.org_id !== orgId) {
      return res.status(403).json({ error: 'source not in organization' });
    }

    if (source.provider === 'web_catalog') {
      if (!source.source_uri) {
        return res.status(400).json({ error: 'web source id missing' });
      }

      const runRow = await queueWebHarvestJob({
        knowledgeSourceId: source.id,
        webSourceId: source.source_uri,
        orgId,
        agentKind,
        initiatedBy: userId,
        mode,
      });

      return res.status(202).json({ run: runRow });
    }

    const run = await scheduleLearningRun({
      orgId,
      agentKind,
      mode,
      corpusId: source.corpus_id,
      sourceId: source.id,
      initiatedBy: userId,
    });

    return res.status(202).json({ run });
  } catch (err) {
    logError('knowledge.schedule_failed', err, { userId: req.user?.sub });
    return res.status(500).json({ error: 'schedule failed' });
  }
});

app.get('/v1/knowledge/web-sources', async (req: AuthenticatedRequest, res) => {
  try {
    const userId = req.user?.sub;
    const orgSlug = typeof req.query.orgSlug === 'string' ? req.query.orgSlug : undefined;
    if (!userId || !orgSlug) {
      return res.status(400).json({ error: 'orgSlug required' });
    }

    const { role } = await resolveOrgForUser(userId, orgSlug);
    if (!hasManagerPrivileges(role)) {
      return res.status(403).json({ error: 'insufficient_role' });
    }

    const sources = await listWebSources();
    return res.json({ sources });
  } catch (err) {
    logError('knowledge.web_sources_failed', err, { userId: req.user?.sub });
    return res.status(500).json({ error: 'fetch failed' });
  }
});

app.post('/v1/knowledge/web-harvest', async (req: AuthenticatedRequest, res) => {
  try {
    const userId = req.user?.sub;
    const { orgSlug, agentKind: requestedAgentKind, webSourceId } = req.body as {
      orgSlug?: string;
      agentKind?: AgentPersona;
      webSourceId?: string;
    };

    if (!userId || !orgSlug || !webSourceId) {
      return res.status(400).json({ error: 'missing required fields' });
    }

    const { orgId, role } = await resolveOrgForUser(userId, orgSlug);
    if (!hasManagerPrivileges(role)) {
      return res.status(403).json({ error: 'insufficient_role' });
    }

    const webSource = await getWebSource(webSourceId);
    const mapping = resolveWebDomainMetadata(webSource.domain);
    const targetAgent = requestedAgentKind ?? mapping.agentKind;

    const corpus = await ensureCorpusForDomain(orgId, mapping.corpusDomain);
    const knowledgeSource = await ensureKnowledgeSourceLink(corpus.id, webSourceId);

    const mode: LearningMode = knowledgeSource.last_sync_at ? 'CONTINUOUS' : 'INITIAL';
    const run = await queueWebHarvestJob({
      knowledgeSourceId: knowledgeSource.id,
      webSourceId,
      orgId,
      agentKind: targetAgent,
      initiatedBy: userId,
      mode,
    });

    return res.status(202).json({ run });
  } catch (err) {
    logError('knowledge.web_harvest_failed', err, { userId: req.user?.sub });
    return res.status(500).json({ error: 'schedule failed' });
  }
});

app.post('/api/gdrive/backfill', async (req: AuthenticatedRequest, res) => {
  try {
    const userId = req.user?.sub;
    const { orgSlug, sourceId } = req.body as { orgSlug?: string; sourceId?: string };

    if (!userId || !orgSlug) {
      return res.status(400).json({ error: 'orgSlug required' });
    }

    const { orgId, role } = await resolveOrgForUser(userId, orgSlug);
    if (!hasManagerPrivileges(role)) {
      return res.status(403).json({ error: 'insufficient_role' });
    }

    if (sourceId) {
      const { data: source, error: sourceError } = await supabaseService
        .from('knowledge_sources')
        .select('id, corpus_id')
        .eq('id', sourceId)
        .maybeSingle();

      if (sourceError || !source) {
        return res.status(404).json({ error: 'knowledge source not found' });
      }

      const { data: corpus, error: corpusError } = await supabaseService
        .from('knowledge_corpora')
        .select('org_id')
        .eq('id', source.corpus_id)
        .maybeSingle();

      if (corpusError || !corpus || corpus.org_id !== orgId) {
        return res.status(403).json({ error: 'source not in organization' });
      }
    }

    const batchLimit = Math.max(
      1,
      Math.min(100, Number((req.body as Record<string, unknown>)?.limit ?? GDRIVE_QUEUE_PROCESS_LIMIT)),
    );

    const { connectorId, queued } = await triggerDriveBackfill({ orgId, sourceId: sourceId ?? null });
    const queueOutcome = await processDriveQueueEntries(orgId, connectorId, batchLimit);
    const remaining = Math.max(queued - (queueOutcome.processed + queueOutcome.skipped + queueOutcome.failed), 0);

    return res.json({ connectorId, queued, remaining, ...queueOutcome });
  } catch (err) {
    logError('gdrive.backfill_failed', err, { userId: req.user?.sub });
    return res.status(500).json({ error: 'backfill failed' });
  }
});

app.post('/api/gdrive/process-changes', async (req: AuthenticatedRequest, res) => {
  try {
    const userId = req.user?.sub;
    const { orgSlug, connectorId: connectorIdInput, pageToken, sourceId, limit } = req.body as {
      orgSlug?: string;
      connectorId?: string;
      pageToken?: string;
      sourceId?: string;
      limit?: number;
    };

    if (!userId || !orgSlug) {
      return res.status(400).json({ error: 'orgSlug required' });
    }

    const { orgId, role } = await resolveOrgForUser(userId, orgSlug);
    if (!hasManagerPrivileges(role)) {
      return res.status(403).json({ error: 'insufficient_role' });
    }

    let connectorId = connectorIdInput ?? null;
    if (!connectorId) {
      connectorId = await getConnectorIdForOrg(orgId, sourceId ?? null);
    }

    if (!connectorId) {
      return res.status(404).json({ error: 'connector not found' });
    }

    const changeResult = await processDriveChanges({ orgId, connectorId, pageToken });
    const batchLimit = Math.max(1, Math.min(100, Number(limit ?? GDRIVE_QUEUE_PROCESS_LIMIT)));
    const queueOutcome = await processDriveQueueEntries(orgId, connectorId, batchLimit);

    return res.json({ connectorId, ...changeResult, ...queueOutcome });
  } catch (err) {
    logError('gdrive.process_changes_failed', err, { userId: req.user?.sub });
    if ((err as Error).message === 'missing_page_token') {
      return res.status(409).json({ error: 'missing_page_token' });
    }
    if ((err as Error).message === 'connector_not_found') {
      return res.status(404).json({ error: 'connector not found' });
    }
    return res.status(500).json({ error: 'process changes failed' });
  }
});

app.post('/v1/knowledge/corpora', async (req: AuthenticatedRequest, res) => {
  try {
    const userId = req.user?.sub;
    const { orgSlug, name, domain, jurisdictions, retention, isDefault } = req.body as {
      orgSlug?: string;
      name?: string;
      domain?: string;
      jurisdictions?: string[] | string | null;
      retention?: string | null;
      isDefault?: boolean;
    };

    if (!userId || !orgSlug || !name || !domain) {
      return res.status(400).json({ error: 'missing required fields' });
    }

    const { orgId, role } = await resolveOrgForUser(userId, orgSlug);
    if (!hasManagerPrivileges(role)) {
      return res.status(403).json({ error: 'insufficient_role' });
    }

    const jurisdictionArray = Array.isArray(jurisdictions)
      ? jurisdictions
      : jurisdictions
      ? jurisdictions.split(',').map((j) => j.trim()).filter(Boolean)
      : [];

    const { data, error } = await supabaseService
      .from('knowledge_corpora')
      .insert({
        org_id: orgId,
        name,
        domain,
        jurisdiction: jurisdictionArray,
        retention: retention ?? null,
        is_default: Boolean(isDefault),
      })
      .select('id, name, domain, jurisdiction, retention, is_default, created_at')
      .single();

    if (error) {
      throw error;
    }

    return res.status(201).json({ corpus: data });
  } catch (err) {
    logError('knowledge.corpus_create_failed', err, { userId: req.user?.sub });
    return res.status(500).json({ error: 'create failed' });
  }
});

app.post('/v1/knowledge/sources', async (req: AuthenticatedRequest, res) => {
  try {
    const userId = req.user?.sub;
    const { orgSlug, corpusId, provider, sourceUri } = req.body as {
      orgSlug?: string;
      corpusId?: string;
      provider?: string;
      sourceUri?: string;
    };

    if (!userId || !orgSlug || !corpusId || !provider || !sourceUri) {
      return res.status(400).json({ error: 'missing required fields' });
    }

    const { orgId, role } = await resolveOrgForUser(userId, orgSlug);
    if (!hasManagerPrivileges(role)) {
      return res.status(403).json({ error: 'insufficient_role' });
    }

    const { data: corpus, error: corpusError } = await supabaseService
      .from('knowledge_corpora')
      .select('org_id')
      .eq('id', corpusId)
      .maybeSingle();

    if (corpusError || !corpus || corpus.org_id !== orgId) {
      return res.status(403).json({ error: 'corpus not found for org' });
    }

    const { data, error } = await supabaseService
      .from('knowledge_sources')
      .insert({
        corpus_id: corpusId,
        provider,
        source_uri: sourceUri,
      })
      .select('id, corpus_id, provider, source_uri, created_at, last_sync_at')
      .single();

    if (error) {
      throw error;
    }

    return res.status(201).json({ source: data });
  } catch (err) {
    logError('knowledge.source_create_failed', err, { userId: req.user?.sub });
    return res.status(500).json({ error: 'create failed' });
  }
});

app.post('/v1/agents/query', async (req: AuthenticatedRequest, res) => {
  try {
    const userId = req.user?.sub;
    const { orgSlug, agentKind, question, context } = req.body as {
      orgSlug?: string;
      agentKind?: 'AUDIT' | 'FINANCE' | 'TAX';
      question?: string;
      context?: string | null;
    };

    if (!userId || !orgSlug || !agentKind || !question) {
      return res.status(400).json({ error: 'missing required fields' });
    }

    const { orgId, role } = await resolveOrgForUser(userId, orgSlug);
    if (!hasManagerPrivileges(role) && agentKind === 'TAX') {
      // Example of applying extra guardrails per persona if needed.
      logInfo('agent.restricted_access', { userId, orgId, agentKind });
    }

    const { data: session } = await supabaseService
      .from('agent_sessions')
      .insert({
        org_id: orgId,
        user_id: userId,
        kind: agentKind,
      })
      .select('id')
      .single();

    const sessionId = session?.id ?? null;

    const result = await runAgentConversation({
      orgId,
      agentKind,
      question,
      context: context ?? undefined,
    });

    if (sessionId) {
      await supabaseService
        .from('agent_sessions')
        .update({ ended_at: new Date().toISOString() })
        .eq('id', sessionId);

      await supabaseService.from('agent_logs').insert({
        org_id: orgId,
        session_id: sessionId,
        route: '/v1/agents/query',
        model: AGENT_MODEL,
        tools: result.toolInvocations,
        prompt_tokens: result.usage.prompt_tokens ?? null,
        completion_tokens: result.usage.completion_tokens ?? null,
        created_at: new Date().toISOString(),
        latency_ms: result.latencyMs,
        answer_preview: result.answer.slice(0, 280),
        citations: result.citations,
        severity: 'info',
      });
    }

    return res.json({
      answer: result.answer,
      citations: result.citations,
      usage: result.usage,
      latencyMs: result.latencyMs,
    });
  } catch (err) {
    logError('agent.query_failed', err, { userId: req.user?.sub });
    return res.status(500).json({ error: 'agent query failed' });
  }
});

app.patch('/v1/notifications/:id', async (req: AuthenticatedRequest, res) => {
  try {
    const userId = req.user?.sub;
    const notificationId = req.params.id;
    const { read } = req.body as { read?: boolean };

    if (!userId) {
      return res.status(401).json({ error: 'invalid session' });
    }

    const { data: notification, error: fetchError } = await supabaseService
      .from('notifications')
      .select('id, org_id, user_id, read')
      .eq('id', notificationId)
      .maybeSingle();

    if (fetchError || !notification) {
      return res.status(404).json({ error: 'notification not found' });
    }

    const { data: orgRow } = await supabaseService
      .from('organizations')
      .select('slug')
      .eq('id', notification.org_id)
      .maybeSingle();

    if (!orgRow) {
      return res.status(404).json({ error: 'organization not found' });
    }

    await resolveOrgForUser(userId, orgRow.slug);

    if (notification.user_id !== userId) {
      return res.status(403).json({ error: 'forbidden' });
    }

    const { data: updated, error: updateError } = await supabaseService
      .from('notifications')
      .update({ read: read ?? true })
      .eq('id', notificationId)
      .select('id, org_id, user_id, title, body, kind, link, urgent, read, created_at')
      .single();

    if (updateError) {
      throw updateError;
    }

    return res.json({ notification: updated });
  } catch (err) {
    logError('notifications.update_failed', err, { userId: req.user?.sub });
    return res.status(500).json({ error: 'update failed' });
  }
});

app.post('/v1/notifications/mark-all', async (req: AuthenticatedRequest, res) => {
  try {
    const userId = req.user?.sub;
    const { orgSlug } = req.body as { orgSlug?: string };

    if (!userId || !orgSlug) {
      return res.status(400).json({ error: 'orgSlug required' });
    }

    const { orgId } = await resolveOrgForUser(userId, orgSlug);

    const { error } = await supabaseService
      .from('notifications')
      .update({ read: true })
      .eq('org_id', orgId)
      .eq('user_id', userId)
      .eq('read', false);

    if (error) {
      throw error;
    }

    return res.status(204).send();
  } catch (err) {
    logError('notifications.mark_all_failed', err, { userId: req.user?.sub });
    return res.status(500).json({ error: 'mark all failed' });
  }
});

app.get('/v1/engagements', authenticate, async (req: AuthenticatedRequest, res) => {
  try {
    const userId = req.user?.sub;
    if (!userId) {
      return res.status(401).json({ error: 'invalid session' });
    }

    const orgSlug = typeof req.query.orgSlug === 'string' ? (req.query.orgSlug as string) : null;
    if (!orgSlug) {
      return res.status(400).json({ error: 'orgSlug is required' });
    }

    const limit = Math.min(Number(req.query.limit ?? 50), 100);
    const offset = Math.max(Number(req.query.offset ?? 0), 0);

    const { orgId } = await resolveOrgForUser(userId, orgSlug);

    const independenceStatusRaw = Array.isArray(req.query.independenceStatus)
      ? (req.query.independenceStatus as string[])
      : typeof req.query.independenceStatus === 'string'
      ? (req.query.independenceStatus as string).split(',').map((value) => value.trim()).filter(Boolean)
      : [];
    const auditOnly = req.query.auditOnly === 'true';

    let query = supabaseService
      .from('engagements')
      .select(
        'id, org_id, client_id, title, description, status, start_date, end_date, budget, created_at, updated_at, is_audit_client, requires_eqr, non_audit_services, independence_checked, independence_conclusion, independence_conclusion_note'
      )
      .eq('org_id', orgId);

    if (auditOnly) {
      query = query.eq('is_audit_client', true);
    }
    if (independenceStatusRaw.length > 0) {
      query = query.in('independence_conclusion', independenceStatusRaw);
    }

    const { data, error } = await query.order('created_at', { ascending: false }).range(offset, offset + limit - 1);

    if (error) {
      throw error;
    }

    const engagements = Array.isArray(data) ? data.map(mapEngagementRow) : [];
    return res.json({ engagements });
  } catch (err) {
    logError('engagements.list_failed', err, { userId: req.user?.sub });
    return res.status(500).json({ error: 'list failed' });
  }
});

app.post('/v1/engagements', authenticate, async (req: AuthenticatedRequest, res) => {
  try {
    const userId = req.user?.sub;
    if (!userId) {
      return res.status(401).json({ error: 'invalid session' });
    }

    const {
      orgSlug,
      clientId,
      title,
      description,
      status,
      startDate,
      endDate,
      budget,
      isAuditClient,
      requiresEqr,
      nonAuditServices,
      independenceChecked,
      overrideNote,
    } = req.body as {
      orgSlug?: string;
      clientId?: string;
      title?: string;
      description?: string | null;
      status?: string | null;
      startDate?: string | null;
      endDate?: string | null;
      budget?: number | string | null;
      isAuditClient?: boolean;
      requiresEqr?: boolean;
      nonAuditServices?: unknown;
      independenceChecked?: boolean;
      overrideNote?: string | null;
    };

    if (!orgSlug || !clientId || !title) {
      return res.status(400).json({ error: 'orgSlug, clientId, and title are required' });
    }

    const orgContext = await resolveOrgForUser(userId, orgSlug);
    if (!hasManagerPrivileges(orgContext.role)) {
      return res.status(403).json({ error: 'manager role required' });
    }

    const { data: clientRow, error: clientError } = await supabaseService
      .from('clients')
      .select('org_id')
      .eq('id', clientId)
      .maybeSingle();
    if (clientError || !clientRow || clientRow.org_id !== orgContext.orgId) {
      return res.status(400).json({ error: 'client does not belong to organization' });
    }

    const normalizedStatus = typeof status === 'string' ? status.trim().toUpperCase() : 'PLANNING';
    const normalizedBudget = typeof budget === 'string' ? Number(budget) : budget;
    const sanitizedServices = sanitizeNonAuditServices(nonAuditServices);
    const sanitizedOverrideNote = toNullableString(overrideNote);

    const independenceAssessment = assessIndependence({
      isAuditClient: Boolean(isAuditClient),
      independenceChecked: Boolean(independenceChecked),
      services: sanitizedServices,
      overrideNote: sanitizedOverrideNote,
    });

    if (!independenceAssessment.ok) {
      if (independenceAssessment.error === 'independence_check_required') {
        return res.status(400).json({ error: 'independence_check_required' });
      }
      if (independenceAssessment.error === 'prohibited_nas') {
        return res.status(409).json({ error: 'prohibited_non_audit_services' });
      }
    }

    const payload = {
      org_id: orgContext.orgId,
      client_id: clientId,
      title,
      description: description ?? null,
      status: normalizedStatus.length > 0 ? normalizedStatus : 'PLANNING',
      start_date: startDate ?? null,
      end_date: endDate ?? null,
      budget:
        normalizedBudget === null
          ? null
          : typeof normalizedBudget === 'number' && Number.isFinite(normalizedBudget)
          ? normalizedBudget
          : null,
      is_audit_client: Boolean(isAuditClient),
      requires_eqr: Boolean(requiresEqr),
      non_audit_services: sanitizedServices.length > 0 ? sanitizedServices : null,
      independence_checked: independenceAssessment.checked,
      independence_conclusion: independenceAssessment.conclusion,
      independence_conclusion_note: independenceAssessment.note,
    };

    const { data: created, error } = await supabaseService
      .from('engagements')
      .insert(payload)
      .select(
        'id, org_id, client_id, title, description, status, start_date, end_date, budget, created_at, updated_at, is_audit_client, requires_eqr, non_audit_services, independence_checked, independence_conclusion, independence_conclusion_note'
      )
      .single();

    if (error || !created) {
      throw error ?? new Error('engagement_not_created');
    }

    let overrideApprovalId: string | null = null;
    if (independenceAssessment.needsApproval) {
      overrideApprovalId = await ensureIndependenceOverrideApproval({
        orgId: orgContext.orgId,
        engagementId: created.id,
        userId,
        note: independenceAssessment.note ?? '',
        services: sanitizedServices,
        isAuditClient: Boolean(isAuditClient),
      });
    }

    await supabaseService.from('activity_log').insert({
      org_id: orgContext.orgId,
      user_id: userId,
      action: 'CREATE_ENGAGEMENT',
      entity_type: 'engagement',
      entity_id: created.id,
      metadata: {
        title: created.title,
        client_id: created.client_id,
        status: created.status,
        independence: {
          conclusion: independenceAssessment.conclusion,
          overrideApprovalId,
        },
      },
    });

    logInfo('engagements.created', { userId, engagementId: created.id, orgId: orgContext.orgId });
    return res.status(201).json({ engagement: mapEngagementRow(created) });
  } catch (err) {
    logError('engagements.create_failed', err, { userId: req.user?.sub });
    return res.status(500).json({ error: 'create failed' });
  }
});

app.patch('/v1/engagements/:id', authenticate, async (req: AuthenticatedRequest, res) => {
  try {
    const userId = req.user?.sub;
    if (!userId) {
      return res.status(401).json({ error: 'invalid session' });
    }

    const engagementId = req.params.id;
    const orgSlugFromQuery = typeof req.query.orgSlug === 'string' ? (req.query.orgSlug as string) : undefined;

    const bodyPayload = req.body as {
      orgSlug?: string;
      clientId?: string;
      title?: string;
      description?: string | null;
      status?: string | null;
      startDate?: string | null;
      endDate?: string | null;
      budget?: number | string | null;
      isAuditClient?: boolean;
      requiresEqr?: boolean;
      nonAuditServices?: unknown;
      independenceChecked?: boolean;
      overrideNote?: string | null;
    };

    const orgSlug = orgSlugFromQuery ?? bodyPayload.orgSlug;
    if (!orgSlug) {
      return res.status(400).json({ error: 'orgSlug is required' });
    }

    const orgContext = await resolveOrgForUser(userId, orgSlug);
    if (!hasManagerPrivileges(orgContext.role)) {
      return res.status(403).json({ error: 'manager role required' });
    }

    const { data: existing, error: existingError } = await supabaseService
      .from('engagements')
      .select(
        'id, org_id, client_id, title, description, status, start_date, end_date, budget, is_audit_client, requires_eqr, non_audit_services, independence_checked, independence_conclusion, independence_conclusion_note'
      )
      .eq('id', engagementId)
      .maybeSingle();

    if (existingError || !existing || existing.org_id !== orgContext.orgId) {
      return res.status(404).json({ error: 'engagement not found' });
    }

    const updatePayload: Record<string, unknown> = {};

    if (typeof bodyPayload.clientId === 'string') {
      if (bodyPayload.clientId !== existing.client_id) {
        const { data: clientRow, error: clientError } = await supabaseService
          .from('clients')
          .select('org_id')
          .eq('id', bodyPayload.clientId)
          .maybeSingle();

        if (clientError || !clientRow || clientRow.org_id !== orgContext.orgId) {
          return res.status(400).json({ error: 'client does not belong to organization' });
        }
      }
      updatePayload.client_id = bodyPayload.clientId;
    }

    if (typeof bodyPayload.title === 'string') updatePayload.title = bodyPayload.title;
    if (typeof bodyPayload.description !== 'undefined') {
      updatePayload.description = bodyPayload.description ?? null;
    }

    const normalizedStatus = typeof bodyPayload.status === 'string'
      ? bodyPayload.status.trim().toUpperCase()
      : undefined;
    if (normalizedStatus && normalizedStatus.length > 0) {
      updatePayload.status = normalizedStatus;
    }

    if (typeof bodyPayload.startDate !== 'undefined') {
      updatePayload.start_date = bodyPayload.startDate ?? null;
    }
    if (typeof bodyPayload.endDate !== 'undefined') {
      updatePayload.end_date = bodyPayload.endDate ?? null;
    }

    if (typeof bodyPayload.budget !== 'undefined') {
      if (bodyPayload.budget === null) {
        updatePayload.budget = null;
      } else if (typeof bodyPayload.budget === 'number') {
        updatePayload.budget = Number.isFinite(bodyPayload.budget) ? bodyPayload.budget : null;
      } else if (typeof bodyPayload.budget === 'string') {
        const parsed = Number(bodyPayload.budget);
        updatePayload.budget = Number.isFinite(parsed) ? parsed : null;
      }
    }

    const independenceFieldsProvided =
      typeof bodyPayload.isAuditClient === 'boolean' ||
      typeof bodyPayload.requiresEqr === 'boolean' ||
      typeof bodyPayload.nonAuditServices !== 'undefined' ||
      typeof bodyPayload.independenceChecked === 'boolean' ||
      typeof bodyPayload.overrideNote !== 'undefined';

    const targetIsAuditClient = Boolean(
      typeof bodyPayload.isAuditClient === 'boolean' ? bodyPayload.isAuditClient : existing.is_audit_client,
    );
    const targetRequiresEqr = Boolean(
      typeof bodyPayload.requiresEqr === 'boolean' ? bodyPayload.requiresEqr : existing.requires_eqr,
    );

    let targetServices =
      typeof bodyPayload.nonAuditServices !== 'undefined'
        ? sanitizeNonAuditServices(bodyPayload.nonAuditServices)
        : sanitizeNonAuditServices(existing.non_audit_services);

    let targetIndependenceChecked =
      typeof bodyPayload.independenceChecked === 'boolean'
        ? bodyPayload.independenceChecked
        : Boolean(existing.independence_checked);

    let targetOverrideNote =
      typeof bodyPayload.overrideNote === 'undefined'
        ? toNullableString(existing.independence_conclusion_note)
        : toNullableString(bodyPayload.overrideNote);

    let independenceAssessment: IndependenceAssessmentResult | null = null;
    let overrideApprovalId: string | null = null;

    if (independenceFieldsProvided) {
      independenceAssessment = assessIndependence({
        isAuditClient: targetIsAuditClient,
        independenceChecked: targetIndependenceChecked,
        services: targetServices,
        overrideNote: targetOverrideNote,
      });

      if (!independenceAssessment.ok) {
        if (independenceAssessment.error === 'independence_check_required') {
          return res.status(400).json({ error: 'independence_check_required' });
        }
        if (independenceAssessment.error === 'prohibited_nas') {
          return res.status(409).json({ error: 'prohibited_non_audit_services' });
        }
      } else {
        targetIndependenceChecked = independenceAssessment.checked;
        targetOverrideNote = independenceAssessment.note;
        targetServices = independenceAssessment.services;

        updatePayload.independence_checked = independenceAssessment.checked;
        updatePayload.independence_conclusion = independenceAssessment.conclusion;
        updatePayload.independence_conclusion_note = independenceAssessment.note;
        updatePayload.non_audit_services = targetServices.length > 0 ? targetServices : null;
        updatePayload.is_audit_client = targetIsAuditClient;
        updatePayload.requires_eqr = targetRequiresEqr;

        if (independenceAssessment.needsApproval && targetOverrideNote) {
          overrideApprovalId = await ensureIndependenceOverrideApproval({
            orgId: orgContext.orgId,
            engagementId,
            userId,
            note: targetOverrideNote,
            services: targetServices,
            isAuditClient: targetIsAuditClient,
          });
        }
      }
    } else {
      if (typeof bodyPayload.isAuditClient === 'boolean') {
        updatePayload.is_audit_client = targetIsAuditClient;
      }
      if (typeof bodyPayload.requiresEqr === 'boolean') {
        updatePayload.requires_eqr = targetRequiresEqr;
      }
    }

    if (Object.keys(updatePayload).length === 0) {
      return res.status(400).json({ error: 'no updates provided' });
    }

    const currentStatus = (existing.status ?? 'PLANNING').toUpperCase();
    const nextStatus = normalizedStatus && normalizedStatus.length > 0 ? normalizedStatus : currentStatus;

    const finalConclusion =
      independenceAssessment && independenceAssessment.ok
        ? independenceAssessment.conclusion
        : typeof existing.independence_conclusion === 'string'
        ? existing.independence_conclusion
        : 'OK';

    const finalIndependenceChecked =
      independenceAssessment && independenceAssessment.ok
        ? independenceAssessment.checked
        : Boolean(existing.independence_checked);

    const activating = currentStatus === 'PLANNING' && nextStatus !== 'PLANNING';

    if (activating && targetIsAuditClient) {
      if (!finalIndependenceChecked) {
        return res.status(400).json({ error: 'independence_check_required' });
      }
      if (finalConclusion === 'OVERRIDE') {
        const overrideApproved = await hasApprovedIndependenceOverride(orgContext.orgId, engagementId);
        if (!overrideApproved) {
          return res.status(409).json({ error: 'independence_override_pending' });
        }
      } else if (finalConclusion !== 'OK') {
        return res.status(409).json({ error: 'independence_blocked' });
      }
    }

    const { data: updated, error: updateError } = await supabaseService
      .from('engagements')
      .update(updatePayload)
      .eq('id', engagementId)
      .select(
        'id, org_id, client_id, title, description, status, start_date, end_date, budget, created_at, updated_at, is_audit_client, requires_eqr, non_audit_services, independence_checked, independence_conclusion, independence_conclusion_note'
      )
      .single();

    if (updateError || !updated) {
      throw updateError ?? new Error('engagement_not_updated');
    }

    await supabaseService.from('activity_log').insert({
      org_id: orgContext.orgId,
      user_id: userId,
      action: 'UPDATE_ENGAGEMENT',
      entity_type: 'engagement',
      entity_id: engagementId,
      metadata: {
        updates: updatePayload,
        independence: {
          conclusion: updated.independence_conclusion,
          ...(overrideApprovalId ? { overrideApprovalId } : {}),
        },
      },
    });

    return res.json({ engagement: mapEngagementRow(updated) });
  } catch (err) {
    logError('engagements.update_failed', err, { userId: req.user?.sub });
    return res.status(500).json({ error: 'update failed' });
  }
});

app.delete('/v1/engagements/:id', authenticate, async (req: AuthenticatedRequest, res) => {
  try {
    const userId = req.user?.sub;
    if (!userId) {
      return res.status(401).json({ error: 'invalid session' });
    }

    const engagementId = req.params.id;
    const orgSlug = typeof req.query.orgSlug === 'string' ? (req.query.orgSlug as string) : null;
    if (!orgSlug) {
      return res.status(400).json({ error: 'orgSlug is required' });
    }

    const orgContext = await resolveOrgForUser(userId, orgSlug);
    if (!hasManagerPrivileges(orgContext.role)) {
      return res.status(403).json({ error: 'manager role required' });
    }

    const { data: existing, error: existingError } = await supabaseService
      .from('engagements')
      .select('id, org_id')
      .eq('id', engagementId)
      .maybeSingle();

    if (existingError || !existing || existing.org_id !== orgContext.orgId) {
      return res.status(404).json({ error: 'engagement not found' });
    }

    const { error } = await supabaseService
      .from('engagements')
      .delete()
      .eq('id', engagementId);

    if (error) {
      throw error;
    }

    await supabaseService.from('activity_log').insert({
      org_id: orgContext.orgId,
      user_id: userId,
      action: 'DELETE_ENGAGEMENT',
      entity_type: 'engagement',
      entity_id: engagementId,
      metadata: {},
    });

    return res.status(204).send();
  } catch (err) {
    logError('engagements.delete_failed', err, { userId: req.user?.sub });
    return res.status(500).json({ error: 'delete failed' });
  }
});

startRealtimeKnowledgeWatchers();

void (async () => {
  await bootstrapWebLearning();
  if (WEB_HARVEST_INTERVAL_MS > 0) {
    setInterval(() => {
      bootstrapWebLearning().catch((err) =>
        logError('web.bootstrap_failed_interval', err, {}),
      );
    }, WEB_HARVEST_INTERVAL_MS).unref();
  }
})();

if (SENTRY_ENABLED) {
  app.use(Sentry.Handlers.errorHandler());
}

export default app;<|MERGE_RESOLUTION|>--- conflicted
+++ resolved
@@ -4489,59 +4489,8 @@
 type ReasoningEffort = 'minimal' | 'low' | 'medium' | 'high';
 type ResponseVerbosity = 'low' | 'medium' | 'high';
 
-<<<<<<< HEAD
 async function generateWebSummary(url: string, text: string): Promise<string> {
   if (OPENAI_WEB_SEARCH_ENABLED) {
-=======
-  async function summariseWebDocument(orgId: string, url: string, text: string): Promise<string> {
-    const source = text.trim();
-    if (!source) {
-      return '';
-    }
-
-    if (OPENAI_WEB_SEARCH_ENABLED) {
-      try {
-        const response = await openai.responses.create(
-          withResponseDefaults(
-            {
-              model: OPENAI_WEB_SEARCH_MODEL,
-            input: [
-              {
-                role: 'system',
-                  content:
-                    'You are a Big Four audit partner summarising authoritative accounting, audit, and tax technical content. Always highlight IFRS/ISA/Tax impacts and cite sections where possible.',
-                },
-                {
-                  role: 'user',
-                  content: [
-                    {
-                      type: 'input_text',
-                      text: `Use web search to review ${url} and provide a concise summary (<= 8 bullet points) covering accounting, audit, and tax implications relevant to Malta and IFRS/ISA frameworks.`,
-                    },
-                  ],
-                },
-              ],
-              tools: [{ type: 'web_search' }],
-          },
-          { effort: SUMMARY_REASONING_EFFORT, verbosity: SUMMARY_VERBOSITY },
-        ),
-      );
-      await logOpenAIDebugEvent({
-        endpoint: 'responses.create',
-        response: response as any,
-        requestPayload: { url, model: OPENAI_WEB_SEARCH_MODEL, mode: 'web_search' },
-        metadata: { source: 'web_summary' },
-      });
-        const summary = extractResponseText(response)?.trim();
-        if (summary) {
-          return summary;
-        }
-      } catch (err) {
-        logError('web.harvest_summary_web_search_failed', err, { url });
-      }
-    }
-
->>>>>>> 13af2648
     try {
       const response = await openai.responses.create(
         withResponseDefaults(
@@ -4588,13 +4537,10 @@
     return ''; // caller will fallback further
   }
 
-<<<<<<< HEAD
   return ''; // caller will fallback further
 }
 
 
-=======
->>>>>>> 13af2648
 async function processWebHarvest(options: {
   runId: string;
   orgId: string;
