--- conflicted
+++ resolved
@@ -2344,52 +2344,8 @@
 
 const OPENAI_WEB_SEARCH_ENABLED =
   (process.env.OPENAI_WEB_SEARCH_ENABLED ?? 'false').toLowerCase() === 'true';
-<<<<<<< HEAD
 const OPENAI_WEB_SEARCH_MODEL = process.env.OPENAI_WEB_SEARCH_MODEL ?? 'gpt-5';
 const OPENAI_SUMMARY_MODEL = process.env.OPENAI_SUMMARY_MODEL ?? 'gpt-5-mini';
-=======
-const OPENAI_WEB_SEARCH_MODEL = process.env.OPENAI_WEB_SEARCH_MODEL ?? 'gpt-4.1-mini';
-const OPENAI_SUMMARY_MODEL = process.env.OPENAI_SUMMARY_MODEL ?? OPENAI_WEB_SEARCH_MODEL;
-const OPENAI_FILE_SEARCH_VECTOR_STORE_ID = process.env.OPENAI_FILE_SEARCH_VECTOR_STORE_ID?.trim() ?? null;
-const OPENAI_FILE_SEARCH_MODEL =
-  process.env.OPENAI_FILE_SEARCH_MODEL?.trim() ?? process.env.AGENT_MODEL?.trim() ?? 'gpt-4.1-mini';
-const rawFileSearchMaxResults = Number(process.env.OPENAI_FILE_SEARCH_MAX_RESULTS);
-const OPENAI_FILE_SEARCH_MAX_RESULTS =
-  Number.isFinite(rawFileSearchMaxResults) && rawFileSearchMaxResults > 0
-    ? Math.floor(rawFileSearchMaxResults)
-    : null;
-const OPENAI_FILE_SEARCH_INCLUDE_RESULTS =
-  parseBooleanFlag(process.env.OPENAI_FILE_SEARCH_INCLUDE_RESULTS) ?? true;
-
-let OPENAI_FILE_SEARCH_FILTERS: Record<string, unknown> | undefined;
-const rawFileSearchFilters = process.env.OPENAI_FILE_SEARCH_FILTERS?.trim();
-if (rawFileSearchFilters) {
-  try {
-    const parsedFilters = JSON.parse(rawFileSearchFilters);
-    if (parsedFilters && typeof parsedFilters === 'object') {
-      OPENAI_FILE_SEARCH_FILTERS = parsedFilters as Record<string, unknown>;
-    } else {
-      throw new Error('OPENAI_FILE_SEARCH_FILTERS must be a JSON object');
-    }
-  } catch (error) {
-    logError('openai.file_search_filter_parse_failed', error, {});
-  }
-}
-
-const WEB_FETCH_CACHE_RETENTION_DAYS = (() => {
-  const raw = Number(process.env.WEB_FETCH_CACHE_RETENTION_DAYS ?? '14');
-  if (!Number.isFinite(raw) || raw <= 0) {
-    return 14;
-  }
-  return Math.floor(raw);
-})();
-const WEB_FETCH_CACHE_RETENTION_MS = WEB_FETCH_CACHE_RETENTION_DAYS * 24 * 60 * 60 * 1000;
-const WEB_FETCH_CACHE_PRUNE_INTERVAL_MS = Math.min(
-  Math.max(WEB_FETCH_CACHE_RETENTION_MS / 4, 60 * 60 * 1000),
-  12 * 60 * 60 * 1000,
-);
-let lastWebCachePruneAt = 0;
->>>>>>> 948fb747
 
 const SUPABASE_URL = process.env.SUPABASE_URL;
 if (!SUPABASE_URL) {
@@ -4492,7 +4448,6 @@
 type ReasoningEffort = 'minimal' | 'low' | 'medium' | 'high';
 type ResponseVerbosity = 'low' | 'medium' | 'high';
 
-<<<<<<< HEAD
   if (OPENAI_WEB_SEARCH_ENABLED) {
     try {
       const response = await openai.responses.create(
@@ -4505,403 +4460,6 @@
                 content:
                   'You are a Big Four audit partner summarising authoritative accounting, audit, and tax technical content. Always highlight IFRS/ISA/Tax impacts and cite sections where possible.',
               },
-=======
-function normalizeReasoningEffort(value: unknown): ReasoningEffort | undefined {
-  if (typeof value !== 'string') return undefined;
-  const candidate = value.toLowerCase();
-  return candidate === 'minimal' || candidate === 'low' || candidate === 'medium' || candidate === 'high'
-    ? (candidate as ReasoningEffort)
-    : undefined;
-}
-
-function normalizeVerbosity(value: unknown): ResponseVerbosity | undefined {
-  if (typeof value !== 'string') return undefined;
-  const candidate = value.toLowerCase();
-  return candidate === 'low' || candidate === 'medium' || candidate === 'high'
-    ? (candidate as ResponseVerbosity)
-    : undefined;
-}
-
-type ResponseCitation =
-  | { type: 'url'; url: string; title?: string | null; location?: string | null }
-  | { type: 'file'; fileId: string; filename?: string | null; location?: string | null };
-
-function extractCitationsFromResponse(response: any): ResponseCitation[] {
-  const citations: ResponseCitation[] = [];
-  const items = Array.isArray(response?.output) ? response.output : [];
-  for (const item of items) {
-    if (item?.type !== 'message' || !Array.isArray(item.content)) continue;
-    for (const part of item.content) {
-      if (!Array.isArray(part?.annotations)) continue;
-      for (const annotation of part.annotations) {
-        if (annotation?.type === 'url_citation' && typeof annotation.url === 'string') {
-          citations.push({
-            type: 'url',
-            url: annotation.url,
-            title: annotation.title ?? null,
-            location: annotation.location ?? null,
-          });
-        } else if (annotation?.type === 'file_citation') {
-          const fileId = annotation.file_id ?? annotation.fileId;
-          if (typeof fileId === 'string' && fileId.length > 0) {
-            citations.push({
-              type: 'file',
-              fileId,
-              filename: annotation.filename ?? null,
-              location: annotation.location ?? null,
-            });
-          }
-        }
-      }
-    }
-  }
-  return citations;
-}
-
-type WebSourceSummary = {
-  url?: string;
-  title?: string;
-  snippet?: string;
-  domain?: string;
-};
-
-function extractWebSearchSources(response: any): WebSourceSummary[] {
-  const sources: WebSourceSummary[] = [];
-  const items = Array.isArray(response?.output) ? response.output : [];
-  for (const item of items) {
-    if (item?.type !== 'web_search_call') continue;
-    const action = item.action ?? {};
-    const callSources = Array.isArray(action?.sources) ? action.sources : Array.isArray(item.sources) ? item.sources : [];
-    for (const source of callSources) {
-      if (!source) continue;
-      sources.push({
-        url: typeof source.url === 'string' ? source.url : typeof source.href === 'string' ? source.href : undefined,
-        title: typeof source.title === 'string' ? source.title : typeof source.name === 'string' ? source.name : undefined,
-        snippet: typeof source.snippet === 'string' ? source.snippet : typeof source.summary === 'string' ? source.summary : undefined,
-        domain: typeof source.domain === 'string' ? source.domain : undefined,
-      });
-    }
-  }
-  return sources;
-}
-
-type FileSearchChunk = {
-  fileId: string;
-  filename: string;
-  score?: number;
-  content?: string[];
-};
-
-function extractFileSearchResults(response: any): FileSearchChunk[] {
-  const results: FileSearchChunk[] = [];
-  const items = Array.isArray(response?.output) ? response.output : [];
-  for (const item of items) {
-    if (item?.type !== 'file_search_call') continue;
-    const callResults = Array.isArray(item.results)
-      ? item.results
-      : Array.isArray(item.search_results)
-        ? item.search_results
-        : [];
-    for (const result of callResults) {
-      if (!result) continue;
-      const fileId = result.file_id ?? result.fileId;
-      if (typeof fileId !== 'string' || fileId.length === 0) continue;
-      const content = Array.isArray(result.content)
-        ? result.content
-            .map((entry: any) => (typeof entry?.text === 'string' ? entry.text : undefined))
-            .filter((value: string | undefined): value is string => Boolean(value))
-        : [];
-      results.push({
-        fileId,
-        filename: typeof result.filename === 'string' ? result.filename : fileId,
-        score: typeof result.score === 'number' ? result.score : undefined,
-        content,
-      });
-    }
-  }
-  return results;
-}
-
-function ensureDomainToolAgent(agentKey: unknown): string | null {
-  if (typeof agentKey !== 'string') return null;
-  return DOMAIN_TOOL_AGENT_KEYS.has(agentKey) ? agentKey : null;
-}
-
-type AttributeAccumulator = {
-  types: Set<string>;
-  examples: Array<{ value: Primitive; label: string; type: string }>;
-  seen: Set<string>;
-};
-
-type AttributeSummary = {
-  attributes: Array<{ key: string; types: string[]; examples: Array<{ value: Primitive; label: string; type: string }> }>;
-  sampledCount: number;
-  hasMore: boolean;
-  nextCursor: string | null;
-};
-
-const MAX_ATTRIBUTE_SAMPLE_SIZE = 200;
-const DEFAULT_ATTRIBUTE_SAMPLE_SIZE = 40;
-const ATTRIBUTE_PAGE_SIZE = 10;
-const MAX_ATTRIBUTE_PAGE_LIMIT = 50;
-const DEFAULT_ATTRIBUTE_PAGE_LIMIT = 20;
-
-function clampInteger(value: number, { min, max }: { min: number; max: number }): number {
-  return Math.max(min, Math.min(max, Math.floor(value)));
-}
-
-function extractQueryValue(value: unknown): string | undefined {
-  if (typeof value === 'string') {
-    return value;
-  }
-  if (Array.isArray(value) && value.length > 0 && typeof value[0] === 'string') {
-    return value[0] as string;
-  }
-  return undefined;
-}
-
-function parseAttributeSampleSizeParam(value: unknown): number | undefined {
-  const candidate = typeof value === 'string' ? Number.parseInt(value, 10) : Number(value);
-  if (!Number.isFinite(candidate) || candidate <= 0) {
-    return undefined;
-  }
-  return clampInteger(candidate, { min: 1, max: MAX_ATTRIBUTE_SAMPLE_SIZE });
-}
-
-function parseAttributePageLimitParam(value: unknown): number | undefined {
-  const candidate = typeof value === 'string' ? Number.parseInt(value, 10) : Number(value);
-  if (!Number.isFinite(candidate) || candidate <= 0) {
-    return undefined;
-  }
-  return clampInteger(candidate, { min: 1, max: MAX_ATTRIBUTE_PAGE_LIMIT });
-}
-
-function describePrimitive(value: Primitive): { label: string; type: string } {
-  if (value === null) {
-    return { label: 'null', type: 'null' };
-  }
-  const type = typeof value;
-  if (type === 'boolean') {
-    return { label: value ? 'true' : 'false', type };
-  }
-  if (type === 'number') {
-    return { label: Number.isFinite(value) ? String(value) : 'NaN', type };
-  }
-  return { label: value, type };
-}
-
-function recordAttributeValue(
-  map: Map<string, AttributeAccumulator>,
-  key: string,
-  value: unknown,
-): void {
-  const accumulator = map.get(key) ?? {
-    types: new Set<string>(),
-    examples: [],
-    seen: new Set<string>(),
-  };
-
-  const valueType = value === null ? 'null' : Array.isArray(value) ? 'array' : typeof value;
-  accumulator.types.add(valueType);
-
-  if (valueType === 'string' || valueType === 'number' || valueType === 'boolean' || valueType === 'null') {
-    const primitiveValue = (value as Primitive) ?? null;
-    const serialised = JSON.stringify(primitiveValue);
-    if (!accumulator.seen.has(serialised) && accumulator.examples.length < 5) {
-      accumulator.seen.add(serialised);
-      const { label, type } = describePrimitive(primitiveValue);
-      accumulator.examples.push({ value: primitiveValue, label, type });
-    }
-  }
-
-  map.set(key, accumulator);
-}
-
-function normaliseAttributes(attributes: unknown): Record<string, unknown> | null {
-  if (!attributes || typeof attributes !== 'object' || Array.isArray(attributes)) {
-    return null;
-  }
-  return attributes as Record<string, unknown>;
-}
-
-async function summariseVectorStoreAttributes(
-  vectorStoreId: string,
-  options?: { maxFiles?: number; pageSize?: number; after?: string | null },
-): Promise<AttributeSummary> {
-  const attributeMap = new Map<string, AttributeAccumulator>();
-  const maxFilesToInspect = Math.max(
-    1,
-    Math.min(options?.maxFiles ?? DEFAULT_ATTRIBUTE_SAMPLE_SIZE, MAX_ATTRIBUTE_SAMPLE_SIZE),
-  );
-  const pageSize = Math.max(1, Math.min(options?.pageSize ?? ATTRIBUTE_PAGE_SIZE, 50));
-  let fetched = 0;
-  let cursor = options?.after ?? undefined;
-  let nextCursor: string | null = null;
-  let hasMore = false;
-
-  try {
-    while (fetched < maxFilesToInspect) {
-      const limit = Math.min(pageSize, maxFilesToInspect - fetched);
-      if (limit <= 0) {
-        break;
-      }
-
-      const response = await openai.vectorStores.files.list(vectorStoreId, { limit, after: cursor });
-      const files = Array.isArray(response?.data) ? response.data : [];
-      if (!files.length) {
-        cursor = undefined;
-        hasMore = false;
-        nextCursor = null;
-        break;
-      }
-
-      for (const file of files) {
-        fetched += 1;
-        const attributes = normaliseAttributes((file as any)?.attributes ?? (file as any)?.metadata);
-        if (!attributes) continue;
-        for (const [key, value] of Object.entries(attributes)) {
-          recordAttributeValue(attributeMap, key, value);
-        }
-      }
-
-      const pageHasMore = Boolean(response?.has_more);
-      const last = files[files.length - 1];
-      const lastId = typeof (last as any)?.id === 'string' ? (last as any).id : undefined;
-      const candidateCursor =
-        typeof response?.last_id === 'string' ? response.last_id : lastId ?? undefined;
-
-      if (fetched >= maxFilesToInspect) {
-        if (pageHasMore && candidateCursor) {
-          hasMore = true;
-          nextCursor = candidateCursor;
-        } else if (pageHasMore) {
-          hasMore = true;
-          nextCursor = candidateCursor ?? null;
-        } else {
-          hasMore = false;
-          nextCursor = null;
-        }
-        break;
-      }
-
-      if (!pageHasMore || !candidateCursor) {
-        hasMore = false;
-        nextCursor = null;
-        break;
-      }
-
-      cursor = candidateCursor;
-      hasMore = true;
-      nextCursor = candidateCursor;
-    }
-  } catch (error) {
-    logError('domain_tools.vector_store_attribute_discovery_failed', error, { vectorStoreId });
-  }
-
-  return {
-    attributes: Array.from(attributeMap.entries()).map(([key, accumulator]) => ({
-      key,
-      types: Array.from(accumulator.types),
-      examples: accumulator.examples,
-    })),
-    sampledCount: fetched,
-    hasMore,
-    nextCursor,
-  };
-}
-
-async function listAccessibleVectorStores(options?: { attributeSampleSize?: number }) {
-  const attributeSampleSize = Math.max(
-    1,
-    Math.min(options?.attributeSampleSize ?? DEFAULT_ATTRIBUTE_SAMPLE_SIZE, MAX_ATTRIBUTE_SAMPLE_SIZE),
-  );
-  const results: Array<{
-    id: string;
-    name: string | null;
-    description: string | null;
-    status: string | null;
-    fileCount: number | null;
-    createdAt: string | null;
-    attributeSummary: AttributeSummary;
-    metadata: Record<string, unknown> | null;
-  }> = [];
-
-  let after: string | undefined;
-  const maxPages = 5;
-
-  for (let page = 0; page < maxPages; page += 1) {
-    const response = await openai.vectorStores.list({ limit: 20, after });
-    const vectorStores = Array.isArray(response?.data) ? response.data : [];
-    if (!vectorStores.length) {
-      break;
-    }
-
-    for (const store of vectorStores) {
-      const id = typeof (store as any)?.id === 'string' ? (store as any).id : null;
-      if (!id) continue;
-      const name = typeof (store as any)?.name === 'string' ? (store as any).name : null;
-      const description = typeof (store as any)?.description === 'string' ? (store as any).description : null;
-      const status = typeof (store as any)?.status === 'string' ? (store as any).status : null;
-      const fileCount = typeof (store as any)?.file_count === 'number'
-        ? (store as any).file_count
-        : typeof (store as any)?.fileCount === 'number'
-          ? (store as any).fileCount
-          : null;
-      const createdAt = typeof (store as any)?.created_at === 'string'
-        ? (store as any).created_at
-        : typeof (store as any)?.createdAt === 'string'
-          ? (store as any).createdAt
-          : null;
-      const metadata = normaliseAttributes((store as any)?.metadata);
-
-      const attributeSummary = await summariseVectorStoreAttributes(id, {
-        maxFiles: attributeSampleSize,
-      });
-
-      results.push({
-        id,
-        name,
-        description,
-        status,
-        fileCount,
-        createdAt,
-        attributeSummary,
-        metadata,
-      });
-    }
-
-    if (!response?.has_more) {
-      break;
-    }
-
-    const last = vectorStores[vectorStores.length - 1];
-    const lastId = typeof (last as any)?.id === 'string' ? (last as any).id : undefined;
-    after = typeof response?.last_id === 'string' ? response.last_id : lastId;
-    if (!after) {
-      break;
-    }
-  }
-
-  return results;
-}
-
-async function summariseWebDocument(url: string, text: string): Promise<string> {
-  if (!text) return '';
-
-  if (OPENAI_WEB_SEARCH_ENABLED) {
-    try {
-      const response = await openai.responses.create({
-        model: OPENAI_WEB_SEARCH_MODEL,
-        input: [
-          {
-            role: 'system',
-            content:
-              'You are a Big Four audit partner summarising authoritative accounting, audit, and tax technical content. Always highlight IFRS/ISA/Tax impacts and cite sections where possible.',
-          },
-          {
-            role: 'user',
-            content: [
->>>>>>> 948fb747
               {
                 role: 'user',
                 content: [
@@ -4933,7 +4491,6 @@
   }
 
   try {
-<<<<<<< HEAD
     const response = await openai.responses.create(
       withResponseDefaults(
         {
@@ -4963,27 +4520,6 @@
       endpoint: 'responses.create',
       response: response as any,
       requestPayload: { url, model: OPENAI_SUMMARY_MODEL, mode: 'fallback' },
-=======
-    const chat = await createChatCompletion({
-      client: openai,
-      payload: {
-        model: OPENAI_SUMMARY_MODEL,
-        temperature: 0.2,
-        messages: [
-          {
-            role: 'system',
-            content:
-              'You are a Big Four partner producing concise technical notes. Summaries must emphasise IFRS/ISA/TAX relevance, cite clauses when possible, and flag uncertainties.',
-          },
-          {
-            role: 'user',
-            content: `Source URL: ${url}\n\nExtracted Content (truncated):\n${text}\n\nProvide a bullet summary (<= 8 items) covering key accounting, auditing, and tax takeaways for Malta.`,
-          },
-        ],
-      },
-      debugLogger: logOpenAIDebugEvent,
-      logError,
->>>>>>> 948fb747
       metadata: { source: 'web_summary' },
       orgId,
       tags: ['web_summary'],
@@ -5428,7 +4964,6 @@
 
 async function performPolicyCheck(orgId: string, statement: string, domain?: string) {
   try {
-<<<<<<< HEAD
     const response = await openai.responses.create(
       withResponseDefaults(
         {
@@ -5459,31 +4994,6 @@
       response: response as any,
       requestPayload: { model: OPENAI_SUMMARY_MODEL, domain: domain ?? 'general' },
       metadata: { scope: 'policy_check' },
-=======
-    const completion = await createChatCompletion({
-      client: openai,
-      payload: {
-        model: OPENAI_SUMMARY_MODEL,
-        temperature: 0,
-        messages: [
-          {
-            role: 'system',
-            content:
-              'You are a technical reviewer ensuring compliance with IFRS/IAS/ISA and Malta CFR guidance. Respond with either PASS, WARNING, or FAIL followed by reasoning.',
-          },
-          {
-            role: 'user',
-            content: `Domain: ${domain ?? 'general'}\nStatement:\n${statement}\n\nAssess compliance and cite any standards or regulations referenced. Keep it short (<=4 sentences).`,
-          },
-        ],
-      },
-      debugLogger: logOpenAIDebugEvent,
-      logError,
-      metadata: { scope: 'policy_check', domain: domain ?? 'general' },
-      orgId,
-      tags: ['policy_check'],
-      requestLogPayload: { model: OPENAI_SUMMARY_MODEL, domain: domain ?? 'general' },
->>>>>>> 948fb747
     });
     const answer = extractResponseText(response) || 'Policy review unavailable.';
     return { output: answer };
