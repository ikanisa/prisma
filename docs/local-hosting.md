--- conflicted
+++ resolved
@@ -59,7 +59,6 @@
 
 Open http://localhost:5173 for the Vite app, http://localhost:3000 for the Next.js app, and http://localhost:3001 for the gateway default port.
 
-<<<<<<< HEAD
 ## 4. Cloudflare tunnel helpers
 
 Some teams expose the local admin app through a Cloudflare tunnel for remote demos. The repository ships helper scripts under `scripts/mac` to manage the tunnel:
@@ -74,8 +73,5 @@
 2. Run `cloudflared login` and choose the zone that owns `${ADMIN_HOSTNAME}`. The login flow writes the credentials JSON referenced by the config file.
 
 ## 5. Future reverse-proxy plans
-=======
-## 4. Reverse-proxy and tunnel runbook
->>>>>>> 92dd8197
 
 When you need an externally accessible reverse proxy, follow [`docs/local-caddy-cloudflare-tunnel.md`](./local-caddy-cloudflare-tunnel.md). It provides the Caddy configuration, Cloudflare Tunnel setup, Access policies, Supabase CORS updates, and rollback steps tailored for macOS. Future changes to the proxy workflow will be documented there.
