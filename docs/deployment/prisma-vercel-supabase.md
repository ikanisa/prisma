--- conflicted
+++ resolved
@@ -39,12 +39,7 @@
 | `AUTH_CLIENT_ID`, `AUTH_CLIENT_SECRET`, `AUTH_ISSUER` | Vercel Preview/Production | Keycloak/OpenID Connect credentials consumed by NextAuth (`apps/web/auth.ts`). |
 | `NEXT_PUBLIC_API_BASE`, `AGENT_SERVICE_URL` | Vercel Preview/Production | Base URL for API fetches from the browser and server-side agent proxy. |
 | `OPENAI_API_KEY` | Vercel Preview/Production, GitHub Actions (optional integration tests) | Used by RAG/agent flows. |
-<<<<<<< HEAD
 | GPT-5 tuning (`OPENAI_DEFAULT_REASONING_EFFORT`, `OPENAI_DEFAULT_VERBOSITY`, `OPENAI_AGENT_REASONING_EFFORT`, `OPENAI_AGENT_VERBOSITY`, `OPENAI_SUMMARY_REASONING_EFFORT`, `OPENAI_SUMMARY_VERBOSITY`) | Vercel Preview/Production, backend containers | Keeps agent/summarisation workloads aligned with GPT-5 defaults; mirror values across Vercel env groups and Compose deployments. |
-=======
-| `OPENAI_WEB_SEARCH_ENABLED`, `OPENAI_WEB_SEARCH_MODEL` | Vercel Production | Enable the web-search summarisation flow and specify the model ID. |
-| `WEB_FETCH_CACHE_RETENTION_DAYS` | Vercel Production, Supabase secrets | Retention horizon (days) before cached harvests are pruned. |
->>>>>>> 948fb747
 | `API_RATE_LIMIT`, `API_RATE_WINDOW_SECONDS` | Vercel Preview/Production | Align with FastAPI/env defaults for rate limiting. |
 | `AUTOMATION_WEBHOOK_SECRET`, `N8N_WEBHOOK_SECRET` | Vercel Preview/Production | Shared secrets for webhook verification inside API routes. |
 | `SAMPLING_C1_BASE_URL`, `SAMPLING_C1_API_KEY` | Vercel Preview/Production | Required by audit sampling client for downstream service calls. |
