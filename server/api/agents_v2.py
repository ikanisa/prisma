"""
FastAPI endpoints for multi-provider agent system
"""
from fastapi import APIRouter, HTTPException, Query
from pydantic import BaseModel
from typing import Optional, Dict, Any, List
from fastapi.responses import StreamingResponse
import json

from server.agents.base import AgentProvider, AgentToolDefinition, AgentOrchestrator
from server.agents.openai_provider import OpenAIAgentProvider
from server.agents.gemini_provider import GeminiAgentProvider
<<<<<<< HEAD
from server.agents.registry import get_registry, AgentDomain, AgentCapability
=======
from server.agents.registry import (
    get_agent_registry,
    AgentDomain,
    list_all_agents,
    discover_agents as discover_agents_fn,
)
>>>>>>> fa7ad151

router = APIRouter(prefix="/agents/v2", tags=["agents-v2"])

# Initialize orchestrator
orchestrator = AgentOrchestrator()
orchestrator.register_provider(AgentProvider.OPENAI, OpenAIAgentProvider())
orchestrator.register_provider(AgentProvider.GEMINI, GeminiAgentProvider())


class CreateAgentRequest(BaseModel):
    name: str
    instructions: str
    model: str
    tools: List[Dict[str, Any]] = []
    provider: str = "openai"


class ExecuteAgentRequest(BaseModel):
    agent_id: str
    input_text: str
    context: Optional[Dict[str, Any]] = None
    provider: Optional[str] = None


@router.get("/list")
async def list_agents(
    domain: Optional[str] = Query(None, description="Filter by domain: tax, audit, accounting, corporate-services"),
    jurisdiction: Optional[str] = Query(None, description="Filter by jurisdiction code: MT, RW, etc."),
    capability: Optional[str] = Query(None, description="Filter by capability"),
    active_only: bool = Query(True, description="Only return active agents")
):
    """List all registered agents with optional filters"""
    try:
        registry = get_registry()

        # Parse filters
        domain_filter = AgentDomain(domain) if domain else None
        capability_filter = AgentCapability(capability) if capability else None

        # Search agents
        agents = registry.search(
            domain=domain_filter,
            jurisdiction=jurisdiction,
            capability=capability_filter,
            active_only=active_only
        )

        # Format response
        return {
            "agents": [
                {
                    "agent_id": a.agent_id,
                    "name": a.name,
                    "domain": a.domain.value,
                    "category": a.category,
                    "description": a.description,
                    "capabilities": [c.value for c in a.capabilities],
                    "jurisdictions": a.jurisdictions,
                    "provider": a.provider,
                    "model": a.model,
                    "is_active": a.is_active
                }
                for a in agents
            ],
            "total": len(agents)
        }
    except ValueError as e:
        raise HTTPException(status_code=400, detail=f"Invalid filter value: {str(e)}")
    except Exception as e:
        raise HTTPException(status_code=500, detail=str(e))


@router.get("/discover/{agent_id}")
async def discover_agent(agent_id: str):
    """Get detailed information about a specific agent"""
    try:
        registry = get_registry()
        agent = registry.get(agent_id)

        if not agent:
            raise HTTPException(status_code=404, detail=f"Agent {agent_id} not found")

        return {
            "agent_id": agent.agent_id,
            "name": agent.name,
            "domain": agent.domain.value,
            "category": agent.category,
            "description": agent.description,
            "capabilities": [c.value for c in agent.capabilities],
            "jurisdictions": agent.jurisdictions,
            "provider": agent.provider,
            "model": agent.model,
            "system_prompt": agent.system_prompt,
            "tools": agent.tools,
            "is_active": agent.is_active,
            "requires_org_context": agent.requires_org_context
        }
    except HTTPException:
        raise
    except Exception as e:
        raise HTTPException(status_code=500, detail=str(e))


@router.get("/domains")
async def list_domains():
    """List all available agent domains"""
    return {
        "domains": [
            {"value": d.value, "name": d.name}
            for d in AgentDomain
        ]
    }


@router.get("/capabilities")
async def list_capabilities():
    """List all available agent capabilities"""
    return {
        "capabilities": [
            {"value": c.value, "name": c.name}
            for c in AgentCapability
        ]
    }


@router.post("/create")
async def create_agent(request: CreateAgentRequest):
    """Create a new agent"""
    try:
        provider = AgentProvider(request.provider)

        # Convert tools
        tools = [
            AgentToolDefinition(
                name=t["name"],
                description=t["description"],
                parameters=t["parameters"]
            )
            for t in request.tools
        ]

        agent_id = await orchestrator.providers[provider].create_agent(
            name=request.name,
            instructions=request.instructions,
            tools=tools,
            model=request.model
        )

        return {"agent_id": agent_id, "provider": provider.value}
    except Exception as e:
        raise HTTPException(status_code=500, detail=str(e))


@router.post("/execute")
async def execute_agent(request: ExecuteAgentRequest):
    """Execute an agent"""
    try:
        provider = AgentProvider(request.provider) if request.provider else None

        response = await orchestrator.execute(
            agent_id=request.agent_id,
            input_text=request.input_text,
            provider=provider
        )

        return {
            "content": response.content,
            "tool_calls": response.tool_calls,
            "usage": response.usage,
            "provider": response.provider.value,
            "metadata": response.metadata
        }
    except Exception as e:
        raise HTTPException(status_code=500, detail=str(e))


@router.post("/stream")
async def stream_agent(request: ExecuteAgentRequest):
    """Stream agent responses"""
    async def generate():
        try:
            provider = AgentProvider(request.provider) if request.provider else None

            async for response in orchestrator.stream(
                agent_id=request.agent_id,
                input_text=request.input_text,
                provider=provider
            ):
                data = {
                    "content": response.content,
                    "tool_calls": response.tool_calls,
                    "usage": response.usage,
                    "provider": response.provider.value,
                    "metadata": response.metadata
                }
                yield f"{json.dumps(data)}\n"
        except Exception as e:
            error_data = {"error": str(e)}
            yield f"{json.dumps(error_data)}\n"

    return StreamingResponse(generate(), media_type="application/x-ndjson")


# Agent Registry Endpoints

class DiscoverAgentsRequest(BaseModel):
    query: str
    jurisdiction: Optional[str] = None
    domain: Optional[str] = None


@router.get("/list")
async def list_agents(
    domain: Optional[str] = Query(None, description="Filter by domain (tax, accounting, audit, corporate)"),
    category: Optional[str] = Query(None, description="Filter by category"),
    jurisdiction: Optional[str] = Query(None, description="Filter by jurisdiction code"),
    capability: Optional[str] = Query(None, description="Filter by capability"),
    is_active: bool = Query(True, description="Filter by active status"),
):
    """
    List all registered agents with optional filters.
    
    Returns comprehensive agent metadata including capabilities,
    jurisdictions, and supported standards.
    """
    try:
        # Convert domain string to enum if provided
        domain_enum = None
        if domain:
            try:
                domain_enum = AgentDomain(domain.lower())
            except ValueError:
                raise HTTPException(
                    status_code=400,
                    detail=f"Invalid domain: {domain}. Valid values: tax, accounting, audit, corporate"
                )
        
        agents = list_all_agents(
            domain=domain_enum,
            category=category,
            jurisdiction=jurisdiction,
            capability=capability,
            is_active=is_active,
        )
        
        registry = get_agent_registry()
        
        return {
            "agents": agents,
            "total": len(agents),
            "summary": {
                "tax": registry.count_agents(AgentDomain.TAX),
                "accounting": registry.count_agents(AgentDomain.ACCOUNTING),
                "audit": registry.count_agents(AgentDomain.AUDIT),
                "corporate": registry.count_agents(AgentDomain.CORPORATE),
            }
        }
    except HTTPException:
        raise
    except Exception as e:
        raise HTTPException(status_code=500, detail=str(e))


@router.post("/discover")
async def discover_agents(request: DiscoverAgentsRequest):
    """
    Discover agents based on natural language query.
    
    Analyzes the query text and returns matching agents
    sorted by relevance. Supports optional jurisdiction
    and domain filters.
    """
    try:
        domain_enum = None
        if request.domain:
            try:
                domain_enum = AgentDomain(request.domain.lower())
            except ValueError:
                raise HTTPException(
                    status_code=400,
                    detail=f"Invalid domain: {request.domain}. Valid values: tax, accounting, audit, corporate"
                )
        
        agents = discover_agents_fn(
            query=request.query,
            jurisdiction=request.jurisdiction,
            domain=domain_enum,
        )
        
        return {
            "query": request.query,
            "agents": agents,
            "total": len(agents),
        }
    except HTTPException:
        raise
    except Exception as e:
        raise HTTPException(status_code=500, detail=str(e))


@router.get("/{agent_id}")
async def get_agent(agent_id: str):
    """
    Get detailed information about a specific agent.
    
    Returns complete agent metadata including capabilities,
    jurisdictions, and supported standards.
    """
    try:
        registry = get_agent_registry()
        agent = registry.get_agent(agent_id)
        
        if not agent:
            raise HTTPException(status_code=404, detail=f"Agent not found: {agent_id}")
        
        return {"agent": agent.to_dict()}
    except HTTPException:
        raise
    except Exception as e:
        raise HTTPException(status_code=500, detail=str(e))


@router.get("/domain/{domain}")
async def list_agents_by_domain(domain: str):
    """
    List all agents in a specific domain.
    
    Valid domains: tax, accounting, audit, corporate
    """
    try:
        try:
            domain_enum = AgentDomain(domain.lower())
        except ValueError:
            raise HTTPException(
                status_code=400,
                detail=f"Invalid domain: {domain}. Valid values: tax, accounting, audit, corporate"
            )
        
        agents = list_all_agents(domain=domain_enum)
        
        return {
            "domain": domain,
            "agents": agents,
            "total": len(agents),
        }
    except HTTPException:
        raise
    except Exception as e:
        raise HTTPException(status_code=500, detail=str(e))


@router.get("/jurisdiction/{jurisdiction}")
async def list_agents_by_jurisdiction(jurisdiction: str):
    """
    List all agents that support a specific jurisdiction.
    
    Examples: US, UK, MT (Malta), RW (Rwanda), EU
    """
    try:
        agents = list_all_agents(jurisdiction=jurisdiction.upper())
        
        return {
            "jurisdiction": jurisdiction.upper(),
            "agents": agents,
            "total": len(agents),
        }
    except Exception as e:
        raise HTTPException(status_code=500, detail=str(e))<|MERGE_RESOLUTION|>--- conflicted
+++ resolved
@@ -10,16 +10,13 @@
 from server.agents.base import AgentProvider, AgentToolDefinition, AgentOrchestrator
 from server.agents.openai_provider import OpenAIAgentProvider
 from server.agents.gemini_provider import GeminiAgentProvider
-<<<<<<< HEAD
 from server.agents.registry import get_registry, AgentDomain, AgentCapability
-=======
 from server.agents.registry import (
     get_agent_registry,
     AgentDomain,
     list_all_agents,
     discover_agents as discover_agents_fn,
 )
->>>>>>> fa7ad151
 
 router = APIRouter(prefix="/agents/v2", tags=["agents-v2"])
 
