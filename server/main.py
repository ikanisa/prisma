--- conflicted
+++ resolved
@@ -35,7 +35,6 @@
 
 
 from services.analytics.jobs import anomaly_scan_job, policy_check_job, reembed_job
-from analytics import AnalyticsHttpClient
 
 from .autopilot_handlers import handle_extract_documents
 from .deterministic_contract import build_manifest, validate_manifest
@@ -77,19 +76,13 @@
     complete_workflow_step,
     get_workflow_suggestions,
 )
-<<<<<<< HEAD
+from .openai import get_openai_client
+from .email import send_member_invite_email
 from .api.schemas import ReleaseControlCheckRequest, ReleaseControlCheckResponse
 from .telemetry import RequestTelemetryMiddleware, configure_fastapi_tracing
 from .settings import get_system_settings
-=======
-from .openai_client import get_openai_client
-from .email import send_member_invite_email
->>>>>>> addfb1d7
 
 app = FastAPI()
-
-
-analytics_client = AnalyticsHttpClient()
 
 
 def _bool_env(name: str, default: bool = False) -> bool:
@@ -276,42 +269,6 @@
     ]
 )
 logger = structlog.get_logger()
-
-
-async def _emit_analytics_event(
-    event_name: str,
-    *,
-    request: Request,
-    org_id: Optional[str] = None,
-    actor_id: Optional[str] = None,
-    properties: Optional[Dict[str, Any]] = None,
-    tags: Optional[List[str]] = None,
-) -> None:
-    """Send analytics events without impacting request flow."""
-
-    context: Dict[str, Optional[str]] = {}
-    request_id = getattr(request.state, "request_id", None)
-    if request_id:
-        context["requestId"] = request_id
-    traceparent = request.headers.get("traceparent")
-    if traceparent:
-        context["traceId"] = traceparent
-
-    try:
-        await analytics_client.record_event(
-            {
-                "event": event_name,
-                "service": SERVICE_NAME,
-                "source": "fastapi.backend",
-                "orgId": org_id,
-                "actorId": actor_id,
-                "properties": properties or {},
-                "tags": tags or [],
-                "context": context,
-            }
-        )
-    except Exception as exc:  # pragma: no cover - non-critical path
-        logger.warning("analytics.event_emit_failed", event=event_name, error=str(exc))
 
 
 def _load_permission_map() -> Dict[str, str]:
@@ -4526,13 +4483,6 @@
     try:
         sanitised_params, dataset_hash, analytics_result = run_analytics(payload.kind.value, payload.params)
     except AnalyticsValidationError as exc:
-        await _emit_analytics_event(
-            "analytics.run.validation_failed",
-            request=request,
-            org_id=payload.orgId,
-            actor_id=payload.userId,
-            properties={"kind": payload.kind.value, "reason": str(exc)},
-        )
         raise HTTPException(status_code=400, detail=str(exc)) from exc
 
     run_body = {
@@ -4574,18 +4524,6 @@
             "kind": payload.kind.value,
             "datasetRef": payload.datasetRef,
             "datasetHash": dataset_hash,
-        },
-    )
-    await _emit_analytics_event(
-        "analytics.run.started",
-        request=request,
-        org_id=payload.orgId,
-        actor_id=payload.userId,
-        properties={
-            "runId": run_row.get("id"),
-            "kind": payload.kind.value,
-            "datasetHash": dataset_hash,
-            "engagementId": payload.engagementId,
         },
     )
 
@@ -4646,13 +4584,6 @@
             body=update_response.text,
             run_id=run_row.get("id"),
         )
-        await _emit_analytics_event(
-            "analytics.run.failed",
-            request=request,
-            org_id=payload.orgId,
-            actor_id=payload.userId,
-            properties={"runId": run_row.get("id"), "stage": "update", "status": update_response.status_code},
-        )
         raise HTTPException(status_code=502, detail="failed to finalise analytics run")
 
     updated_rows = update_response.json() or []
@@ -4681,18 +4612,6 @@
             duration_seconds = max((finish_dt - start_dt).total_seconds(), 0.0)
         except ValueError:
             duration_seconds = None
-    await _emit_analytics_event(
-        "analytics.run.completed",
-        request=request,
-        org_id=payload.orgId,
-        actor_id=payload.userId,
-        properties={
-            "runId": updated_run.get("id"),
-            "exceptions": len(exception_rows),
-            "durationSeconds": duration_seconds,
-        },
-        tags=[payload.kind.value],
-    )
 
     manifest = build_manifest(
         kind=f"analytics.{payload.kind.value.lower()}",
