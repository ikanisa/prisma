--- conflicted
+++ resolved
@@ -41,15 +41,7 @@
 
 
 from services.analytics.jobs import anomaly_scan_job, policy_check_job, reembed_job
-<<<<<<< HEAD
 from analytics import AnalyticsHttpClient
-=======
-from analytics.events import (
-    AnalyticsEventValidationError,
-    build_telemetry_alert_event,
-    telemetry_alert_row,
-)
->>>>>>> 78aba0fb
 
 from .autopilot_handlers import handle_extract_documents
 from .deterministic_contract import build_manifest, validate_manifest
